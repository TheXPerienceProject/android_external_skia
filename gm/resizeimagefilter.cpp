--- conflicted
+++ resolved
@@ -19,11 +19,7 @@
 #include "include/core/SkSize.h"
 #include "include/core/SkString.h"
 #include "include/core/SkSurface.h"
-<<<<<<< HEAD
-#include "include/effects/SkImageSource.h"
-=======
 #include "include/effects/SkImageFilters.h"
->>>>>>> 40be567a
 
 #include <utility>
 
@@ -106,11 +102,7 @@
             SkRect inRect = SkRect::MakeXYWH(-4, -4, 20, 20);
             SkRect outRect = SkRect::MakeXYWH(-24, -24, 120, 120);
             sk_sp<SkImageFilter> source(
-<<<<<<< HEAD
-                SkImageSource::Make(std::move(image), inRect, outRect, kHigh_SkFilterQuality));
-=======
                 SkImageFilters::Image(std::move(image), inRect, outRect, kHigh_SkFilterQuality));
->>>>>>> 40be567a
             canvas->translate(srcRect.width() + SkIntToScalar(10), 0);
             this->draw(canvas, srcRect, deviceSize, kHigh_SkFilterQuality, std::move(source));
         }
