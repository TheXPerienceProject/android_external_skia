/*
 * Copyright 2017 Google Inc.
 *
 * Use of this source code is governed by a BSD-style license that can be
 * found in the LICENSE file.
 */

#include "src/gpu/GrOnFlushResourceProvider.h"

#include "include/private/GrRecordingContext.h"
<<<<<<< HEAD
#include "include/private/GrSurfaceProxy.h"
=======
>>>>>>> 40be567a
#include "src/gpu/GrContextPriv.h"
#include "src/gpu/GrDrawingManager.h"
#include "src/gpu/GrProxyProvider.h"
#include "src/gpu/GrRecordingContextPriv.h"
#include "src/gpu/GrRenderTargetContext.h"
<<<<<<< HEAD

sk_sp<GrRenderTargetContext> GrOnFlushResourceProvider::makeRenderTargetContext(
                                                        sk_sp<GrSurfaceProxy> proxy,
                                                        sk_sp<SkColorSpace> colorSpace,
                                                        const SkSurfaceProps* props) {
=======
#include "src/gpu/GrSurfaceProxy.h"

std::unique_ptr<GrRenderTargetContext> GrOnFlushResourceProvider::makeRenderTargetContext(
        sk_sp<GrSurfaceProxy> proxy,
        GrColorType colorType,
        sk_sp<SkColorSpace> colorSpace,
        const SkSurfaceProps* props) {
>>>>>>> 40be567a
    // Since this is at flush time and these won't be allocated for us by the GrResourceAllocator
    // we have to manually ensure it is allocated here. The proxy had best have been created
    // with the kNoPendingIO flag!
    if (!this->instatiateProxy(proxy.get())) {
        return nullptr;
    }

    auto renderTargetContext = fDrawingMgr->makeRenderTargetContext(
            std::move(proxy), colorType, std::move(colorSpace), props, false);

    if (!renderTargetContext) {
        return nullptr;
    }

    renderTargetContext->discard();

    return renderTargetContext;
}

bool GrOnFlushResourceProvider::assignUniqueKeyToProxy(const GrUniqueKey& key,
                                                       GrTextureProxy* proxy) {
    auto proxyProvider = fDrawingMgr->getContext()->priv().proxyProvider();
    return proxyProvider->assignUniqueKeyToProxy(key, proxy);
}

void GrOnFlushResourceProvider::removeUniqueKeyFromProxy(GrTextureProxy* proxy) {
    auto proxyProvider = fDrawingMgr->getContext()->priv().proxyProvider();
    proxyProvider->removeUniqueKeyFromProxy(proxy);
}

void GrOnFlushResourceProvider::processInvalidUniqueKey(const GrUniqueKey& key) {
    auto proxyProvider = fDrawingMgr->getContext()->priv().proxyProvider();
    proxyProvider->processInvalidUniqueKey(key, nullptr,
                                           GrProxyProvider::InvalidateGPUResource::kYes);
}

sk_sp<GrTextureProxy> GrOnFlushResourceProvider::findOrCreateProxyByUniqueKey(
<<<<<<< HEAD
        const GrUniqueKey& key, GrSurfaceOrigin origin) {
    auto proxyProvider = fDrawingMgr->getContext()->priv().proxyProvider();
    return proxyProvider->findOrCreateProxyByUniqueKey(key, origin);
=======
        const GrUniqueKey& key, GrColorType colorType, GrSurfaceOrigin origin) {
    auto proxyProvider = fDrawingMgr->getContext()->priv().proxyProvider();
    return proxyProvider->findOrCreateProxyByUniqueKey(key, colorType, origin);
>>>>>>> 40be567a
}

bool GrOnFlushResourceProvider::instatiateProxy(GrSurfaceProxy* proxy) {
    SkASSERT(proxy->priv().ignoredByResourceAllocator());

    // TODO: this class should probably just get a GrDirectContext
    auto direct = fDrawingMgr->getContext()->priv().asDirectContext();
    if (!direct) {
        return false;
    }

    auto resourceProvider = direct->priv().resourceProvider();

    if (GrSurfaceProxy::LazyState::kNot != proxy->lazyInstantiationState()) {
        // DDL TODO: Decide if we ever plan to have these proxies use the GrDeinstantiateTracker
        // to support unistantiating them at the end of a flush.
        return proxy->priv().doLazyInstantiation(resourceProvider);
    }

    return proxy->instantiate(resourceProvider);
}

sk_sp<GrGpuBuffer> GrOnFlushResourceProvider::makeBuffer(GrGpuBufferType intendedType, size_t size,
                                                         const void* data) {
    // TODO: this class should probably just get a GrDirectContext
    auto direct = fDrawingMgr->getContext()->priv().asDirectContext();
    if (!direct) {
        return nullptr;
    }

    auto resourceProvider = direct->priv().resourceProvider();

    return sk_sp<GrGpuBuffer>(
            resourceProvider->createBuffer(size, intendedType, kDynamic_GrAccessPattern, data));
}

sk_sp<const GrGpuBuffer> GrOnFlushResourceProvider::findOrMakeStaticBuffer(
        GrGpuBufferType intendedType, size_t size, const void* data, const GrUniqueKey& key) {
    // TODO: class should probably just get a GrDirectContext
    auto direct = fDrawingMgr->getContext()->priv().asDirectContext();
    if (!direct) {
        return nullptr;
    }

    auto resourceProvider = direct->priv().resourceProvider();

    sk_sp<const GrGpuBuffer> buffer =
            resourceProvider->findOrMakeStaticBuffer(intendedType, size, data, key);
    // Static buffers should never have pending IO.
    SkASSERT(!buffer || !buffer->resourcePriv().hasPendingIO_debugOnly());
    return buffer;
}

uint32_t GrOnFlushResourceProvider::contextID() const {
    return fDrawingMgr->getContext()->priv().contextID();
}

const GrCaps* GrOnFlushResourceProvider::caps() const {
    return fDrawingMgr->getContext()->priv().caps();
}<|MERGE_RESOLUTION|>--- conflicted
+++ resolved
@@ -8,22 +8,11 @@
 #include "src/gpu/GrOnFlushResourceProvider.h"
 
 #include "include/private/GrRecordingContext.h"
-<<<<<<< HEAD
-#include "include/private/GrSurfaceProxy.h"
-=======
->>>>>>> 40be567a
 #include "src/gpu/GrContextPriv.h"
 #include "src/gpu/GrDrawingManager.h"
 #include "src/gpu/GrProxyProvider.h"
 #include "src/gpu/GrRecordingContextPriv.h"
 #include "src/gpu/GrRenderTargetContext.h"
-<<<<<<< HEAD
-
-sk_sp<GrRenderTargetContext> GrOnFlushResourceProvider::makeRenderTargetContext(
-                                                        sk_sp<GrSurfaceProxy> proxy,
-                                                        sk_sp<SkColorSpace> colorSpace,
-                                                        const SkSurfaceProps* props) {
-=======
 #include "src/gpu/GrSurfaceProxy.h"
 
 std::unique_ptr<GrRenderTargetContext> GrOnFlushResourceProvider::makeRenderTargetContext(
@@ -31,7 +20,6 @@
         GrColorType colorType,
         sk_sp<SkColorSpace> colorSpace,
         const SkSurfaceProps* props) {
->>>>>>> 40be567a
     // Since this is at flush time and these won't be allocated for us by the GrResourceAllocator
     // we have to manually ensure it is allocated here. The proxy had best have been created
     // with the kNoPendingIO flag!
@@ -69,15 +57,9 @@
 }
 
 sk_sp<GrTextureProxy> GrOnFlushResourceProvider::findOrCreateProxyByUniqueKey(
-<<<<<<< HEAD
-        const GrUniqueKey& key, GrSurfaceOrigin origin) {
-    auto proxyProvider = fDrawingMgr->getContext()->priv().proxyProvider();
-    return proxyProvider->findOrCreateProxyByUniqueKey(key, origin);
-=======
         const GrUniqueKey& key, GrColorType colorType, GrSurfaceOrigin origin) {
     auto proxyProvider = fDrawingMgr->getContext()->priv().proxyProvider();
     return proxyProvider->findOrCreateProxyByUniqueKey(key, colorType, origin);
->>>>>>> 40be567a
 }
 
 bool GrOnFlushResourceProvider::instatiateProxy(GrSurfaceProxy* proxy) {
