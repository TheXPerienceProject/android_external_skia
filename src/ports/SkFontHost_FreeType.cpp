--- conflicted
+++ resolved
@@ -7,10 +7,7 @@
 
 #include "include/core/SkBitmap.h"
 #include "include/core/SkCanvas.h"
-<<<<<<< HEAD
-=======
 #include "include/core/SkData.h"
->>>>>>> 40be567a
 #include "include/core/SkFontMetrics.h"
 #include "include/core/SkPath.h"
 #include "include/core/SkStream.h"
@@ -654,7 +651,6 @@
                                     face->bbox.xMax, face->bbox.yMin);
     return info;
 }
-<<<<<<< HEAD
 
 void SkTypeface_FreeType::getGlyphToUnicodeMap(SkUnichar* dstArray) const {
     SkASSERT(dstArray);
@@ -675,28 +671,6 @@
     }
 }
 
-=======
-
-void SkTypeface_FreeType::getGlyphToUnicodeMap(SkUnichar* dstArray) const {
-    SkASSERT(dstArray);
-    AutoFTAccess fta(this);
-    FT_Face face = fta.face();
-    FT_Long numGlyphs = face->num_glyphs;
-    sk_bzero(dstArray, sizeof(SkUnichar) * numGlyphs);
-
-    FT_UInt glyphIndex;
-    SkUnichar charCode = FT_Get_First_Char(face, &glyphIndex);
-    while (glyphIndex) {
-        SkASSERT(glyphIndex < SkToUInt(numGlyphs));
-        // Use the first character that maps to this glyphID. https://crbug.com/359065
-        if (0 == dstArray[glyphIndex]) {
-            dstArray[glyphIndex] = charCode;
-        }
-        charCode = FT_Get_Next_Char(face, charCode, &glyphIndex);
-    }
-}
-
->>>>>>> 40be567a
 void SkTypeface_FreeType::getPostScriptGlyphNames(SkString* dstArray) const {
     SkASSERT(dstArray);
     AutoFTAccess fta(this);
@@ -1089,8 +1063,7 @@
         return false;
     }
 
-<<<<<<< HEAD
-    SkAutoMutexAcquire  ac(gFTMutex);
+    SkAutoMutexExclusive  ac(f_t_mutex());
 
     if (this->setupSize()) {
         glyph->zeroMetrics();
@@ -1104,22 +1077,6 @@
                             fLoadGlyphFlags | FT_ADVANCE_FLAG_FAST_ONLY,
                             &advance );
 
-=======
-    SkAutoMutexExclusive  ac(f_t_mutex());
-
-    if (this->setupSize()) {
-        glyph->zeroMetrics();
-        return true;
-    }
-
-    FT_Error    error;
-    FT_Fixed    advance;
-
-    error = FT_Get_Advance( fFace, glyph->getGlyphID(),
-                            fLoadGlyphFlags | FT_ADVANCE_FLAG_FAST_ONLY,
-                            &advance );
-
->>>>>>> 40be567a
     if (error != 0) {
         return false;
     }
@@ -1396,11 +1353,7 @@
 bool SkScalerContext_FreeType::generatePath(SkGlyphID glyphID, SkPath* path) {
     SkASSERT(path);
 
-<<<<<<< HEAD
-    SkAutoMutexAcquire  ac(gFTMutex);
-=======
     SkAutoMutexExclusive  ac(f_t_mutex());
->>>>>>> 40be567a
 
     // FT_IS_SCALABLE is documented to mean the face contains outline glyphs.
     if (!FT_IS_SCALABLE(fFace) || this->setupSize()) {
