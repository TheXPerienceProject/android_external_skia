--- conflicted
+++ resolved
@@ -2,11 +2,7 @@
   'variables': {
     'files': [
       '../../../.gclient',
-<<<<<<< HEAD
-      '../config/recipes.cfg',
-=======
       'run_recipe.py',
->>>>>>> 40be567a
     ],
   },
 }