/*
 * Copyright 2016 Google Inc.
 *
 * Use of this source code is governed by a BSD-style license that can be
 * found in the LICENSE file.
 */

#include "gm/gm.h"
#include "include/core/SkCanvas.h"
#include "include/core/SkPaint.h"
#include "include/core/SkRect.h"
#include "include/core/SkScalar.h"
#include "include/core/SkSize.h"
#include "include/core/SkString.h"
#include "include/utils/SkRandom.h"
#include "tools/ToolUtils.h"
<<<<<<< HEAD

class AnimTimer;
=======
>>>>>>> 40be567a

class SimpleRectGM : public skiagm::GM {
public:
    SimpleRectGM() {}

protected:
    SkString onShortName() override {
        SkString name;
        name.printf("simplerect");
        return name;
    }

    SkISize onISize() override {
        return SkISize::Make(800, 800);
    }

    void onDraw(SkCanvas* canvas) override {
        canvas->translate(1, 1);    // want to exercise non-identity ctm performance

        const SkScalar min = -20;
        const SkScalar max = 800;
        const SkScalar size = 20;

        SkRandom rand;
        SkPaint paint;
        for (int i = 0; i < 10000; i++) {
            paint.setColor(ToolUtils::color_to_565(rand.nextU() | (0xFF << 24)));
            SkScalar x = rand.nextRangeScalar(min, max);
            SkScalar y = rand.nextRangeScalar(min, max);
            SkScalar w = rand.nextRangeScalar(0, size);
            SkScalar h = rand.nextRangeScalar(0, size);
            canvas->drawRect(SkRect::MakeXYWH(x, y, w, h), paint);
        }
    }

<<<<<<< HEAD
    bool onAnimate(const AnimTimer& timer) override { return true; }
=======
    bool onAnimate(double nanos) override { return true; }
>>>>>>> 40be567a

private:

    typedef GM INHERITED;
};
DEF_GM(return new SimpleRectGM;)<|MERGE_RESOLUTION|>--- conflicted
+++ resolved
@@ -14,11 +14,6 @@
 #include "include/core/SkString.h"
 #include "include/utils/SkRandom.h"
 #include "tools/ToolUtils.h"
-<<<<<<< HEAD
-
-class AnimTimer;
-=======
->>>>>>> 40be567a
 
 class SimpleRectGM : public skiagm::GM {
 public:
@@ -54,11 +49,7 @@
         }
     }
 
-<<<<<<< HEAD
-    bool onAnimate(const AnimTimer& timer) override { return true; }
-=======
     bool onAnimate(double nanos) override { return true; }
->>>>>>> 40be567a
 
 private:
 
