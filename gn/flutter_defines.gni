# Copyright 2017 Google Inc.
#
# Use of this source code is governed by a BSD-style license that can be
# found in the LICENSE file.
flutter_defines = [
  "SK_DISABLE_REDUCE_OPLIST_SPLITTING",
  "SK_LEGACY_SKCODEC_NONE_ENUM",
<<<<<<< HEAD
=======
  "SK_GL",
>>>>>>> 40be567a

  # Flutter always wants this https://github.com/flutter/flutter/issues/11402
  "SK_ENABLE_DUMP_GPU",

  # Remove software rasterizers to save some code size.
  "SK_DISABLE_AAA",

  # API staging

  # Flutter doesn't deserialize anything.
  "SK_DISABLE_READBUFFER",
  "SK_DISABLE_EFFECT_DESERIALIZATION",

  # Fast low-precision software rendering isn't a priority for Flutter.
  "SK_DISABLE_LEGACY_SHADERCONTEXT",
  "SK_DISABLE_LOWP_RASTER_PIPELINE",
  "SK_FORCE_RASTER_PIPELINE_BLITTER",
]<|MERGE_RESOLUTION|>--- conflicted
+++ resolved
@@ -5,10 +5,7 @@
 flutter_defines = [
   "SK_DISABLE_REDUCE_OPLIST_SPLITTING",
   "SK_LEGACY_SKCODEC_NONE_ENUM",
-<<<<<<< HEAD
-=======
   "SK_GL",
->>>>>>> 40be567a
 
   # Flutter always wants this https://github.com/flutter/flutter/issues/11402
   "SK_ENABLE_DUMP_GPU",
