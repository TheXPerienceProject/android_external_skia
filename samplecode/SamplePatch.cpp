--- conflicted
+++ resolved
@@ -8,41 +8,16 @@
 #include "include/core/SkCanvas.h"
 #include "include/core/SkColorFilter.h"
 #include "include/core/SkColorPriv.h"
-<<<<<<< HEAD
-=======
 #include "include/core/SkContourMeasure.h"
->>>>>>> 40be567a
 #include "include/core/SkGraphics.h"
 #include "include/core/SkPath.h"
 #include "include/core/SkRegion.h"
 #include "include/core/SkShader.h"
-<<<<<<< HEAD
-=======
 #include "include/core/SkStream.h"
->>>>>>> 40be567a
 #include "include/core/SkTime.h"
 #include "include/core/SkTypeface.h"
 #include "include/core/SkVertices.h"
 #include "include/effects/SkGradientShader.h"
-<<<<<<< HEAD
-#include "include/utils/SkRandom.h"
-#include "samplecode/DecodeFile.h"
-#include "samplecode/Sample.h"
-#include "src/utils/SkUTF.h"
-#include "tools/timer/AnimTimer.h"
-
-#include "include/core/SkStream.h"
-#include "src/core/SkOSFile.h"
-
-#include "src/core/SkGeometry.h"
-
-static sk_sp<SkShader> make_shader0(SkIPoint* size) {
-    SkBitmap    bm;
-
-//    decode_file("/skimages/progressivejpg.jpg", &bm);
-    decode_file("/skimages/logo.png", &bm);
-    size->set(bm.width(), bm.height());
-=======
 #include "include/effects/SkOpPathEffect.h"
 #include "include/private/SkTDArray.h"
 #include "include/utils/SkRandom.h"
@@ -59,7 +34,6 @@
     SkBitmap bm;
     decode_file(GetResourceAsData("images/dog.jpg"), &bm);
     *size = SkIPoint{bm.width(), bm.height()};
->>>>>>> 40be567a
     return bm.makeShader();
 }
 
@@ -228,12 +202,7 @@
 static constexpr SkScalar kS = 50;
 static constexpr SkScalar kT = 40;
 
-<<<<<<< HEAD
-class PatchView : public Sample {
-    SkScalar    fAngle;
-=======
 struct PatchView : public Sample {
->>>>>>> 40be567a
     sk_sp<SkShader> fShader0;
     sk_sp<SkShader> fShader1;
     SkScalar fAngle = 0;
@@ -264,18 +233,7 @@
         this->setBGColor(SK_ColorGRAY);
     }
 
-<<<<<<< HEAD
-protected:
-    bool onQuery(Sample::Event* evt)  override {
-        if (Sample::TitleQ(*evt)) {
-            Sample::TitleR(evt, "Patch");
-            return true;
-        }
-        return this->INHERITED::onQuery(evt);
-    }
-=======
     SkString name() override { return SkString("Patch"); }
->>>>>>> 40be567a
 
     void onDrawContent(SkCanvas* canvas) override {
         const int nu = 10;
@@ -324,35 +282,22 @@
         drawpatches(canvas, paint, nu, nv, &patch);
     }
 
-<<<<<<< HEAD
-    bool onAnimate(const AnimTimer& timer) override {
-        fAngle = timer.scaled(60, 360);
-=======
     bool onAnimate(double nanos) override {
         fAngle = TimeUtils::Scaled(1e-9 * nanos, 60, 360);
->>>>>>> 40be567a
         return true;
     }
 
     class PtClick : public Click {
     public:
         int fIndex;
-<<<<<<< HEAD
-        PtClick(Sample* view, int index) : Click(view), fIndex(index) {}
-=======
         PtClick(int index) : fIndex(index) {}
->>>>>>> 40be567a
     };
 
     static bool hittest(const SkPoint& pt, SkScalar x, SkScalar y) {
         return SkPoint::Length(pt.fX - x, pt.fY - y) < SkIntToScalar(5);
     }
 
-<<<<<<< HEAD
-    Sample::Click* onFindClickHandler(SkScalar x, SkScalar y, unsigned modi) override {
-=======
     Sample::Click* onFindClickHandler(SkScalar x, SkScalar y, ModifierKey modi) override {
->>>>>>> 40be567a
         x -= DX;
         y -= DY;
         for (size_t i = 0; i < SK_ARRAY_COUNT(fPts); i++) {
@@ -371,21 +316,12 @@
 private:
     typedef Sample INHERITED;
 };
-<<<<<<< HEAD
-=======
 }  // namespace
->>>>>>> 40be567a
 DEF_SAMPLE( return new PatchView(); )
 
 //////////////////////////////////////////////////////////////////////////////
 
-<<<<<<< HEAD
-#include "include/core/SkContourMeasure.h"
-#include "include/private/SkTDArray.h"
-
-=======
 namespace {
->>>>>>> 40be567a
 static sk_sp<SkVertices> make_verts(const SkPath& path, SkScalar width) {
     auto meas = SkContourMeasureIter(path, false).next();
     if (!meas) {
@@ -441,21 +377,9 @@
     }
 
 protected:
-<<<<<<< HEAD
-    bool onQuery(Sample::Event* evt)  override {
-        if (Sample::TitleQ(*evt)) {
-            Sample::TitleR(evt, "PseudoInk");
-            return true;
-        }
-        return this->INHERITED::onQuery(evt);
-    }
-
-    bool onAnimate(const AnimTimer& timer) override { return true; }
-=======
     SkString name() override { return SkString("PseudoInk"); }
 
     bool onAnimate(double nanos) override { return true; }
->>>>>>> 40be567a
 
     void onDrawContent(SkCanvas* canvas) override {
         if (fDirty) {
@@ -472,13 +396,8 @@
  //       canvas->drawPath(fPath, fSkeletonP);
     }
 
-<<<<<<< HEAD
-    Click* onFindClickHandler(SkScalar x, SkScalar y, unsigned modi) override {
-        Click* click = new Click(this);
-=======
     Click* onFindClickHandler(SkScalar x, SkScalar y, ModifierKey modi) override {
         Click* click = new Click();
->>>>>>> 40be567a
         fPath.reset();
         fPath.moveTo(x, y);
         return click;
@@ -486,11 +405,7 @@
 
     bool onClick(Click* click) override {
         switch (click->fState) {
-<<<<<<< HEAD
-            case Click::kMoved_State:
-=======
             case InputState::kMove:
->>>>>>> 40be567a
                 fPath.lineTo(click->fCurr);
                 fDirty = true;
                 break;
@@ -503,16 +418,10 @@
 private:
     typedef Sample INHERITED;
 };
-<<<<<<< HEAD
-DEF_SAMPLE( return new PseudoInkView(); )
-
-#include "include/effects/SkOpPathEffect.h"
-=======
 }  // namespace
 DEF_SAMPLE( return new PseudoInkView(); )
 
 namespace {
->>>>>>> 40be567a
 // Show stroking options using patheffects (and pathops)
 // and why strokeandfill is a hacks
 class ManyStrokesView : public Sample {
@@ -534,21 +443,9 @@
     }
 
 protected:
-<<<<<<< HEAD
-    bool onQuery(Sample::Event* evt)  override {
-        if (Sample::TitleQ(*evt)) {
-            Sample::TitleR(evt, "ManyStrokes");
-            return true;
-        }
-        return this->INHERITED::onQuery(evt);
-    }
-
-    bool onAnimate(const AnimTimer& timer) override { return true; }
-=======
     SkString name() override { return SkString("ManyStrokes"); }
 
     bool onAnimate(double nanos) override { return true; }
->>>>>>> 40be567a
 
     void dodraw(SkCanvas* canvas, sk_sp<SkPathEffect> pe, SkScalar x, SkScalar y,
                 const SkPaint* ptr = nullptr) {
@@ -587,13 +484,8 @@
         this->dodraw(canvas, nullptr, 600, 0, &p);
     }
 
-<<<<<<< HEAD
-    Click* onFindClickHandler(SkScalar x, SkScalar y, unsigned modi) override {
-        Click* click = new Click(this);
-=======
     Click* onFindClickHandler(SkScalar x, SkScalar y, ModifierKey modi) override {
         Click* click = new Click();
->>>>>>> 40be567a
         fPath.reset();
         fPath.moveTo(x, y);
         return click;
@@ -601,11 +493,7 @@
 
     bool onClick(Click* click) override {
         switch (click->fState) {
-<<<<<<< HEAD
-            case Click::kMoved_State:
-=======
             case InputState::kMove:
->>>>>>> 40be567a
                 fPath.lineTo(click->fCurr);
                 break;
             default:
@@ -617,8 +505,5 @@
 private:
     typedef Sample INHERITED;
 };
-<<<<<<< HEAD
-=======
 }  // namespace
->>>>>>> 40be567a
 DEF_SAMPLE( return new ManyStrokesView(); )