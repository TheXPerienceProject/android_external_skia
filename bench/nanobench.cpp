/*
 * Copyright 2014 Google Inc.
 *
 * Use of this source code is governed by a BSD-style license that can be
 * found in the LICENSE file.
 */

#include <ctype.h>

#include "bench/nanobench.h"

#include "bench/AndroidCodecBench.h"
#include "bench/Benchmark.h"
#include "bench/BitmapRegionDecoderBench.h"
#include "bench/CodecBench.h"
#include "bench/CodecBenchPriv.h"
#include "bench/GMBench.h"
#include "bench/RecordingBench.h"
#include "bench/ResultsWriter.h"
#include "bench/SKPAnimationBench.h"
#include "bench/SKPBench.h"
#include "include/android/SkBitmapRegionDecoder.h"
#include "include/codec/SkAndroidCodec.h"
#include "include/codec/SkCodec.h"
#include "include/core/SkCanvas.h"
#include "include/core/SkData.h"
#include "include/core/SkGraphics.h"
#include "include/core/SkPictureRecorder.h"
#include "include/core/SkString.h"
#include "include/core/SkSurface.h"
<<<<<<< HEAD
=======
#include "include/core/SkTime.h"
>>>>>>> 40be567a
#include "src/core/SkAutoMalloc.h"
#include "src/core/SkBBoxHierarchy.h"
#include "src/core/SkColorSpacePriv.h"
#include "src/core/SkLeanWindows.h"
#include "src/core/SkOSFile.h"
#include "src/core/SkTaskGroup.h"
#include "src/core/SkTraceEvent.h"
#include "src/utils/SkJSONWriter.h"
#include "src/utils/SkOSPath.h"
<<<<<<< HEAD
=======
#include "tools/AutoreleasePool.h"
>>>>>>> 40be567a
#include "tools/CrashHandler.h"
#include "tools/ProcStats.h"
#include "tools/Stats.h"
#include "tools/flags/CommonFlags.h"
#include "tools/flags/CommonFlagsConfig.h"
#include "tools/ios_utils.h"
#include "tools/trace/EventTracingPriv.h"
#include "tools/trace/SkDebugfTracer.h"

#ifdef SK_XML
#include "experimental/svg/model/SkSVGDOM.h"
#endif  // SK_XML

#include <stdlib.h>
#include <thread>

extern bool gSkForceRasterPipelineBlitter;

#ifndef SK_BUILD_FOR_WIN
    #include <unistd.h>

#endif

#include "src/gpu/GrCaps.h"
#include "src/gpu/GrContextPriv.h"
#include "src/gpu/SkGr.h"
#include "src/gpu/gl/GrGLDefines.h"
#include "src/gpu/gl/GrGLGpu.h"
#include "src/gpu/gl/GrGLUtil.h"
#include "tools/gpu/GrContextFactory.h"
<<<<<<< HEAD

using sk_gpu_test::ContextInfo;
using sk_gpu_test::GrContextFactory;
using sk_gpu_test::TestContext;

GrContextOptions grContextOpts;
=======
>>>>>>> 40be567a

using sk_gpu_test::ContextInfo;
using sk_gpu_test::GrContextFactory;
using sk_gpu_test::TestContext;

GrContextOptions grContextOpts;

static const int kAutoTuneLoops = 0;

static SkString loops_help_txt() {
    SkString help;
    help.printf("Number of times to run each bench. Set this to %d to auto-"
                "tune for each bench. Timings are only reported when auto-tuning.",
                kAutoTuneLoops);
    return help;
}

static SkString to_string(int n) {
    SkString str;
    str.appendS32(n);
    return str;
}

<<<<<<< HEAD
static DEFINE_int(loops, kDefaultLoops, loops_help_txt().c_str());
=======
static DEFINE_int(loops, kAutoTuneLoops, loops_help_txt().c_str());
>>>>>>> 40be567a

static DEFINE_int(samples, 10, "Number of samples to measure for each bench.");
static DEFINE_int(ms, 0, "If >0, run each bench for this many ms instead of obeying --samples.");
static DEFINE_int(overheadLoops, 100000, "Loops to estimate timer overhead.");
static DEFINE_double(overheadGoal, 0.0001,
              "Loop until timer overhead is at most this fraction of our measurments.");
static DEFINE_double(gpuMs, 5, "Target bench time in millseconds for GPU.");
static DEFINE_int(gpuFrameLag, 5,
                    "If unknown, estimated maximum number of frames GPU allows to lag.");

static DEFINE_string(outResultsFile, "", "If given, write results here as JSON.");
static DEFINE_int(maxCalibrationAttempts, 3,
             "Try up to this many times to guess loops for a bench, or skip the bench.");
static DEFINE_int(maxLoops, 1000000, "Never run a bench more times than this.");
static DEFINE_string(clip, "0,0,1000,1000", "Clip for SKPs.");
static DEFINE_string(scales, "1.0", "Space-separated scales for SKPs.");
static DEFINE_string(zoom, "1.0,0",
                     "Comma-separated zoomMax,zoomPeriodMs factors for a periodic SKP zoom "
                     "function that ping-pongs between 1.0 and zoomMax.");
static DEFINE_bool(bbh, true, "Build a BBH for SKPs?");
static DEFINE_bool(mpd, true, "Use MultiPictureDraw for the SKPs?");
static DEFINE_bool(loopSKP, true, "Loop SKPs like we do for micro benches?");
static DEFINE_int(flushEvery, 10, "Flush --outResultsFile every Nth run.");
static DEFINE_bool(gpuStats, false, "Print GPU stats after each gpu benchmark?");
static DEFINE_bool(gpuStatsDump, false, "Dump GPU states after each benchmark to json");
static DEFINE_bool(keepAlive, false, "Print a message every so often so that we don't time out");
static DEFINE_bool(csv, false, "Print status in CSV format");
static DEFINE_string(sourceType, "",
        "Apply usual --match rules to source type: bench, gm, skp, image, etc.");
static DEFINE_string(benchType,  "",
        "Apply usual --match rules to bench type: micro, recording, "
        "piping, playback, skcodec, etc.");

static DEFINE_bool(forceRasterPipeline, false, "sets gSkForceRasterPipelineBlitter");

static DEFINE_bool2(pre_log, p, false,
                    "Log before running each test. May be incomprehensible when threading");
<<<<<<< HEAD

static DEFINE_bool(cpu, true, "master switch for running CPU-bound work.");
static DEFINE_bool(gpu, true, "master switch for running GPU-bound work.");
static DEFINE_bool(dryRun, false,
                   "just print the tests that would be run, without actually running them.");
static DEFINE_string(images, "",
                     "List of images and/or directories to decode. A directory with no images"
                     " is treated as a fatal error.");
static DEFINE_bool(simpleCodec, false,
                   "Runs of a subset of the codec tests, always N32, Premul or Opaque");

static DEFINE_string2(match, m, nullptr,
               "[~][^]substring[$] [...] of name to run.\n"
               "Multiple matches may be separated by spaces.\n"
               "~ causes a matching name to always be skipped\n"
               "^ requires the start of the name to match\n"
               "$ requires the end of the name to match\n"
               "^ and $ requires an exact match\n"
               "If a name does not match any list entry,\n"
               "it is skipped unless some list entry starts with ~");

=======

static DEFINE_bool(cpu, true, "master switch for running CPU-bound work.");
static DEFINE_bool(gpu, true, "master switch for running GPU-bound work.");
static DEFINE_bool(dryRun, false,
                   "just print the tests that would be run, without actually running them.");
static DEFINE_string(images, "",
                     "List of images and/or directories to decode. A directory with no images"
                     " is treated as a fatal error.");
static DEFINE_bool(simpleCodec, false,
                   "Runs of a subset of the codec tests, always N32, Premul or Opaque");

static DEFINE_string2(match, m, nullptr,
               "[~][^]substring[$] [...] of name to run.\n"
               "Multiple matches may be separated by spaces.\n"
               "~ causes a matching name to always be skipped\n"
               "^ requires the start of the name to match\n"
               "$ requires the end of the name to match\n"
               "^ and $ requires an exact match\n"
               "If a name does not match any list entry,\n"
               "it is skipped unless some list entry starts with ~");

>>>>>>> 40be567a
static DEFINE_bool2(quiet, q, false, "if true, don't print status updates.");
static DEFINE_bool2(verbose, v, false, "enable verbose output from the test driver.");


static DEFINE_string(skps, "skps", "Directory to read skps from.");
static DEFINE_string(svgs, "", "Directory to read SVGs from, or a single SVG file.");

static DEFINE_int_2(threads, j, -1,
               "Run threadsafe tests on a threadpool with this many extra threads, "
               "defaulting to one extra thread per core.");

static DEFINE_string2(writePath, w, "", "If set, write bitmaps here as .pngs.");

static DEFINE_string(key, "",
                     "Space-separated key/value pairs to add to JSON identifying this builder.");
static DEFINE_string(properties, "",
                     "Space-separated key/value pairs to add to JSON identifying this run.");

static DEFINE_bool(purgeBetweenBenches, false,
                   "Call SkGraphics::PurgeAllCaches() between each benchmark?");

static double now_ms() { return SkTime::GetNSecs() * 1e-6; }

static SkString humanize(double ms) {
    if (FLAGS_verbose) return SkStringPrintf("%llu", (uint64_t)(ms*1e6));
    return HumanizeMs(ms);
}
#define HUMANIZE(ms) humanize(ms).c_str()

bool Target::init(SkImageInfo info, Benchmark* bench) {
    if (Benchmark::kRaster_Backend == config.backend) {
        this->surface = SkSurface::MakeRaster(info);
        if (!this->surface) {
            return false;
        }
    }
    return true;
}
bool Target::capturePixels(SkBitmap* bmp) {
    SkCanvas* canvas = this->getCanvas();
    if (!canvas) {
        return false;
    }
    bmp->allocPixels(canvas->imageInfo());
    if (!canvas->readPixels(*bmp, 0, 0)) {
        SkDebugf("Can't read canvas pixels.\n");
        return false;
    }
    return true;
}

struct GPUTarget : public Target {
    explicit GPUTarget(const Config& c) : Target(c) {}
    ContextInfo contextInfo;
    std::unique_ptr<GrContextFactory> factory;

    void setup() override {
        this->contextInfo.testContext()->makeCurrent();
        // Make sure we're done with whatever came before.
        this->contextInfo.testContext()->finish();
    }
    void endTiming() override {
        if (this->contextInfo.testContext()) {
            this->contextInfo.testContext()->waitOnSyncOrSwap();
        }
    }
    void fence() override { this->contextInfo.testContext()->finish(); }

    bool needsFrameTiming(int* maxFrameLag) const override {
        if (!this->contextInfo.testContext()->getMaxGpuFrameLag(maxFrameLag)) {
            // Frame lag is unknown.
            *maxFrameLag = FLAGS_gpuFrameLag;
        }
        return true;
    }
    bool init(SkImageInfo info, Benchmark* bench) override {
        GrContextOptions options = grContextOpts;
        bench->modifyGrContextOptions(&options);
        this->factory.reset(new GrContextFactory(options));
        uint32_t flags = this->config.useDFText ? SkSurfaceProps::kUseDeviceIndependentFonts_Flag :
                                                  0;
        SkSurfaceProps props(flags, SkSurfaceProps::kLegacyFontHost_InitType);
        this->surface = SkSurface::MakeRenderTarget(
                this->factory->get(this->config.ctxType, this->config.ctxOverrides),
                SkBudgeted::kNo, info, this->config.samples, &props);
        this->contextInfo =
                this->factory->getContextInfo(this->config.ctxType, this->config.ctxOverrides);
        if (!this->surface.get()) {
            return false;
        }
        if (!this->contextInfo.testContext()->fenceSyncSupport()) {
            SkDebugf("WARNING: GL context for config \"%s\" does not support fence sync. "
                     "Timings might not be accurate.\n", this->config.name.c_str());
        }
        return true;
    }
    void fillOptions(NanoJSONResultsWriter& log) override {
        const GrGLubyte* version;
        if (this->contextInfo.backend() == GrBackendApi::kOpenGL) {
            const GrGLInterface* gl =
                    static_cast<GrGLGpu*>(this->contextInfo.grContext()->priv().getGpu())
                            ->glInterface();
            GR_GL_CALL_RET(gl, version, GetString(GR_GL_VERSION));
            log.appendString("GL_VERSION", (const char*)(version));

            GR_GL_CALL_RET(gl, version, GetString(GR_GL_RENDERER));
            log.appendString("GL_RENDERER", (const char*) version);

            GR_GL_CALL_RET(gl, version, GetString(GR_GL_VENDOR));
            log.appendString("GL_VENDOR", (const char*) version);

            GR_GL_CALL_RET(gl, version, GetString(GR_GL_SHADING_LANGUAGE_VERSION));
            log.appendString("GL_SHADING_LANGUAGE_VERSION", (const char*) version);
        }
    }

    void dumpStats() override {
        this->contextInfo.grContext()->priv().printCacheStats();
        this->contextInfo.grContext()->priv().printGpuStats();
    }
};

static double time(int loops, Benchmark* bench, Target* target) {
    SkCanvas* canvas = target->getCanvas();
    if (canvas) {
        canvas->clear(SK_ColorWHITE);
    }
    bench->preDraw(canvas);
    double start = now_ms();
    canvas = target->beginTiming(canvas);
    bench->draw(loops, canvas);
    if (canvas) {
        canvas->flush();
    }
    target->endTiming();
    double elapsed = now_ms() - start;
    bench->postDraw(canvas);
    return elapsed;
}

static double estimate_timer_overhead() {
    double overhead = 0;
    for (int i = 0; i < FLAGS_overheadLoops; i++) {
        double start = now_ms();
        overhead += now_ms() - start;
    }
    return overhead / FLAGS_overheadLoops;
}

static int detect_forever_loops(int loops) {
    // look for a magic run-forever value
    if (loops < 0) {
        loops = SK_MaxS32;
    }
    return loops;
}

static int clamp_loops(int loops) {
    if (loops < 1) {
        SkDebugf("ERROR: clamping loops from %d to 1. "
                 "There's probably something wrong with the bench.\n", loops);
        return 1;
    }
    if (loops > FLAGS_maxLoops) {
        SkDebugf("WARNING: clamping loops from %d to FLAGS_maxLoops, %d.\n", loops, FLAGS_maxLoops);
        return FLAGS_maxLoops;
    }
    return loops;
}

static bool write_canvas_png(Target* target, const SkString& filename) {

    if (filename.isEmpty()) {
        return false;
    }
    if (target->getCanvas() &&
        kUnknown_SkColorType == target->getCanvas()->imageInfo().colorType()) {
        return false;
    }

    SkBitmap bmp;

    if (!target->capturePixels(&bmp)) {
        return false;
    }

    SkString dir = SkOSPath::Dirname(filename.c_str());
    if (!sk_mkdir(dir.c_str())) {
        SkDebugf("Can't make dir %s.\n", dir.c_str());
        return false;
    }
    SkFILEWStream stream(filename.c_str());
    if (!stream.isValid()) {
        SkDebugf("Can't write %s.\n", filename.c_str());
        return false;
    }
    if (!SkEncodeImage(&stream, bmp, SkEncodedImageFormat::kPNG, 100)) {
        SkDebugf("Can't encode a PNG.\n");
        return false;
    }
    return true;
}

static int kFailedLoops = -2;
static int setup_cpu_bench(const double overhead, Target* target, Benchmark* bench) {
    // First figure out approximately how many loops of bench it takes to make overhead negligible.
    double bench_plus_overhead = 0.0;
    int round = 0;
    int loops = bench->calculateLoops(FLAGS_loops);
    if (kAutoTuneLoops == loops) {
        while (bench_plus_overhead < overhead) {
            if (round++ == FLAGS_maxCalibrationAttempts) {
                SkDebugf("WARNING: Can't estimate loops for %s (%s vs. %s); skipping.\n",
                         bench->getUniqueName(), HUMANIZE(bench_plus_overhead), HUMANIZE(overhead));
                return kFailedLoops;
            }
            bench_plus_overhead = time(1, bench, target);
        }
    }

    // Later we'll just start and stop the timer once but loop N times.
    // We'll pick N to make timer overhead negligible:
    //
    //          overhead
    //  -------------------------  < FLAGS_overheadGoal
    //  overhead + N * Bench Time
    //
    // where bench_plus_overhead ~=~ overhead + Bench Time.
    //
    // Doing some math, we get:
    //
    //  (overhead / FLAGS_overheadGoal) - overhead
    //  ------------------------------------------  < N
    //       bench_plus_overhead - overhead)
    //
    // Luckily, this also works well in practice. :)
    if (kAutoTuneLoops == loops) {
        const double numer = overhead / FLAGS_overheadGoal - overhead;
        const double denom = bench_plus_overhead - overhead;
        loops = (int)ceil(numer / denom);
        loops = clamp_loops(loops);
    } else {
        loops = detect_forever_loops(loops);
    }

    return loops;
}

static int setup_gpu_bench(Target* target, Benchmark* bench, int maxGpuFrameLag) {
    // First, figure out how many loops it'll take to get a frame up to FLAGS_gpuMs.
    int loops = bench->calculateLoops(FLAGS_loops);
    if (kAutoTuneLoops == loops) {
        loops = 1;
        double elapsed = 0;
        do {
            if (1<<30 == loops) {
                // We're about to wrap.  Something's wrong with the bench.
                loops = 0;
                break;
            }
            loops *= 2;
            // If the GPU lets frames lag at all, we need to make sure we're timing
            // _this_ round, not still timing last round.
            for (int i = 0; i < maxGpuFrameLag; i++) {
                elapsed = time(loops, bench, target);
            }
        } while (elapsed < FLAGS_gpuMs);

        // We've overshot at least a little.  Scale back linearly.
        loops = (int)ceil(loops * FLAGS_gpuMs / elapsed);
        loops = clamp_loops(loops);

        // Make sure we're not still timing our calibration.
        target->fence();
    } else {
        loops = detect_forever_loops(loops);
    }
    // Pretty much the same deal as the calibration: do some warmup to make
    // sure we're timing steady-state pipelined frames.
    for (int i = 0; i < maxGpuFrameLag; i++) {
        time(loops, bench, target);
    }

    return loops;
}

#define kBogusContextType GrContextFactory::kGL_ContextType
#define kBogusContextOverrides GrContextFactory::ContextOverrides::kNone

static void create_config(const SkCommandLineConfig* config, SkTArray<Config>* configs) {
    if (const auto* gpuConfig = config->asConfigGpu()) {
        if (!FLAGS_gpu) {
            SkDebugf("Skipping config '%s' as requested.\n", config->getTag().c_str());
            return;
        }

        const auto ctxType = gpuConfig->getContextType();
        const auto ctxOverrides = gpuConfig->getContextOverrides();
        const auto sampleCount = gpuConfig->getSamples();
        const auto colorType = gpuConfig->getColorType();
        auto colorSpace = gpuConfig->getColorSpace();
        if (gpuConfig->getSurfType() != SkCommandLineConfigGpu::SurfType::kDefault) {
            SkDebugf("This tool only supports the default surface type.");
            return;
        }

        GrContextFactory factory(grContextOpts);
        if (const GrContext* ctx = factory.get(ctxType, ctxOverrides)) {
<<<<<<< HEAD
            GrPixelConfig grPixConfig = SkColorType2GrPixelConfig(colorType);
            int supportedSampleCount =
                    ctx->priv().caps()->getRenderTargetSampleCount(sampleCount, grPixConfig);
=======
            GrBackendFormat format = ctx->defaultBackendFormat(colorType, GrRenderable::kYes);
            int supportedSampleCount =
                    ctx->priv().caps()->getRenderTargetSampleCount(sampleCount, format);
>>>>>>> 40be567a
            if (sampleCount != supportedSampleCount) {
                SkDebugf("Configuration '%s' sample count %d is not a supported sample count.\n",
                         config->getTag().c_str(), sampleCount);
                return;
            }
        } else {
            SkDebugf("No context was available matching config '%s'.\n",
                     config->getTag().c_str());
            return;
        }

        Config target = {
            gpuConfig->getTag(),
            Benchmark::kGPU_Backend,
            colorType,
            kPremul_SkAlphaType,
            sk_ref_sp(colorSpace),
            sampleCount,
            ctxType,
            ctxOverrides,
            gpuConfig->getUseDIText()
        };

        configs->push_back(target);
        return;
    }

    #define CPU_CONFIG(name, backend, color, alpha, colorSpace)                \
        if (config->getTag().equals(#name)) {                                  \
            if (!FLAGS_cpu) {                                                  \
                SkDebugf("Skipping config '%s' as requested.\n",               \
                         config->getTag().c_str());                            \
                return;                                                        \
            }                                                                  \
            Config config = {                                                  \
                SkString(#name), Benchmark::backend, color, alpha, colorSpace, \
                0, kBogusContextType, kBogusContextOverrides, false            \
            };                                                                 \
            configs->push_back(config);                                        \
            return;                                                            \
        }

    CPU_CONFIG(nonrendering, kNonRendering_Backend,
               kUnknown_SkColorType, kUnpremul_SkAlphaType, nullptr)

    CPU_CONFIG(a8,   kRaster_Backend, kAlpha_8_SkColorType, kPremul_SkAlphaType, nullptr)
    CPU_CONFIG(8888, kRaster_Backend,     kN32_SkColorType, kPremul_SkAlphaType, nullptr)
    CPU_CONFIG(565,  kRaster_Backend, kRGB_565_SkColorType, kOpaque_SkAlphaType, nullptr)

    // 'narrow' has a gamut narrower than sRGB, and different transfer function.
    auto narrow = SkColorSpace::MakeRGB(SkNamedTransferFn::k2Dot2, gNarrow_toXYZD50),
           srgb = SkColorSpace::MakeSRGB(),
     srgbLinear = SkColorSpace::MakeSRGBLinear();

    CPU_CONFIG(    f16, kRaster_Backend,  kRGBA_F16_SkColorType, kPremul_SkAlphaType, srgbLinear)
    CPU_CONFIG(   srgb, kRaster_Backend, kRGBA_8888_SkColorType, kPremul_SkAlphaType, srgb      )
    CPU_CONFIG(  esrgb, kRaster_Backend,  kRGBA_F16_SkColorType, kPremul_SkAlphaType, srgb      )
    CPU_CONFIG( narrow, kRaster_Backend, kRGBA_8888_SkColorType, kPremul_SkAlphaType, narrow    )
    CPU_CONFIG(enarrow, kRaster_Backend,  kRGBA_F16_SkColorType, kPremul_SkAlphaType, narrow    )

    #undef CPU_CONFIG

    SkDebugf("Unknown config '%s'.\n", config->getTag().c_str());
}

// Append all configs that are enabled and supported.
void create_configs(SkTArray<Config>* configs) {
    SkCommandLineConfigArray array;
    ParseConfigs(FLAGS_config, &array);
    for (int i = 0; i < array.count(); ++i) {
        create_config(array[i].get(), configs);
    }

    // If no just default configs were requested, then we're okay.
    if (array.count() == 0 || FLAGS_config.count() == 0 ||
        // Otherwise, make sure that all specified configs have been created.
        array.count() == configs->count()) {
        return;
    }
    exit(1);
}

// disable warning : switch statement contains default but no 'case' labels
#if defined _WIN32
#pragma warning ( push )
#pragma warning ( disable : 4065 )
#endif

// If bench is enabled for config, returns a Target* for it, otherwise nullptr.
static Target* is_enabled(Benchmark* bench, const Config& config) {
    if (!bench->isSuitableFor(config.backend)) {
        return nullptr;
    }

    SkImageInfo info = SkImageInfo::Make(bench->getSize().fX, bench->getSize().fY,
                                         config.color, config.alpha, config.colorSpace);

    Target* target = nullptr;

    switch (config.backend) {
    case Benchmark::kGPU_Backend:
        target = new GPUTarget(config);
        break;
    default:
        target = new Target(config);
        break;
    }

    if (!target->init(info, bench)) {
        delete target;
        return nullptr;
    }
    return target;
}

#if defined _WIN32
#pragma warning ( pop )
#endif

static bool valid_brd_bench(sk_sp<SkData> encoded, SkColorType colorType, uint32_t sampleSize,
        uint32_t minOutputSize, int* width, int* height) {
    std::unique_ptr<SkBitmapRegionDecoder> brd(
            SkBitmapRegionDecoder::Create(encoded, SkBitmapRegionDecoder::kAndroidCodec_Strategy));
    if (nullptr == brd.get()) {
        // This is indicates that subset decoding is not supported for a particular image format.
        return false;
    }

    if (sampleSize * minOutputSize > (uint32_t) brd->width() || sampleSize * minOutputSize >
            (uint32_t) brd->height()) {
        // This indicates that the image is not large enough to decode a
        // minOutputSize x minOutputSize subset at the given sampleSize.
        return false;
    }

    // Set the image width and height.  The calling code will use this to choose subsets to decode.
    *width = brd->width();
    *height = brd->height();
    return true;
}

static void cleanup_run(Target* target) {
    delete target;
}

static void collect_files(const CommandLineFlags::StringArray& paths,
                          const char*                          ext,
                          SkTArray<SkString>*                  list) {
    for (int i = 0; i < paths.count(); ++i) {
        if (SkStrEndsWith(paths[i], ext)) {
            list->push_back(SkString(paths[i]));
        } else {
            SkOSFile::Iter it(paths[i], ext);
            SkString path;
            while (it.next(&path)) {
                list->push_back(SkOSPath::Join(paths[i], path.c_str()));
            }
        }
    }
}

class BenchmarkStream {
public:
    BenchmarkStream() : fBenches(BenchRegistry::Head())
                      , fGMs(skiagm::GMRegistry::Head())
                      , fCurrentRecording(0)
                      , fCurrentDeserialPicture(0)
                      , fCurrentScale(0)
                      , fCurrentSKP(0)
                      , fCurrentSVG(0)
                      , fCurrentUseMPD(0)
                      , fCurrentCodec(0)
                      , fCurrentAndroidCodec(0)
                      , fCurrentBRDImage(0)
                      , fCurrentColorType(0)
                      , fCurrentAlphaType(0)
                      , fCurrentSubsetType(0)
                      , fCurrentSampleSize(0)
                      , fCurrentAnimSKP(0) {
        collect_files(FLAGS_skps, ".skp", &fSKPs);
        collect_files(FLAGS_svgs, ".svg", &fSVGs);

        if (4 != sscanf(FLAGS_clip[0], "%d,%d,%d,%d",
                        &fClip.fLeft, &fClip.fTop, &fClip.fRight, &fClip.fBottom)) {
            SkDebugf("Can't parse %s from --clip as an SkIRect.\n", FLAGS_clip[0]);
            exit(1);
        }

        for (int i = 0; i < FLAGS_scales.count(); i++) {
            if (1 != sscanf(FLAGS_scales[i], "%f", &fScales.push_back())) {
                SkDebugf("Can't parse %s from --scales as an SkScalar.\n", FLAGS_scales[i]);
                exit(1);
            }
        }

        if (2 != sscanf(FLAGS_zoom[0], "%f,%lf", &fZoomMax, &fZoomPeriodMs)) {
            SkDebugf("Can't parse %s from --zoom as a zoomMax,zoomPeriodMs.\n", FLAGS_zoom[0]);
            exit(1);
        }

        if (FLAGS_mpd) {
            fUseMPDs.push_back() = true;
        }
        fUseMPDs.push_back() = false;

        // Prepare the images for decoding
        if (!CollectImages(FLAGS_images, &fImages)) {
            exit(1);
        }

        // Choose the candidate color types for image decoding
        fColorTypes.push_back(kN32_SkColorType);
        if (!FLAGS_simpleCodec) {
            fColorTypes.push_back(kRGB_565_SkColorType);
            fColorTypes.push_back(kAlpha_8_SkColorType);
            fColorTypes.push_back(kGray_8_SkColorType);
        }
    }

    static sk_sp<SkPicture> ReadPicture(const char* path) {
        // Not strictly necessary, as it will be checked again later,
        // but helps to avoid a lot of pointless work if we're going to skip it.
        if (CommandLineFlags::ShouldSkip(FLAGS_match, SkOSPath::Basename(path).c_str())) {
            return nullptr;
        }

        std::unique_ptr<SkStream> stream = SkStream::MakeFromFile(path);
        if (!stream) {
            SkDebugf("Could not read %s.\n", path);
            return nullptr;
        }

        return SkPicture::MakeFromStream(stream.get());
    }

    static sk_sp<SkPicture> ReadSVGPicture(const char* path) {
        sk_sp<SkData> data(SkData::MakeFromFileName(path));
        if (!data) {
            SkDebugf("Could not read %s.\n", path);
            return nullptr;
        }

#ifdef SK_XML
        SkMemoryStream stream(std::move(data));
        sk_sp<SkSVGDOM> svgDom = SkSVGDOM::MakeFromStream(stream);
        if (!svgDom) {
            SkDebugf("Could not parse %s.\n", path);
            return nullptr;
        }

        // Use the intrinsic SVG size if available, otherwise fall back to a default value.
        static const SkSize kDefaultContainerSize = SkSize::Make(128, 128);
        if (svgDom->containerSize().isEmpty()) {
            svgDom->setContainerSize(kDefaultContainerSize);
        }

        SkPictureRecorder recorder;
        svgDom->render(recorder.beginRecording(svgDom->containerSize().width(),
                                               svgDom->containerSize().height()));
        return recorder.finishRecordingAsPicture();
#else
        return nullptr;
#endif  // SK_XML
    }

    Benchmark* next() {
        std::unique_ptr<Benchmark> bench;
        do {
            bench.reset(this->rawNext());
            if (!bench) {
                return nullptr;
            }
        } while (CommandLineFlags::ShouldSkip(FLAGS_sourceType, fSourceType) ||
                 CommandLineFlags::ShouldSkip(FLAGS_benchType, fBenchType));
        return bench.release();
    }

    Benchmark* rawNext() {
        if (fBenches) {
            Benchmark* bench = fBenches->get()(nullptr);
            fBenches = fBenches->next();
            fSourceType = "bench";
            fBenchType  = "micro";
            return bench;
        }

        while (fGMs) {
<<<<<<< HEAD
            std::unique_ptr<skiagm::GM> gm(fGMs->get()(nullptr));
=======
            std::unique_ptr<skiagm::GM> gm = fGMs->get()();
>>>>>>> 40be567a
            fGMs = fGMs->next();
            if (gm->runAsBench()) {
                fSourceType = "gm";
                fBenchType  = "micro";
                return new GMBench(std::move(gm));
            }
        }

        // First add all .skps as RecordingBenches.
        while (fCurrentRecording < fSKPs.count()) {
            const SkString& path = fSKPs[fCurrentRecording++];
            sk_sp<SkPicture> pic = ReadPicture(path.c_str());
            if (!pic) {
                continue;
            }
            SkString name = SkOSPath::Basename(path.c_str());
            fSourceType = "skp";
            fBenchType  = "recording";
            fSKPBytes = static_cast<double>(pic->approximateBytesUsed());
            fSKPOps   = pic->approximateOpCount();
            return new RecordingBench(name.c_str(), pic.get(), FLAGS_bbh);
        }

        // Add all .skps as DeserializePictureBenchs.
        while (fCurrentDeserialPicture < fSKPs.count()) {
            const SkString& path = fSKPs[fCurrentDeserialPicture++];
            sk_sp<SkData> data = SkData::MakeFromFileName(path.c_str());
            if (!data) {
                continue;
            }
            SkString name = SkOSPath::Basename(path.c_str());
            fSourceType = "skp";
            fBenchType  = "deserial";
            fSKPBytes = static_cast<double>(data->size());
            fSKPOps   = 0;
            return new DeserializePictureBench(name.c_str(), std::move(data));
        }

        // Then once each for each scale as SKPBenches (playback).
        while (fCurrentScale < fScales.count()) {
            while (fCurrentSKP < fSKPs.count()) {
                const SkString& path = fSKPs[fCurrentSKP];
                sk_sp<SkPicture> pic = ReadPicture(path.c_str());
                if (!pic) {
                    fCurrentSKP++;
                    continue;
                }

                while (fCurrentUseMPD < fUseMPDs.count()) {
                    if (FLAGS_bbh) {
                        // The SKP we read off disk doesn't have a BBH.  Re-record so it grows one.
                        SkRTreeFactory factory;
                        SkPictureRecorder recorder;
                        pic->playback(recorder.beginRecording(pic->cullRect().width(),
                                                              pic->cullRect().height(),
                                                              &factory,
                                                              0));
                        pic = recorder.finishRecordingAsPicture();
                    }
                    SkString name = SkOSPath::Basename(path.c_str());
                    fSourceType = "skp";
                    fBenchType = "playback";
                    return new SKPBench(name.c_str(), pic.get(), fClip, fScales[fCurrentScale],
                                        fUseMPDs[fCurrentUseMPD++], FLAGS_loopSKP);
                }
                fCurrentUseMPD = 0;
                fCurrentSKP++;
            }

            while (fCurrentSVG++ < fSVGs.count()) {
                const char* path = fSVGs[fCurrentSVG - 1].c_str();
                if (sk_sp<SkPicture> pic = ReadSVGPicture(path)) {
                    fSourceType = "svg";
                    fBenchType = "playback";
                    return new SKPBench(SkOSPath::Basename(path).c_str(), pic.get(), fClip,
                                        fScales[fCurrentScale], false, FLAGS_loopSKP);
                }
            }

            fCurrentSKP = 0;
            fCurrentSVG = 0;
            fCurrentScale++;
        }

        // Now loop over each skp again if we have an animation
        if (fZoomMax != 1.0f && fZoomPeriodMs > 0) {
            while (fCurrentAnimSKP < fSKPs.count()) {
                const SkString& path = fSKPs[fCurrentAnimSKP];
                sk_sp<SkPicture> pic = ReadPicture(path.c_str());
                if (!pic) {
                    fCurrentAnimSKP++;
                    continue;
                }

                fCurrentAnimSKP++;
                SkString name = SkOSPath::Basename(path.c_str());
                sk_sp<SKPAnimationBench::Animation> animation =
                    SKPAnimationBench::MakeZoomAnimation(fZoomMax, fZoomPeriodMs);
                return new SKPAnimationBench(name.c_str(), pic.get(), fClip, std::move(animation),
                                             FLAGS_loopSKP);
            }
        }

        for (; fCurrentCodec < fImages.count(); fCurrentCodec++) {
            fSourceType = "image";
            fBenchType = "skcodec";
            const SkString& path = fImages[fCurrentCodec];
            if (CommandLineFlags::ShouldSkip(FLAGS_match, path.c_str())) {
                continue;
            }
            sk_sp<SkData> encoded(SkData::MakeFromFileName(path.c_str()));
            std::unique_ptr<SkCodec> codec(SkCodec::MakeFromData(encoded));
            if (!codec) {
                // Nothing to time.
                SkDebugf("Cannot find codec for %s\n", path.c_str());
                continue;
            }

            while (fCurrentColorType < fColorTypes.count()) {
                const SkColorType colorType = fColorTypes[fCurrentColorType];

                SkAlphaType alphaType = codec->getInfo().alphaType();
                if (FLAGS_simpleCodec) {
                    if (kUnpremul_SkAlphaType == alphaType) {
                        alphaType = kPremul_SkAlphaType;
                    }

                    fCurrentColorType++;
                } else {
                    switch (alphaType) {
                        case kOpaque_SkAlphaType:
                            // We only need to test one alpha type (opaque).
                            fCurrentColorType++;
                            break;
                        case kUnpremul_SkAlphaType:
                        case kPremul_SkAlphaType:
                            if (0 == fCurrentAlphaType) {
                                // Test unpremul first.
                                alphaType = kUnpremul_SkAlphaType;
                                fCurrentAlphaType++;
                            } else {
                                // Test premul.
                                alphaType = kPremul_SkAlphaType;
                                fCurrentAlphaType = 0;
                                fCurrentColorType++;
                            }
                            break;
                        default:
                            SkASSERT(false);
                            fCurrentColorType++;
                            break;
                    }
                }

                // Make sure we can decode to this color type and alpha type.
                SkImageInfo info =
                        codec->getInfo().makeColorType(colorType).makeAlphaType(alphaType);
                const size_t rowBytes = info.minRowBytes();
                SkAutoMalloc storage(info.computeByteSize(rowBytes));

                const SkCodec::Result result = codec->getPixels(
                        info, storage.get(), rowBytes);
                switch (result) {
                    case SkCodec::kSuccess:
                    case SkCodec::kIncompleteInput:
                        return new CodecBench(SkOSPath::Basename(path.c_str()),
                                              encoded.get(), colorType, alphaType);
                    case SkCodec::kInvalidConversion:
                        // This is okay. Not all conversions are valid.
                        break;
                    default:
                        // This represents some sort of failure.
                        SkASSERT(false);
                        break;
                }
            }
            fCurrentColorType = 0;
        }

        // Run AndroidCodecBenches
        const int sampleSizes[] = { 2, 4, 8 };
        for (; fCurrentAndroidCodec < fImages.count(); fCurrentAndroidCodec++) {
            fSourceType = "image";
            fBenchType = "skandroidcodec";

            const SkString& path = fImages[fCurrentAndroidCodec];
            if (CommandLineFlags::ShouldSkip(FLAGS_match, path.c_str())) {
                continue;
            }
            sk_sp<SkData> encoded(SkData::MakeFromFileName(path.c_str()));
            std::unique_ptr<SkAndroidCodec> codec(SkAndroidCodec::MakeFromData(encoded));
            if (!codec) {
                // Nothing to time.
                SkDebugf("Cannot find codec for %s\n", path.c_str());
                continue;
            }

            while (fCurrentSampleSize < (int) SK_ARRAY_COUNT(sampleSizes)) {
                int sampleSize = sampleSizes[fCurrentSampleSize];
                fCurrentSampleSize++;
                if (10 * sampleSize > SkTMin(codec->getInfo().width(), codec->getInfo().height())) {
                    // Avoid benchmarking scaled decodes of already small images.
                    break;
                }

                return new AndroidCodecBench(SkOSPath::Basename(path.c_str()),
                                             encoded.get(), sampleSize);
            }
            fCurrentSampleSize = 0;
        }

        // Run the BRDBenches
        // We intend to create benchmarks that model the use cases in
        // android/libraries/social/tiledimage.  In this library, an image is decoded in 512x512
        // tiles.  The image can be translated freely, so the location of a tile may be anywhere in
        // the image.  For that reason, we will benchmark decodes in five representative locations
        // in the image.  Additionally, this use case utilizes power of two scaling, so we will
        // test on power of two sample sizes.  The output tile is always 512x512, so, when a
        // sampleSize is used, the size of the subset that is decoded is always
        // (sampleSize*512)x(sampleSize*512).
        // There are a few good reasons to only test on power of two sample sizes at this time:
        //     All use cases we are aware of only scale by powers of two.
        //     PNG decodes use the indicated sampling strategy regardless of the sample size, so
        //         these tests are sufficient to provide good coverage of our scaling options.
        const uint32_t brdSampleSizes[] = { 1, 2, 4, 8, 16 };
        const uint32_t minOutputSize = 512;
        for (; fCurrentBRDImage < fImages.count(); fCurrentBRDImage++) {
            fSourceType = "image";
            fBenchType = "BRD";

            const SkString& path = fImages[fCurrentBRDImage];
            if (CommandLineFlags::ShouldSkip(FLAGS_match, path.c_str())) {
                continue;
            }

            while (fCurrentColorType < fColorTypes.count()) {
                while (fCurrentSampleSize < (int) SK_ARRAY_COUNT(brdSampleSizes)) {
                    while (fCurrentSubsetType <= kLastSingle_SubsetType) {

                        sk_sp<SkData> encoded(SkData::MakeFromFileName(path.c_str()));
                        const SkColorType colorType = fColorTypes[fCurrentColorType];
                        uint32_t sampleSize = brdSampleSizes[fCurrentSampleSize];
                        int currentSubsetType = fCurrentSubsetType++;

                        int width = 0;
                        int height = 0;
                        if (!valid_brd_bench(encoded, colorType, sampleSize, minOutputSize,
                                &width, &height)) {
                            break;
                        }

                        SkString basename = SkOSPath::Basename(path.c_str());
                        SkIRect subset;
                        const uint32_t subsetSize = sampleSize * minOutputSize;
                        switch (currentSubsetType) {
                            case kTopLeft_SubsetType:
                                basename.append("_TopLeft");
                                subset = SkIRect::MakeXYWH(0, 0, subsetSize, subsetSize);
                                break;
                            case kTopRight_SubsetType:
                                basename.append("_TopRight");
                                subset = SkIRect::MakeXYWH(width - subsetSize, 0, subsetSize,
                                        subsetSize);
                                break;
                            case kMiddle_SubsetType:
                                basename.append("_Middle");
                                subset = SkIRect::MakeXYWH((width - subsetSize) / 2,
                                        (height - subsetSize) / 2, subsetSize, subsetSize);
                                break;
                            case kBottomLeft_SubsetType:
                                basename.append("_BottomLeft");
                                subset = SkIRect::MakeXYWH(0, height - subsetSize, subsetSize,
                                        subsetSize);
                                break;
                            case kBottomRight_SubsetType:
                                basename.append("_BottomRight");
                                subset = SkIRect::MakeXYWH(width - subsetSize,
                                        height - subsetSize, subsetSize, subsetSize);
                                break;
                            default:
                                SkASSERT(false);
                        }

                        return new BitmapRegionDecoderBench(basename.c_str(), encoded.get(),
                                colorType, sampleSize, subset);
                    }
                    fCurrentSubsetType = 0;
                    fCurrentSampleSize++;
                }
                fCurrentSampleSize = 0;
                fCurrentColorType++;
            }
            fCurrentColorType = 0;
        }

        return nullptr;
    }

    void fillCurrentOptions(NanoJSONResultsWriter& log) const {
        log.appendString("source_type", fSourceType);
        log.appendString("bench_type",  fBenchType);
        if (0 == strcmp(fSourceType, "skp")) {
            log.appendString("clip",
                    SkStringPrintf("%d %d %d %d", fClip.fLeft, fClip.fTop,
                                                  fClip.fRight, fClip.fBottom).c_str());
            SkASSERT_RELEASE(fCurrentScale < fScales.count());  // debugging paranoia
            log.appendString("scale", SkStringPrintf("%.2g", fScales[fCurrentScale]).c_str());
            if (fCurrentUseMPD > 0) {
                SkASSERT(1 == fCurrentUseMPD || 2 == fCurrentUseMPD);
                log.appendString("multi_picture_draw",
                                 fUseMPDs[fCurrentUseMPD-1] ? "true" : "false");
            }
        }
    }

    void fillCurrentMetrics(NanoJSONResultsWriter& log) const {
        if (0 == strcmp(fBenchType, "recording")) {
            log.appendMetric("bytes", fSKPBytes);
            log.appendMetric("ops", fSKPOps);
        }
    }

private:
    enum SubsetType {
        kTopLeft_SubsetType     = 0,
        kTopRight_SubsetType    = 1,
        kMiddle_SubsetType      = 2,
        kBottomLeft_SubsetType  = 3,
        kBottomRight_SubsetType = 4,
        kTranslate_SubsetType   = 5,
        kZoom_SubsetType        = 6,
        kLast_SubsetType        = kZoom_SubsetType,
        kLastSingle_SubsetType  = kBottomRight_SubsetType,
    };

    const BenchRegistry* fBenches;
    const skiagm::GMRegistry* fGMs;
    SkIRect            fClip;
    SkTArray<SkScalar> fScales;
    SkTArray<SkString> fSKPs;
    SkTArray<SkString> fSVGs;
    SkTArray<bool>     fUseMPDs;
    SkTArray<SkString> fImages;
    SkTArray<SkColorType, true> fColorTypes;
    SkScalar           fZoomMax;
    double             fZoomPeriodMs;

    double fSKPBytes, fSKPOps;

    const char* fSourceType;  // What we're benching: bench, GM, SKP, ...
    const char* fBenchType;   // How we bench it: micro, recording, playback, ...
    int fCurrentRecording;
    int fCurrentDeserialPicture;
    int fCurrentScale;
    int fCurrentSKP;
    int fCurrentSVG;
    int fCurrentUseMPD;
    int fCurrentCodec;
    int fCurrentAndroidCodec;
    int fCurrentBRDImage;
    int fCurrentColorType;
    int fCurrentAlphaType;
    int fCurrentSubsetType;
    int fCurrentSampleSize;
    int fCurrentAnimSKP;
};

// Some runs (mostly, Valgrind) are so slow that the bot framework thinks we've hung.
// This prints something every once in a while so that it knows we're still working.
static void start_keepalive() {
    static std::thread* intentionallyLeaked = new std::thread([]{
        for (;;) {
            static const int kSec = 1200;
        #if defined(SK_BUILD_FOR_WIN)
            Sleep(kSec * 1000);
        #else
            sleep(kSec);
        #endif
            SkDebugf("\nBenchmarks still running...\n");
        }
    });
    (void)intentionallyLeaked;
}

int main(int argc, char** argv) {
    CommandLineFlags::Parse(argc, argv);

    initializeEventTracingForTools();

#if defined(SK_BUILD_FOR_IOS)
    cd_Documents();
#endif
    SetupCrashHandler();
    SkAutoGraphics ag;
    SkTaskGroup::Enabler enabled(FLAGS_threads);

    SetCtxOptionsFromCommonFlags(&grContextOpts);

    if (kAutoTuneLoops != FLAGS_loops) {
        FLAGS_samples     = 1;
        FLAGS_gpuFrameLag = 0;
    }

    if (!FLAGS_writePath.isEmpty()) {
        SkDebugf("Writing files to %s.\n", FLAGS_writePath[0]);
        if (!sk_mkdir(FLAGS_writePath[0])) {
            SkDebugf("Could not create %s. Files won't be written.\n", FLAGS_writePath[0]);
            FLAGS_writePath.set(0, nullptr);
        }
    }

    std::unique_ptr<SkWStream> logStream(new SkNullWStream);
    if (!FLAGS_outResultsFile.isEmpty()) {
#if defined(SK_RELEASE)
        logStream.reset(new SkFILEWStream(FLAGS_outResultsFile[0]));
#else
        SkDebugf("I'm ignoring --outResultsFile because this is a Debug build.");
        return 1;
#endif
    }
    NanoJSONResultsWriter log(logStream.get(), SkJSONWriter::Mode::kPretty);
    log.beginObject(); // root

    if (1 == FLAGS_properties.count() % 2) {
        SkDebugf("ERROR: --properties must be passed with an even number of arguments.\n");
        return 1;
    }
    for (int i = 1; i < FLAGS_properties.count(); i += 2) {
        log.appendString(FLAGS_properties[i-1], FLAGS_properties[i]);
    }

    if (1 == FLAGS_key.count() % 2) {
        SkDebugf("ERROR: --key must be passed with an even number of arguments.\n");
        return 1;
    }
    if (FLAGS_key.count()) {
        log.beginObject("key");
        for (int i = 1; i < FLAGS_key.count(); i += 2) {
            log.appendString(FLAGS_key[i - 1], FLAGS_key[i]);
        }
        log.endObject(); // key
    }

    const double overhead = estimate_timer_overhead();
    SkDebugf("Timer overhead: %s\n", HUMANIZE(overhead));

    SkTArray<double> samples;

    if (kAutoTuneLoops != FLAGS_loops) {
        SkDebugf("Fixed number of loops; times would only be misleading so we won't print them.\n");
    } else if (FLAGS_quiet) {
        SkDebugf("! -> high variance, ? -> moderate variance\n");
        SkDebugf("    micros   \tbench\n");
    } else if (FLAGS_ms) {
        SkDebugf("curr/maxrss\tloops\tmin\tmedian\tmean\tmax\tstddev\tsamples\tconfig\tbench\n");
    } else {
        SkDebugf("curr/maxrss\tloops\tmin\tmedian\tmean\tmax\tstddev\t%-*s\tconfig\tbench\n",
                 FLAGS_samples, "samples");
    }

    SkTArray<Config> configs;
    create_configs(&configs);

    if (FLAGS_keepAlive) {
        start_keepalive();
    }

    SetAnalyticAAFromCommonFlags();

    if (FLAGS_forceRasterPipeline) {
        gSkForceRasterPipelineBlitter = true;
    }

    int runs = 0;
    BenchmarkStream benchStream;
    log.beginObject("results");
<<<<<<< HEAD
=======
    AutoreleasePool pool;
>>>>>>> 40be567a
    while (Benchmark* b = benchStream.next()) {
        std::unique_ptr<Benchmark> bench(b);
        if (CommandLineFlags::ShouldSkip(FLAGS_match, bench->getUniqueName())) {
            continue;
        }

        if (!configs.empty()) {
            log.beginBench(bench->getUniqueName(), bench->getSize().fX, bench->getSize().fY);
            bench->delayedSetup();
        }
        for (int i = 0; i < configs.count(); ++i) {
            Target* target = is_enabled(b, configs[i]);
            if (!target) {
                continue;
            }

            // During HWUI output this canvas may be nullptr.
            SkCanvas* canvas = target->getCanvas();
            const char* config = target->config.name.c_str();

            if (FLAGS_pre_log || FLAGS_dryRun) {
                SkDebugf("Running %s\t%s\n"
                         , bench->getUniqueName()
                         , config);
                if (FLAGS_dryRun) {
                    continue;
                }
            }

            if (FLAGS_purgeBetweenBenches) {
                SkGraphics::PurgeAllCaches();
            }

            TRACE_EVENT2("skia", "Benchmark", "name", TRACE_STR_COPY(bench->getUniqueName()),
                                              "config", TRACE_STR_COPY(config));

            target->setup();
            bench->perCanvasPreDraw(canvas);

            int maxFrameLag;
            int loops = target->needsFrameTiming(&maxFrameLag)
                ? setup_gpu_bench(target, bench.get(), maxFrameLag)
                : setup_cpu_bench(overhead, target, bench.get());

            if (kFailedLoops == loops) {
                // Can't be timed.  A warning note has already been printed.
                cleanup_run(target);
                continue;
            }

            if (runs == 0 && FLAGS_ms < 1000) {
                // Run the first bench for 1000ms to warm up the nanobench if FLAGS_ms < 1000.
                // Otherwise, the first few benches' measurements will be inaccurate.
                auto stop = now_ms() + 1000;
                do {
                    time(loops, bench.get(), target);
                } while (now_ms() < stop);
            }

            if (FLAGS_ms) {
                samples.reset();
                auto stop = now_ms() + FLAGS_ms;
                do {
                    samples.push_back(time(loops, bench.get(), target) / loops);
                } while (now_ms() < stop);
            } else {
                samples.reset(FLAGS_samples);
                for (int s = 0; s < FLAGS_samples; s++) {
                    samples[s] = time(loops, bench.get(), target) / loops;
                }
            }

<<<<<<< HEAD
=======
            // Scale each result to the benchmark's own units, time/unit.
            for (double& sample : samples) {
                sample *= (1.0 / bench->getUnits());
            }

>>>>>>> 40be567a
            SkTArray<SkString> keys;
            SkTArray<double> values;
            bool gpuStatsDump = FLAGS_gpuStatsDump && Benchmark::kGPU_Backend == configs[i].backend;
            if (gpuStatsDump) {
                // TODO cache stats
                bench->getGpuStats(canvas, &keys, &values);
            }

            bench->perCanvasPostDraw(canvas);

            if (Benchmark::kNonRendering_Backend != target->config.backend &&
                !FLAGS_writePath.isEmpty() && FLAGS_writePath[0]) {
                SkString pngFilename = SkOSPath::Join(FLAGS_writePath[0], config);
                pngFilename = SkOSPath::Join(pngFilename.c_str(), bench->getUniqueName());
                pngFilename.append(".png");
                write_canvas_png(target, pngFilename);
            }

            // Building stats.plot often shows up in profiles,
            // so skip building it when we're not going to print it anyway.
            const bool want_plot = !FLAGS_quiet;

            Stats stats(samples, want_plot);
            log.beginObject(config);

            log.beginObject("options");
            log.appendString("name", bench->getName());
            benchStream.fillCurrentOptions(log);
            target->fillOptions(log);
            log.endObject(); // options

            // Metrics
            log.appendMetric("min_ms", stats.min);
            log.beginArray("samples");
            for (double sample : samples) {
                log.appendDoubleDigits(sample, 16);
            }
            log.endArray(); // samples
            benchStream.fillCurrentMetrics(log);
            if (gpuStatsDump) {
                // dump to json, only SKPBench currently returns valid keys / values
                SkASSERT(keys.count() == values.count());
                for (int i = 0; i < keys.count(); i++) {
                    log.appendMetric(keys[i].c_str(), values[i]);
                }
            }

            log.endObject(); // config

            if (runs++ % FLAGS_flushEvery == 0) {
                log.flush();
            }

            if (kAutoTuneLoops != FLAGS_loops) {
                if (configs.count() == 1) {
                    config = ""; // Only print the config if we run the same bench on more than one.
                }
                SkDebugf("%4d/%-4dMB\t%s\t%s\n"
                         , sk_tools::getCurrResidentSetSizeMB()
                         , sk_tools::getMaxResidentSetSizeMB()
                         , bench->getUniqueName()
                         , config);
            } else if (FLAGS_quiet) {
                const char* mark = " ";
                const double stddev_percent =
                    sk_ieee_double_divide(100 * sqrt(stats.var), stats.mean);
                if (stddev_percent >  5) mark = "?";
                if (stddev_percent > 10) mark = "!";

                SkDebugf("%10.2f %s\t%s\t%s\n",
                         stats.median*1e3, mark, bench->getUniqueName(), config);
            } else if (FLAGS_csv) {
                const double stddev_percent =
                    sk_ieee_double_divide(100 * sqrt(stats.var), stats.mean);
                SkDebugf("%g,%g,%g,%g,%g,%s,%s\n"
                         , stats.min
                         , stats.median
                         , stats.mean
                         , stats.max
                         , stddev_percent
                         , config
                         , bench->getUniqueName()
                         );
            } else {
                const char* format = "%4d/%-4dMB\t%d\t%s\t%s\t%s\t%s\t%.0f%%\t%s\t%s\t%s\n";
                const double stddev_percent =
                    sk_ieee_double_divide(100 * sqrt(stats.var), stats.mean);
                SkDebugf(format
                        , sk_tools::getCurrResidentSetSizeMB()
                        , sk_tools::getMaxResidentSetSizeMB()
                        , loops
                        , HUMANIZE(stats.min)
                        , HUMANIZE(stats.median)
                        , HUMANIZE(stats.mean)
                        , HUMANIZE(stats.max)
                        , stddev_percent
                        , FLAGS_ms ? to_string(samples.count()).c_str() : stats.plot.c_str()
                        , config
                        , bench->getUniqueName()
                        );
            }

            if (FLAGS_gpuStats && Benchmark::kGPU_Backend == configs[i].backend) {
                target->dumpStats();
            }

            if (FLAGS_verbose) {
                SkDebugf("Samples:  ");
                for (int i = 0; i < samples.count(); i++) {
                    SkDebugf("%s  ", HUMANIZE(samples[i]));
                }
                SkDebugf("%s\n", bench->getUniqueName());
            }
            cleanup_run(target);
            pool.drain();
        }
        if (!configs.empty()) {
            log.endBench();
        }
        if (!configs.empty()) {
            log.endBench();
        }
    }

    SkGraphics::PurgeAllCaches();

    log.beginBench("memory_usage", 0, 0);
    log.beginObject("meta"); // config
    log.appendS32("max_rss_mb", sk_tools::getMaxResidentSetSizeMB());
    log.endObject(); // config
    log.endBench();

    log.endObject(); // results
    log.endObject(); // root
    log.flush();

    return 0;
}<|MERGE_RESOLUTION|>--- conflicted
+++ resolved
@@ -28,10 +28,7 @@
 #include "include/core/SkPictureRecorder.h"
 #include "include/core/SkString.h"
 #include "include/core/SkSurface.h"
-<<<<<<< HEAD
-=======
 #include "include/core/SkTime.h"
->>>>>>> 40be567a
 #include "src/core/SkAutoMalloc.h"
 #include "src/core/SkBBoxHierarchy.h"
 #include "src/core/SkColorSpacePriv.h"
@@ -41,10 +38,7 @@
 #include "src/core/SkTraceEvent.h"
 #include "src/utils/SkJSONWriter.h"
 #include "src/utils/SkOSPath.h"
-<<<<<<< HEAD
-=======
 #include "tools/AutoreleasePool.h"
->>>>>>> 40be567a
 #include "tools/CrashHandler.h"
 #include "tools/ProcStats.h"
 #include "tools/Stats.h"
@@ -75,15 +69,6 @@
 #include "src/gpu/gl/GrGLGpu.h"
 #include "src/gpu/gl/GrGLUtil.h"
 #include "tools/gpu/GrContextFactory.h"
-<<<<<<< HEAD
-
-using sk_gpu_test::ContextInfo;
-using sk_gpu_test::GrContextFactory;
-using sk_gpu_test::TestContext;
-
-GrContextOptions grContextOpts;
-=======
->>>>>>> 40be567a
 
 using sk_gpu_test::ContextInfo;
 using sk_gpu_test::GrContextFactory;
@@ -107,11 +92,7 @@
     return str;
 }
 
-<<<<<<< HEAD
-static DEFINE_int(loops, kDefaultLoops, loops_help_txt().c_str());
-=======
 static DEFINE_int(loops, kAutoTuneLoops, loops_help_txt().c_str());
->>>>>>> 40be567a
 
 static DEFINE_int(samples, 10, "Number of samples to measure for each bench.");
 static DEFINE_int(ms, 0, "If >0, run each bench for this many ms instead of obeying --samples.");
@@ -149,7 +130,6 @@
 
 static DEFINE_bool2(pre_log, p, false,
                     "Log before running each test. May be incomprehensible when threading");
-<<<<<<< HEAD
 
 static DEFINE_bool(cpu, true, "master switch for running CPU-bound work.");
 static DEFINE_bool(gpu, true, "master switch for running GPU-bound work.");
@@ -171,29 +151,6 @@
                "If a name does not match any list entry,\n"
                "it is skipped unless some list entry starts with ~");
 
-=======
-
-static DEFINE_bool(cpu, true, "master switch for running CPU-bound work.");
-static DEFINE_bool(gpu, true, "master switch for running GPU-bound work.");
-static DEFINE_bool(dryRun, false,
-                   "just print the tests that would be run, without actually running them.");
-static DEFINE_string(images, "",
-                     "List of images and/or directories to decode. A directory with no images"
-                     " is treated as a fatal error.");
-static DEFINE_bool(simpleCodec, false,
-                   "Runs of a subset of the codec tests, always N32, Premul or Opaque");
-
-static DEFINE_string2(match, m, nullptr,
-               "[~][^]substring[$] [...] of name to run.\n"
-               "Multiple matches may be separated by spaces.\n"
-               "~ causes a matching name to always be skipped\n"
-               "^ requires the start of the name to match\n"
-               "$ requires the end of the name to match\n"
-               "^ and $ requires an exact match\n"
-               "If a name does not match any list entry,\n"
-               "it is skipped unless some list entry starts with ~");
-
->>>>>>> 40be567a
 static DEFINE_bool2(quiet, q, false, "if true, don't print status updates.");
 static DEFINE_bool2(verbose, v, false, "enable verbose output from the test driver.");
 
@@ -502,15 +459,9 @@
 
         GrContextFactory factory(grContextOpts);
         if (const GrContext* ctx = factory.get(ctxType, ctxOverrides)) {
-<<<<<<< HEAD
-            GrPixelConfig grPixConfig = SkColorType2GrPixelConfig(colorType);
-            int supportedSampleCount =
-                    ctx->priv().caps()->getRenderTargetSampleCount(sampleCount, grPixConfig);
-=======
             GrBackendFormat format = ctx->defaultBackendFormat(colorType, GrRenderable::kYes);
             int supportedSampleCount =
                     ctx->priv().caps()->getRenderTargetSampleCount(sampleCount, format);
->>>>>>> 40be567a
             if (sampleCount != supportedSampleCount) {
                 SkDebugf("Configuration '%s' sample count %d is not a supported sample count.\n",
                          config->getTag().c_str(), sampleCount);
@@ -798,11 +749,7 @@
         }
 
         while (fGMs) {
-<<<<<<< HEAD
-            std::unique_ptr<skiagm::GM> gm(fGMs->get()(nullptr));
-=======
             std::unique_ptr<skiagm::GM> gm = fGMs->get()();
->>>>>>> 40be567a
             fGMs = fGMs->next();
             if (gm->runAsBench()) {
                 fSourceType = "gm";
@@ -1279,10 +1226,7 @@
     int runs = 0;
     BenchmarkStream benchStream;
     log.beginObject("results");
-<<<<<<< HEAD
-=======
     AutoreleasePool pool;
->>>>>>> 40be567a
     while (Benchmark* b = benchStream.next()) {
         std::unique_ptr<Benchmark> bench(b);
         if (CommandLineFlags::ShouldSkip(FLAGS_match, bench->getUniqueName())) {
@@ -1355,14 +1299,11 @@
                 }
             }
 
-<<<<<<< HEAD
-=======
             // Scale each result to the benchmark's own units, time/unit.
             for (double& sample : samples) {
                 sample *= (1.0 / bench->getUnits());
             }
 
->>>>>>> 40be567a
             SkTArray<SkString> keys;
             SkTArray<double> values;
             bool gpuStatsDump = FLAGS_gpuStatsDump && Benchmark::kGPU_Backend == configs[i].backend;
@@ -1482,9 +1423,6 @@
         if (!configs.empty()) {
             log.endBench();
         }
-        if (!configs.empty()) {
-            log.endBench();
-        }
     }
 
     SkGraphics::PurgeAllCaches();
