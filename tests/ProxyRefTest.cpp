--- conflicted
+++ resolved
@@ -8,34 +8,6 @@
 // This is a GPU-backend specific test.
 
 #include "tests/Test.h"
-<<<<<<< HEAD
-
-#include "include/gpu/GrTexture.h"
-#include "include/private/GrRenderTargetProxy.h"
-#include "include/private/GrSurfaceProxy.h"
-#include "include/private/GrTextureProxy.h"
-#include "src/gpu/GrContextPriv.h"
-#include "src/gpu/GrPendingIOResource.h"
-#include "src/gpu/GrProxyProvider.h"
-#include "src/gpu/GrResourceProvider.h"
-
-int32_t GrIORefProxy::getBackingRefCnt_TestOnly() const {
-    if (fTarget) {
-        return fTarget->fRefCnt;
-    }
-
-    return -1; // no backing GrSurface
-}
-
-int32_t GrIORefProxy::getPendingReadCnt_TestOnly() const {
-    if (fTarget) {
-        return fTarget->fPendingReads;
-    }
-
-    return fPendingReads;
-}
-=======
->>>>>>> 40be567a
 
 #include "include/gpu/GrTexture.h"
 #include "src/gpu/GrContextPriv.h"
@@ -50,25 +22,6 @@
 static void check_refs(skiatest::Reporter* reporter,
                        GrTextureProxy* proxy,
                        int32_t expectedProxyRefs,
-<<<<<<< HEAD
-                       int32_t expectedBackingRefs,
-                       int32_t expectedNumReads,
-                       int32_t expectedNumWrites) {
-    REPORTER_ASSERT(reporter, proxy->priv().getProxyRefCnt() == expectedProxyRefs);
-    REPORTER_ASSERT(reporter, proxy->getBackingRefCnt_TestOnly() == expectedBackingRefs);
-    REPORTER_ASSERT(reporter, proxy->getPendingReadCnt_TestOnly() == expectedNumReads);
-    REPORTER_ASSERT(reporter, proxy->getPendingWriteCnt_TestOnly() == expectedNumWrites);
-
-    SkASSERT(proxy->priv().getProxyRefCnt() == expectedProxyRefs);
-    SkASSERT(proxy->getBackingRefCnt_TestOnly() == expectedBackingRefs);
-    SkASSERT(proxy->getPendingReadCnt_TestOnly() == expectedNumReads);
-    SkASSERT(proxy->getPendingWriteCnt_TestOnly() == expectedNumWrites);
-}
-
-static sk_sp<GrTextureProxy> make_deferred(GrProxyProvider* proxyProvider, const GrCaps* caps) {
-    GrSurfaceDesc desc;
-    desc.fFlags = kRenderTarget_GrSurfaceFlag;
-=======
                        int32_t expectedBackingRefs) {
     int32_t actualProxyRefs = proxy->priv().getProxyRefCnt();
     int32_t actualBackingRefs = proxy->testingOnly_getBackingRefCnt();
@@ -85,33 +38,10 @@
     const GrCaps* caps = context->priv().caps();
 
     GrSurfaceDesc desc;
->>>>>>> 40be567a
     desc.fWidth = kWidthHeight;
     desc.fHeight = kWidthHeight;
     desc.fConfig = kRGBA_8888_GrPixelConfig;
 
-<<<<<<< HEAD
-    const GrBackendFormat format = caps->getBackendFormatFromColorType(kRGBA_8888_SkColorType);
-    return proxyProvider->createProxy(format, desc, kBottomLeft_GrSurfaceOrigin,
-                                      SkBackingFit::kApprox, SkBudgeted::kYes);
-}
-
-static sk_sp<GrTextureProxy> make_wrapped(GrProxyProvider* proxyProvider, const GrCaps* caps) {
-    GrSurfaceDesc desc;
-    desc.fFlags = kRenderTarget_GrSurfaceFlag;
-    desc.fWidth = kWidthHeight;
-    desc.fHeight = kWidthHeight;
-    desc.fConfig = kRGBA_8888_GrPixelConfig;
-
-    return proxyProvider->testingOnly_createInstantiatedProxy(
-            desc, kBottomLeft_GrSurfaceOrigin, SkBackingFit::kExact, SkBudgeted::kNo);
-}
-
-DEF_GPUTEST_FOR_RENDERING_CONTEXTS(ProxyRefTest, reporter, ctxInfo) {
-    GrProxyProvider* proxyProvider = ctxInfo.grContext()->priv().proxyProvider();
-    GrResourceProvider* resourceProvider = ctxInfo.grContext()->priv().resourceProvider();
-    const GrCaps* caps = ctxInfo.grContext()->priv().caps();
-=======
     const GrBackendFormat format = caps->getDefaultBackendFormat(GrColorType::kRGBA_8888,
                                                                  GrRenderable::kYes);
     return proxyProvider->createProxy(format, desc, GrRenderable::kYes, 1,
@@ -129,103 +59,35 @@
 
 DEF_GPUTEST_FOR_RENDERING_CONTEXTS(ProxyRefTest, reporter, ctxInfo) {
     GrResourceProvider* resourceProvider = ctxInfo.grContext()->priv().resourceProvider();
->>>>>>> 40be567a
 
     for (auto make : { make_deferred, make_wrapped }) {
         // An extra ref
         {
-<<<<<<< HEAD
-            sk_sp<GrTextureProxy> proxy((*make)(proxyProvider, caps));
-            if (proxy.get()) {
-                GrPendingIOResource<GrSurfaceProxy, kWrite_GrIOType> fWrite(proxy.get());
-=======
             sk_sp<GrTextureProxy> proxy((*make)(ctxInfo.grContext()));
             if (proxy) {
                 sk_sp<GrTextureProxy> extraRef(proxy);
->>>>>>> 40be567a
 
                 int backingRefs = proxy->isInstantiated() ? 1 : -1;
 
-<<<<<<< HEAD
-                int backingRefs = proxy->isWrapped_ForTesting() ? 1 : -1;
-
-                check_refs(reporter, proxy.get(), 1, backingRefs, kExpectedReads, kExpectedWrites);
-
-                proxy->instantiate(resourceProvider);
-
-                // In the deferred case, this checks that the refs transfered to the GrSurface
-                check_refs(reporter, proxy.get(), 1, 1, kExpectedReads, kExpectedWrites);
-            }
-        }
-
-        // A single read
-        {
-            sk_sp<GrTextureProxy> proxy((*make)(proxyProvider, caps));
-            if (proxy.get()) {
-                GrPendingIOResource<GrSurfaceProxy, kRead_GrIOType> fRead(proxy.get());
-
-                static const int kExpectedReads = 1;
-                static const int kExpectedWrites = 0;
-
-                int backingRefs = proxy->isWrapped_ForTesting() ? 1 : -1;
-
-                check_refs(reporter, proxy.get(), 1, backingRefs, kExpectedReads, kExpectedWrites);
-
-                proxy->instantiate(resourceProvider);
-
-                // In the deferred case, this checks that the refs transfered to the GrSurface
-                check_refs(reporter, proxy.get(), 1, 1, kExpectedReads, kExpectedWrites);
-            }
-        }
-
-        // A single read/write pair
-        {
-            sk_sp<GrTextureProxy> proxy((*make)(proxyProvider, caps));
-            if (proxy.get()) {
-                GrPendingIOResource<GrSurfaceProxy, kRW_GrIOType> fRW(proxy.get());
-
-                static const int kExpectedReads = 1;
-                static const int kExpectedWrites = 1;
-
-                int backingRefs = proxy->isWrapped_ForTesting() ? 1 : -1;
-
-                check_refs(reporter, proxy.get(), 1, backingRefs, kExpectedReads, kExpectedWrites);
-
-                proxy->instantiate(resourceProvider);
-
-                // In the deferred case, this checks that the refs transferred to the GrSurface
-                check_refs(reporter, proxy.get(), 1, 1, kExpectedReads, kExpectedWrites);
-=======
                 check_refs(reporter, proxy.get(), 2, backingRefs);
 
                 proxy->instantiate(resourceProvider);
 
                 check_refs(reporter, proxy.get(), 2, 1);
->>>>>>> 40be567a
             }
             check_refs(reporter, proxy.get(), 1, 1);
         }
 
         // Multiple normal refs
         {
-<<<<<<< HEAD
-            sk_sp<GrTextureProxy> proxy((*make)(proxyProvider, caps));
-=======
             sk_sp<GrTextureProxy> proxy((*make)(ctxInfo.grContext()));
->>>>>>> 40be567a
             if (proxy.get()) {
                 proxy->ref();
                 proxy->ref();
 
                 int backingRefs = proxy->isInstantiated() ? 1 : -1;
 
-<<<<<<< HEAD
-                int backingRefs = proxy->isWrapped_ForTesting() ? 3 : -1;
-
-                check_refs(reporter, proxy.get(), 3, backingRefs, kExpectedReads, kExpectedWrites);
-=======
                 check_refs(reporter, proxy.get(), 3, backingRefs);
->>>>>>> 40be567a
 
                 proxy->instantiate(resourceProvider);
 
@@ -239,27 +101,13 @@
 
         // Continue using (reffing) proxy after instantiation
         {
-<<<<<<< HEAD
-            sk_sp<GrTextureProxy> proxy((*make)(proxyProvider, caps));
-            if (proxy.get()) {
-                proxy->ref();
-=======
             sk_sp<GrTextureProxy> proxy((*make)(ctxInfo.grContext()));
             if (proxy) {
                 sk_sp<GrTextureProxy> firstExtraRef(proxy);
->>>>>>> 40be567a
 
                 int backingRefs = proxy->isInstantiated() ? 1 : -1;
 
-<<<<<<< HEAD
-                static const int kExpectedWrites = 1;
-
-                int backingRefs = proxy->isWrapped_ForTesting() ? 2 : -1;
-
-                check_refs(reporter, proxy.get(), 2, backingRefs, 0, kExpectedWrites);
-=======
                 check_refs(reporter, proxy.get(), 2, backingRefs);
->>>>>>> 40be567a
 
                 proxy->instantiate(resourceProvider);
 
