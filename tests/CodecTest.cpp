/*
 * Copyright 2015 Google Inc.
 *
 * Use of this source code is governed by a BSD-style license that can be
 * found in the LICENSE file.
 */

#include "include/codec/SkAndroidCodec.h"
#include "include/codec/SkCodec.h"
#include "include/core/SkBitmap.h"
#include "include/core/SkCanvas.h"
#include "include/core/SkColor.h"
#include "include/core/SkColorSpace.h"
#include "include/core/SkData.h"
#include "include/core/SkEncodedImageFormat.h"
#include "include/core/SkImage.h"
#include "include/core/SkImageEncoder.h"
#include "include/core/SkImageGenerator.h"
#include "include/core/SkImageInfo.h"
#include "include/core/SkPixmap.h"
#include "include/core/SkPngChunkReader.h"
#include "include/core/SkRect.h"
#include "include/core/SkRefCnt.h"
#include "include/core/SkSize.h"
#include "include/core/SkStream.h"
#include "include/core/SkString.h"
#include "include/core/SkTypes.h"
#include "include/core/SkUnPreMultiply.h"
#include "include/encode/SkJpegEncoder.h"
#include "include/encode/SkPngEncoder.h"
#include "include/encode/SkWebpEncoder.h"
#include "include/private/SkMalloc.h"
#include "include/private/SkTemplates.h"
#include "include/third_party/skcms/skcms.h"
#include "include/utils/SkFrontBufferedStream.h"
#include "include/utils/SkRandom.h"
#include "src/codec/SkCodecImageGenerator.h"
#include "src/core/SkAutoMalloc.h"
#include "src/core/SkColorSpacePriv.h"
#include "src/core/SkMD5.h"
#include "src/core/SkMakeUnique.h"
#include "src/core/SkStreamPriv.h"
#include "tests/FakeStreams.h"
#include "tests/Test.h"
#include "tools/Resources.h"
#include "tools/ToolUtils.h"

#include "png.h"

#include <setjmp.h>
#include <cstring>
#include <initializer_list>
#include <memory>
#include <utility>
#include <vector>

#if PNG_LIBPNG_VER_MAJOR == 1 && PNG_LIBPNG_VER_MINOR < 5
    // FIXME (scroggo): Google3 needs to be updated to use a newer version of libpng. In
    // the meantime, we had to break some pieces of SkPngCodec in order to support Google3.
    // The parts that are broken are likely not used by Google3.
    #define SK_PNG_DISABLE_TESTS
#endif

static SkMD5::Digest md5(const SkBitmap& bm) {
    SkASSERT(bm.getPixels());
    SkMD5 md5;
    size_t rowLen = bm.info().bytesPerPixel() * bm.width();
    for (int y = 0; y < bm.height(); ++y) {
        md5.write(bm.getAddr(0, y), rowLen);
    }
    return md5.finish();
}

/**
 *  Compute the digest for bm and compare it to a known good digest.
 *  @param r Reporter to assert that bm's digest matches goodDigest.
 *  @param goodDigest The known good digest to compare to.
 *  @param bm The bitmap to test.
 */
static void compare_to_good_digest(skiatest::Reporter* r, const SkMD5::Digest& goodDigest,
                           const SkBitmap& bm) {
    SkMD5::Digest digest = md5(bm);
    REPORTER_ASSERT(r, digest == goodDigest);
}

/**
 *  Test decoding an SkCodec to a particular SkImageInfo.
 *
 *  Calling getPixels(info) should return expectedResult, and if goodDigest is non nullptr,
 *  the resulting decode should match.
 */
template<typename Codec>
static void test_info(skiatest::Reporter* r, Codec* codec, const SkImageInfo& info,
                      SkCodec::Result expectedResult, const SkMD5::Digest* goodDigest) {
    SkBitmap bm;
    bm.allocPixels(info);

    SkCodec::Result result = codec->getPixels(info, bm.getPixels(), bm.rowBytes());
    REPORTER_ASSERT(r, result == expectedResult);

    if (goodDigest) {
        compare_to_good_digest(r, *goodDigest, bm);
    }
}

SkIRect generate_random_subset(SkRandom* rand, int w, int h) {
    SkIRect rect;
    do {
        rect.fLeft = rand->nextRangeU(0, w);
        rect.fTop = rand->nextRangeU(0, h);
        rect.fRight = rand->nextRangeU(0, w);
        rect.fBottom = rand->nextRangeU(0, h);
        rect.sort();
    } while (rect.isEmpty());
    return rect;
}

static void test_incremental_decode(skiatest::Reporter* r, SkCodec* codec, const SkImageInfo& info,
        const SkMD5::Digest& goodDigest) {
    SkBitmap bm;
    bm.allocPixels(info);

    REPORTER_ASSERT(r, SkCodec::kSuccess == codec->startIncrementalDecode(info, bm.getPixels(),
                                                                          bm.rowBytes()));

    REPORTER_ASSERT(r, SkCodec::kSuccess == codec->incrementalDecode());

    compare_to_good_digest(r, goodDigest, bm);
}

// Test in stripes, similar to DM's kStripe_Mode
static void test_in_stripes(skiatest::Reporter* r, SkCodec* codec, const SkImageInfo& info,
                            const SkMD5::Digest& goodDigest) {
    SkBitmap bm;
    bm.allocPixels(info);
    bm.eraseColor(SK_ColorYELLOW);

    const int height = info.height();
    // Note that if numStripes does not evenly divide height there will be an extra
    // stripe.
    const int numStripes = 4;

    if (numStripes > height) {
        // Image is too small.
        return;
    }

    const int stripeHeight = height / numStripes;

    // Iterate through the image twice. Once to decode odd stripes, and once for even.
    for (int oddEven = 1; oddEven >= 0; oddEven--) {
        for (int y = oddEven * stripeHeight; y < height; y += 2 * stripeHeight) {
            SkIRect subset = SkIRect::MakeLTRB(0, y, info.width(),
                                               SkTMin(y + stripeHeight, height));
            SkCodec::Options options;
            options.fSubset = &subset;
            if (SkCodec::kSuccess != codec->startIncrementalDecode(info, bm.getAddr(0, y),
                        bm.rowBytes(), &options)) {
                ERRORF(r, "failed to start incremental decode!\ttop: %i\tbottom%i\n",
                       subset.top(), subset.bottom());
                return;
            }
            if (SkCodec::kSuccess != codec->incrementalDecode()) {
                ERRORF(r, "failed incremental decode starting from line %i\n", y);
                return;
            }
        }
    }

    compare_to_good_digest(r, goodDigest, bm);
}

template<typename Codec>
static void test_codec(skiatest::Reporter* r, const char* path, Codec* codec, SkBitmap& bm,
        const SkImageInfo& info, const SkISize& size, SkCodec::Result expectedResult,
        SkMD5::Digest* digest, const SkMD5::Digest* goodDigest) {

    REPORTER_ASSERT(r, info.dimensions() == size);
    bm.allocPixels(info);

    SkCodec::Result result = codec->getPixels(info, bm.getPixels(), bm.rowBytes());
    REPORTER_ASSERT(r, result == expectedResult);

    *digest = md5(bm);
    if (goodDigest) {
        REPORTER_ASSERT(r, *digest == *goodDigest);
    }

    {
        // Test decoding to 565
        SkImageInfo info565 = info.makeColorType(kRGB_565_SkColorType);
        if (info.alphaType() == kOpaque_SkAlphaType) {
            // Decoding to 565 should succeed.
            SkBitmap bm565;
            bm565.allocPixels(info565);

            // This will allow comparison even if the image is incomplete.
            bm565.eraseColor(SK_ColorBLACK);

            auto actualResult = codec->getPixels(info565, bm565.getPixels(), bm565.rowBytes());
            if (actualResult == expectedResult) {
                SkMD5::Digest digest565 = md5(bm565);

                // A request for non-opaque should also succeed.
                for (auto alpha : { kPremul_SkAlphaType, kUnpremul_SkAlphaType }) {
                    info565 = info565.makeAlphaType(alpha);
                    test_info(r, codec, info565, expectedResult, &digest565);
                }
            } else {
                ERRORF(r, "Decoding %s to 565 failed with result \"%s\"\n\t\t\t\texpected:\"%s\"",
                          path,
                          SkCodec::ResultToString(actualResult),
                          SkCodec::ResultToString(expectedResult));
            }
        } else {
            test_info(r, codec, info565, SkCodec::kInvalidConversion, nullptr);
        }
    }

    if (codec->getInfo().colorType() == kGray_8_SkColorType) {
        SkImageInfo grayInfo = codec->getInfo();
        SkBitmap grayBm;
        grayBm.allocPixels(grayInfo);

        grayBm.eraseColor(SK_ColorBLACK);

        REPORTER_ASSERT(r, expectedResult == codec->getPixels(grayInfo,
                grayBm.getPixels(), grayBm.rowBytes()));

        SkMD5::Digest grayDigest = md5(grayBm);

        for (auto alpha : { kPremul_SkAlphaType, kUnpremul_SkAlphaType }) {
            grayInfo = grayInfo.makeAlphaType(alpha);
            test_info(r, codec, grayInfo, expectedResult, &grayDigest);
        }
    }

    // Verify that re-decoding gives the same result.  It is interesting to check this after
    // a decode to 565, since choosing to decode to 565 may result in some of the decode
    // options being modified.  These options should return to their defaults on another
    // decode to kN32, so the new digest should match the old digest.
    test_info(r, codec, info, expectedResult, digest);

    {
        // Check alpha type conversions
        if (info.alphaType() == kOpaque_SkAlphaType) {
            test_info(r, codec, info.makeAlphaType(kUnpremul_SkAlphaType),
                      expectedResult, digest);
            test_info(r, codec, info.makeAlphaType(kPremul_SkAlphaType),
                      expectedResult, digest);
        } else {
            // Decoding to opaque should fail
            test_info(r, codec, info.makeAlphaType(kOpaque_SkAlphaType),
                      SkCodec::kInvalidConversion, nullptr);
            SkAlphaType otherAt = info.alphaType();
            if (kPremul_SkAlphaType == otherAt) {
                otherAt = kUnpremul_SkAlphaType;
            } else {
                otherAt = kPremul_SkAlphaType;
            }
            // The other non-opaque alpha type should always succeed, but not match.
            test_info(r, codec, info.makeAlphaType(otherAt), expectedResult, nullptr);
        }
    }
}

static bool supports_partial_scanlines(const char path[]) {
    static const char* const exts[] = {
        "jpg", "jpeg", "png", "webp"
        "JPG", "JPEG", "PNG", "WEBP"
    };

    for (uint32_t i = 0; i < SK_ARRAY_COUNT(exts); i++) {
        if (SkStrEndsWith(path, exts[i])) {
            return true;
        }
    }
    return false;
}

// FIXME: Break up this giant function
static void check(skiatest::Reporter* r,
                  const char path[],
                  SkISize size,
                  bool supportsScanlineDecoding,
                  bool supportsSubsetDecoding,
                  bool supportsIncomplete,
                  bool supportsNewScanlineDecoding = false) {
    // If we're testing incomplete decodes, let's run the same test on full decodes.
    if (supportsIncomplete) {
        check(r, path, size, supportsScanlineDecoding, supportsSubsetDecoding, false,
              supportsNewScanlineDecoding);
    }

    std::unique_ptr<SkStream> stream(GetResourceAsStream(path));
    if (!stream) {
        return;
    }

    std::unique_ptr<SkCodec> codec(nullptr);
    if (supportsIncomplete) {
        size_t size = stream->getLength();
        codec = SkCodec::MakeFromData(SkData::MakeFromStream(stream.get(), 2 * size / 3));
    } else {
        codec = SkCodec::MakeFromStream(std::move(stream));
    }
    if (!codec) {
        ERRORF(r, "Unable to decode '%s'", path);
        return;
    }

    // Test full image decodes with SkCodec
    SkMD5::Digest codecDigest;
    const SkImageInfo info = codec->getInfo().makeColorType(kN32_SkColorType);
    SkBitmap bm;
    SkCodec::Result expectedResult =
        supportsIncomplete ? SkCodec::kIncompleteInput : SkCodec::kSuccess;
    test_codec(r, path, codec.get(), bm, info, size, expectedResult, &codecDigest, nullptr);

    // Scanline decoding follows.

    if (supportsNewScanlineDecoding && !supportsIncomplete) {
        test_incremental_decode(r, codec.get(), info, codecDigest);
        // This is only supported by codecs that use incremental decoding to
        // support subset decodes - png and jpeg (once SkJpegCodec is
        // converted).
        if (SkStrEndsWith(path, "png") || SkStrEndsWith(path, "PNG")) {
            test_in_stripes(r, codec.get(), info, codecDigest);
        }
    }

    // Need to call startScanlineDecode() first.
    REPORTER_ASSERT(r, codec->getScanlines(bm.getAddr(0, 0), 1, 0) == 0);
    REPORTER_ASSERT(r, !codec->skipScanlines(1));
    const SkCodec::Result startResult = codec->startScanlineDecode(info);
    if (supportsScanlineDecoding) {
        bm.eraseColor(SK_ColorYELLOW);

        REPORTER_ASSERT(r, startResult == SkCodec::kSuccess);

        for (int y = 0; y < info.height(); y++) {
            const int lines = codec->getScanlines(bm.getAddr(0, y), 1, 0);
            if (!supportsIncomplete) {
                REPORTER_ASSERT(r, 1 == lines);
            }
        }
        // verify that scanline decoding gives the same result.
        if (SkCodec::kTopDown_SkScanlineOrder == codec->getScanlineOrder()) {
            compare_to_good_digest(r, codecDigest, bm);
        }

        // Cannot continue to decode scanlines beyond the end
        REPORTER_ASSERT(r, codec->getScanlines(bm.getAddr(0, 0), 1, 0)
                == 0);

        // Interrupting a scanline decode with a full decode starts from
        // scratch
        REPORTER_ASSERT(r, codec->startScanlineDecode(info) == SkCodec::kSuccess);
        const int lines = codec->getScanlines(bm.getAddr(0, 0), 1, 0);
        if (!supportsIncomplete) {
            REPORTER_ASSERT(r, lines == 1);
        }
        REPORTER_ASSERT(r, codec->getPixels(bm.info(), bm.getPixels(), bm.rowBytes())
                == expectedResult);
        REPORTER_ASSERT(r, codec->getScanlines(bm.getAddr(0, 0), 1, 0)
                == 0);
        REPORTER_ASSERT(r, codec->skipScanlines(1)
                == 0);

        // Test partial scanline decodes
        if (supports_partial_scanlines(path) && info.width() >= 3) {
            SkCodec::Options options;
            int width = info.width();
            int height = info.height();
            SkIRect subset = SkIRect::MakeXYWH(2 * (width / 3), 0, width / 3, height);
            options.fSubset = &subset;

            const auto partialStartResult = codec->startScanlineDecode(info, &options);
            REPORTER_ASSERT(r, partialStartResult == SkCodec::kSuccess);

            for (int y = 0; y < height; y++) {
                const int lines = codec->getScanlines(bm.getAddr(0, y), 1, 0);
                if (!supportsIncomplete) {
                    REPORTER_ASSERT(r, 1 == lines);
                }
            }
        }
    } else {
        REPORTER_ASSERT(r, startResult == SkCodec::kUnimplemented);
    }

    // The rest of this function tests decoding subsets, and will decode an arbitrary number of
    // random subsets.
    // Do not attempt to decode subsets of an image of only once pixel, since there is no
    // meaningful subset.
    if (size.width() * size.height() == 1) {
        return;
    }

    SkRandom rand;
    SkIRect subset;
    SkCodec::Options opts;
    opts.fSubset = &subset;
    for (int i = 0; i < 5; i++) {
        subset = generate_random_subset(&rand, size.width(), size.height());
        SkASSERT(!subset.isEmpty());
        const bool supported = codec->getValidSubset(&subset);
        REPORTER_ASSERT(r, supported == supportsSubsetDecoding);

        SkImageInfo subsetInfo = info.makeWH(subset.width(), subset.height());
        SkBitmap bm;
        bm.allocPixels(subsetInfo);
        const auto result = codec->getPixels(bm.info(), bm.getPixels(), bm.rowBytes(), &opts);

        if (supportsSubsetDecoding) {
            if (expectedResult == SkCodec::kSuccess) {
                REPORTER_ASSERT(r, result == expectedResult);
            }
            // Webp is the only codec that supports subsets, and it will have modified the subset
            // to have even left/top.
            REPORTER_ASSERT(r, SkIsAlign2(subset.fLeft) && SkIsAlign2(subset.fTop));
        } else {
            // No subsets will work.
            REPORTER_ASSERT(r, result == SkCodec::kUnimplemented);
        }
    }

    // SkAndroidCodec tests
    if (supportsScanlineDecoding || supportsSubsetDecoding || supportsNewScanlineDecoding) {

        std::unique_ptr<SkStream> stream(GetResourceAsStream(path));
        if (!stream) {
            return;
        }

        auto androidCodec = SkAndroidCodec::MakeFromCodec(std::move(codec));
        if (!androidCodec) {
            ERRORF(r, "Unable to decode '%s'", path);
            return;
        }

        SkBitmap bm;
        SkMD5::Digest androidCodecDigest;
        test_codec(r, path, androidCodec.get(), bm, info, size, expectedResult, &androidCodecDigest,
                   &codecDigest);
    }

    if (!supportsIncomplete) {
        // Test SkCodecImageGenerator
        std::unique_ptr<SkStream> stream(GetResourceAsStream(path));
        sk_sp<SkData> fullData(SkData::MakeFromStream(stream.get(), stream->getLength()));
        std::unique_ptr<SkImageGenerator> gen(
                SkCodecImageGenerator::MakeFromEncodedCodec(fullData));
        SkBitmap bm;
        bm.allocPixels(info);
        REPORTER_ASSERT(r, gen->getPixels(info, bm.getPixels(), bm.rowBytes()));
        compare_to_good_digest(r, codecDigest, bm);

#ifndef SK_PNG_DISABLE_TESTS
        // Test using SkFrontBufferedStream, as Android does
        auto bufferedStream = SkFrontBufferedStream::Make(
                      SkMemoryStream::Make(std::move(fullData)), SkCodec::MinBufferedBytesNeeded());
        REPORTER_ASSERT(r, bufferedStream);
        codec = SkCodec::MakeFromStream(std::move(bufferedStream));
        REPORTER_ASSERT(r, codec);
        if (codec) {
            test_info(r, codec.get(), info, SkCodec::kSuccess, &codecDigest);
        }
#endif
    }
}

DEF_TEST(Codec_wbmp, r) {
    check(r, "images/mandrill.wbmp", SkISize::Make(512, 512), true, false, true);
}

DEF_TEST(Codec_webp, r) {
    check(r, "images/baby_tux.webp", SkISize::Make(386, 395), false, true, true);
    check(r, "images/color_wheel.webp", SkISize::Make(128, 128), false, true, true);
    check(r, "images/yellow_rose.webp", SkISize::Make(400, 301), false, true, true);
}

DEF_TEST(Codec_bmp, r) {
    check(r, "images/randPixels.bmp", SkISize::Make(8, 8), true, false, true);
    check(r, "images/rle.bmp", SkISize::Make(320, 240), true, false, true);
}

DEF_TEST(Codec_ico, r) {
    // FIXME: We are not ready to test incomplete ICOs
    // These two tests examine interestingly different behavior:
    // Decodes an embedded BMP image
    check(r, "images/color_wheel.ico", SkISize::Make(128, 128), true, false, false);
    // Decodes an embedded PNG image
    check(r, "images/google_chrome.ico", SkISize::Make(256, 256), false, false, false, true);
}

DEF_TEST(Codec_gif, r) {
    check(r, "images/box.gif", SkISize::Make(200, 55), false, false, true, true);
    check(r, "images/color_wheel.gif", SkISize::Make(128, 128), false, false, true, true);
    // randPixels.gif is too small to test incomplete
    check(r, "images/randPixels.gif", SkISize::Make(8, 8), false, false, false, true);
}

DEF_TEST(Codec_jpg, r) {
    check(r, "images/CMYK.jpg", SkISize::Make(642, 516), true, false, true);
    check(r, "images/color_wheel.jpg", SkISize::Make(128, 128), true, false, true);
    // grayscale.jpg is too small to test incomplete
    check(r, "images/grayscale.jpg", SkISize::Make(128, 128), true, false, false);
    check(r, "images/mandrill_512_q075.jpg", SkISize::Make(512, 512), true, false, true);
    // randPixels.jpg is too small to test incomplete
    check(r, "images/randPixels.jpg", SkISize::Make(8, 8), true, false, false);
}

DEF_TEST(Codec_png, r) {
    check(r, "images/arrow.png", SkISize::Make(187, 312), false, false, true, true);
    check(r, "images/baby_tux.png", SkISize::Make(240, 246), false, false, true, true);
    check(r, "images/color_wheel.png", SkISize::Make(128, 128), false, false, true, true);
    // half-transparent-white-pixel.png is too small to test incomplete
    check(r, "images/half-transparent-white-pixel.png", SkISize::Make(1, 1), false, false, false, true);
    check(r, "images/mandrill_128.png", SkISize::Make(128, 128), false, false, true, true);
    // mandrill_16.png is too small (relative to embedded sRGB profile) to test incomplete
    check(r, "images/mandrill_16.png", SkISize::Make(16, 16), false, false, false, true);
    check(r, "images/mandrill_256.png", SkISize::Make(256, 256), false, false, true, true);
    check(r, "images/mandrill_32.png", SkISize::Make(32, 32), false, false, true, true);
    check(r, "images/mandrill_512.png", SkISize::Make(512, 512), false, false, true, true);
    check(r, "images/mandrill_64.png", SkISize::Make(64, 64), false, false, true, true);
    check(r, "images/plane.png", SkISize::Make(250, 126), false, false, true, true);
    check(r, "images/plane_interlaced.png", SkISize::Make(250, 126), false, false, true, true);
    check(r, "images/randPixels.png", SkISize::Make(8, 8), false, false, true, true);
    check(r, "images/yellow_rose.png", SkISize::Make(400, 301), false, false, true, true);
}

// Disable RAW tests for Win32.
#if defined(SK_CODEC_DECODES_RAW) && (!defined(_WIN32))
DEF_TEST(Codec_raw, r) {
    check(r, "images/sample_1mp.dng", SkISize::Make(600, 338), false, false, false);
    check(r, "images/sample_1mp_rotated.dng", SkISize::Make(600, 338), false, false, false);
    check(r, "images/dng_with_preview.dng", SkISize::Make(600, 338), true, false, false);
}
#endif

static void test_invalid_stream(skiatest::Reporter* r, const void* stream, size_t len) {
    // Neither of these calls should return a codec. Bots should catch us if we leaked anything.
    REPORTER_ASSERT(r, !SkCodec::MakeFromStream(
                                        skstd::make_unique<SkMemoryStream>(stream, len, false)));
    REPORTER_ASSERT(r, !SkAndroidCodec::MakeFromStream(
                                        skstd::make_unique<SkMemoryStream>(stream, len, false)));
}

// Ensure that SkCodec::NewFromStream handles freeing the passed in SkStream,
// even on failure. Test some bad streams.
DEF_TEST(Codec_leaks, r) {
    // No codec should claim this as their format, so this tests SkCodec::NewFromStream.
    const char nonSupportedStream[] = "hello world";
    // The other strings should look like the beginning of a file type, so we'll call some
    // internal version of NewFromStream, which must also delete the stream on failure.
    const unsigned char emptyPng[] = { 0x89, 0x50, 0x4e, 0x47, 0x0d, 0x0a, 0x1a, 0x0a };
    const unsigned char emptyJpeg[] = { 0xFF, 0xD8, 0xFF };
    const char emptyWebp[] = "RIFF1234WEBPVP";
    const char emptyBmp[] = { 'B', 'M' };
    const char emptyIco[] = { '\x00', '\x00', '\x01', '\x00' };
    const char emptyGif[] = "GIFVER";

    test_invalid_stream(r, nonSupportedStream, sizeof(nonSupportedStream));
    test_invalid_stream(r, emptyPng, sizeof(emptyPng));
    test_invalid_stream(r, emptyJpeg, sizeof(emptyJpeg));
    test_invalid_stream(r, emptyWebp, sizeof(emptyWebp));
    test_invalid_stream(r, emptyBmp, sizeof(emptyBmp));
    test_invalid_stream(r, emptyIco, sizeof(emptyIco));
    test_invalid_stream(r, emptyGif, sizeof(emptyGif));
}

DEF_TEST(Codec_null, r) {
    // Attempting to create an SkCodec or an SkAndroidCodec with null should not
    // crash.
    REPORTER_ASSERT(r, !SkCodec::MakeFromStream(nullptr));
    REPORTER_ASSERT(r, !SkAndroidCodec::MakeFromStream(nullptr));
}

static void test_dimensions(skiatest::Reporter* r, const char path[]) {
    // Create the codec from the resource file
    std::unique_ptr<SkStream> stream(GetResourceAsStream(path));
    if (!stream) {
        return;
    }
    std::unique_ptr<SkAndroidCodec> codec(SkAndroidCodec::MakeFromStream(std::move(stream)));
    if (!codec) {
        ERRORF(r, "Unable to create codec '%s'", path);
        return;
    }

    // Check that the decode is successful for a variety of scales
    for (int sampleSize = 1; sampleSize < 32; sampleSize++) {
        // Scale the output dimensions
        SkISize scaledDims = codec->getSampledDimensions(sampleSize);
        SkImageInfo scaledInfo = codec->getInfo()
                .makeWH(scaledDims.width(), scaledDims.height())
                .makeColorType(kN32_SkColorType);

        // Set up for the decode
        size_t rowBytes = scaledDims.width() * sizeof(SkPMColor);
        size_t totalBytes = scaledInfo.computeByteSize(rowBytes);
        SkAutoTMalloc<SkPMColor> pixels(totalBytes);

        SkAndroidCodec::AndroidOptions options;
        options.fSampleSize = sampleSize;
        SkCodec::Result result =
                codec->getAndroidPixels(scaledInfo, pixels.get(), rowBytes, &options);
        REPORTER_ASSERT(r, SkCodec::kSuccess == result);
    }
}

// Ensure that onGetScaledDimensions returns valid image dimensions to use for decodes
DEF_TEST(Codec_Dimensions, r) {
    // JPG
    test_dimensions(r, "images/CMYK.jpg");
    test_dimensions(r, "images/color_wheel.jpg");
    test_dimensions(r, "images/grayscale.jpg");
    test_dimensions(r, "images/mandrill_512_q075.jpg");
    test_dimensions(r, "images/randPixels.jpg");

    // Decoding small images with very large scaling factors is a potential
    // source of bugs and crashes.  We disable these tests in Gold because
    // tiny images are not very useful to look at.
    // Here we make sure that we do not crash or access illegal memory when
    // performing scaled decodes on small images.
    test_dimensions(r, "images/1x1.png");
    test_dimensions(r, "images/2x2.png");
    test_dimensions(r, "images/3x3.png");
    test_dimensions(r, "images/3x1.png");
    test_dimensions(r, "images/1x1.png");
    test_dimensions(r, "images/16x1.png");
    test_dimensions(r, "images/1x16.png");
    test_dimensions(r, "images/mandrill_16.png");

    // RAW
// Disable RAW tests for Win32.
#if defined(SK_CODEC_DECODES_RAW) && (!defined(_WIN32))
    test_dimensions(r, "images/sample_1mp.dng");
    test_dimensions(r, "images/sample_1mp_rotated.dng");
    test_dimensions(r, "images/dng_with_preview.dng");
#endif
}

static void test_invalid(skiatest::Reporter* r, const char path[]) {
    auto data = GetResourceAsData(path);
    if (!data) {
        ERRORF(r, "Failed to get resource %s", path);
        return;
    }

    REPORTER_ASSERT(r, !SkCodec::MakeFromData(data));
}

DEF_TEST(Codec_Empty, r) {
    if (GetResourcePath().isEmpty()) {
        return;
    }

    // Test images that should not be able to create a codec
    test_invalid(r, "empty_images/zero-dims.gif");
    test_invalid(r, "empty_images/zero-embedded.ico");
    test_invalid(r, "empty_images/zero-width.bmp");
    test_invalid(r, "empty_images/zero-height.bmp");
    test_invalid(r, "empty_images/zero-width.jpg");
    test_invalid(r, "empty_images/zero-height.jpg");
    test_invalid(r, "empty_images/zero-width.png");
    test_invalid(r, "empty_images/zero-height.png");
    test_invalid(r, "empty_images/zero-width.wbmp");
    test_invalid(r, "empty_images/zero-height.wbmp");
    // This image is an ico with an embedded mask-bmp.  This is illegal.
    test_invalid(r, "invalid_images/mask-bmp-ico.ico");
    // It is illegal for a webp frame to not be fully contained by the canvas.
    test_invalid(r, "invalid_images/invalid-offset.webp");
#if defined(SK_CODEC_DECODES_RAW) && (!defined(_WIN32))
    test_invalid(r, "empty_images/zero_height.tiff");
#endif
    test_invalid(r, "invalid_images/b37623797.ico");
    test_invalid(r, "invalid_images/osfuzz6295.webp");
    test_invalid(r, "invalid_images/osfuzz6288.bmp");
    test_invalid(r, "invalid_images/ossfuzz6347");
}

#ifdef PNG_READ_UNKNOWN_CHUNKS_SUPPORTED

#ifndef SK_PNG_DISABLE_TESTS   // reading chunks does not work properly with older versions.
                               // It does not appear that anyone in Google3 is reading chunks.

static void codex_test_write_fn(png_structp png_ptr, png_bytep data, png_size_t len) {
    SkWStream* sk_stream = (SkWStream*)png_get_io_ptr(png_ptr);
    if (!sk_stream->write(data, len)) {
        png_error(png_ptr, "sk_write_fn Error!");
    }
}

DEF_TEST(Codec_pngChunkReader, r) {
    // Create a dummy bitmap. Use unpremul RGBA for libpng.
    SkBitmap bm;
    const int w = 1;
    const int h = 1;
    const SkImageInfo bmInfo = SkImageInfo::Make(w, h, kRGBA_8888_SkColorType,
                                                 kUnpremul_SkAlphaType);
    bm.setInfo(bmInfo);
    bm.allocPixels();
    bm.eraseColor(SK_ColorBLUE);
    SkMD5::Digest goodDigest = md5(bm);

    // Write to a png file.
    png_structp png = png_create_write_struct(PNG_LIBPNG_VER_STRING, nullptr, nullptr, nullptr);
    REPORTER_ASSERT(r, png);
    if (!png) {
        return;
    }

    png_infop info = png_create_info_struct(png);
    REPORTER_ASSERT(r, info);
    if (!info) {
        png_destroy_write_struct(&png, nullptr);
        return;
    }

    if (setjmp(png_jmpbuf(png))) {
        ERRORF(r, "failed writing png");
        png_destroy_write_struct(&png, &info);
        return;
    }

    SkDynamicMemoryWStream wStream;
    png_set_write_fn(png, (void*) (&wStream), codex_test_write_fn, nullptr);

    png_set_IHDR(png, info, (png_uint_32)w, (png_uint_32)h, 8,
                 PNG_COLOR_TYPE_RGB_ALPHA, PNG_INTERLACE_NONE,
                 PNG_COMPRESSION_TYPE_DEFAULT, PNG_FILTER_TYPE_DEFAULT);

    // Create some chunks that match the Android framework's use.
    static png_unknown_chunk gUnknowns[] = {
        { "npOl", (png_byte*)"outline", sizeof("outline"), PNG_HAVE_IHDR },
        { "npLb", (png_byte*)"layoutBounds", sizeof("layoutBounds"), PNG_HAVE_IHDR },
        { "npTc", (png_byte*)"ninePatchData", sizeof("ninePatchData"), PNG_HAVE_IHDR },
    };

    png_set_keep_unknown_chunks(png, PNG_HANDLE_CHUNK_ALWAYS, (png_byte*)"npOl\0npLb\0npTc\0", 3);
    png_set_unknown_chunks(png, info, gUnknowns, SK_ARRAY_COUNT(gUnknowns));
#if PNG_LIBPNG_VER < 10600
    /* Deal with unknown chunk location bug in 1.5.x and earlier */
    png_set_unknown_chunk_location(png, info, 0, PNG_HAVE_IHDR);
    png_set_unknown_chunk_location(png, info, 1, PNG_HAVE_IHDR);
#endif

    png_write_info(png, info);

    for (int j = 0; j < h; j++) {
        png_bytep row = (png_bytep)(bm.getAddr(0, j));
        png_write_rows(png, &row, 1);
    }
    png_write_end(png, info);
    png_destroy_write_struct(&png, &info);

    class ChunkReader : public SkPngChunkReader {
    public:
        ChunkReader(skiatest::Reporter* r)
            : fReporter(r)
        {
            this->reset();
        }

        bool readChunk(const char tag[], const void* data, size_t length) override {
            for (size_t i = 0; i < SK_ARRAY_COUNT(gUnknowns); ++i) {
                if (!strcmp(tag, (const char*) gUnknowns[i].name)) {
                    // Tag matches. This should have been the first time we see it.
                    REPORTER_ASSERT(fReporter, !fSeen[i]);
                    fSeen[i] = true;

                    // Data and length should match
                    REPORTER_ASSERT(fReporter, length == gUnknowns[i].size);
                    REPORTER_ASSERT(fReporter, !strcmp((const char*) data,
                                                       (const char*) gUnknowns[i].data));
                    return true;
                }
            }
            ERRORF(fReporter, "Saw an unexpected unknown chunk.");
            return true;
        }

        bool allHaveBeenSeen() {
            bool ret = true;
            for (auto seen : fSeen) {
                ret &= seen;
            }
            return ret;
        }

        void reset() {
            sk_bzero(fSeen, sizeof(fSeen));
        }

    private:
        skiatest::Reporter* fReporter;  // Unowned
        bool fSeen[3];
    };

    ChunkReader chunkReader(r);

    // Now read the file with SkCodec.
    std::unique_ptr<SkCodec> codec(SkCodec::MakeFromData(wStream.detachAsData(), &chunkReader));
    REPORTER_ASSERT(r, codec);
    if (!codec) {
        return;
    }

    // Now compare to the original.
    SkBitmap decodedBm;
    decodedBm.setInfo(codec->getInfo());
    decodedBm.allocPixels();
    SkCodec::Result result = codec->getPixels(codec->getInfo(), decodedBm.getPixels(),
                                              decodedBm.rowBytes());
    REPORTER_ASSERT(r, SkCodec::kSuccess == result);

    if (decodedBm.colorType() != bm.colorType()) {
        SkBitmap tmp;
        bool     success = ToolUtils::copy_to(&tmp, bm.colorType(), decodedBm);
        REPORTER_ASSERT(r, success);
        if (!success) {
            return;
        }

        tmp.swap(decodedBm);
    }

    compare_to_good_digest(r, goodDigest, decodedBm);
    REPORTER_ASSERT(r, chunkReader.allHaveBeenSeen());

    // Decoding again will read the chunks again.
    chunkReader.reset();
    REPORTER_ASSERT(r, !chunkReader.allHaveBeenSeen());
    result = codec->getPixels(codec->getInfo(), decodedBm.getPixels(), decodedBm.rowBytes());
    REPORTER_ASSERT(r, SkCodec::kSuccess == result);
    REPORTER_ASSERT(r, chunkReader.allHaveBeenSeen());
}
#endif // SK_PNG_DISABLE_TESTS
#endif // PNG_READ_UNKNOWN_CHUNKS_SUPPORTED

// Stream that can only peek up to a limit
class LimitedPeekingMemStream : public SkStream {
public:
    LimitedPeekingMemStream(sk_sp<SkData> data, size_t limit)
        : fStream(std::move(data))
        , fLimit(limit) {}

    size_t peek(void* buf, size_t bytes) const override {
        return fStream.peek(buf, SkTMin(bytes, fLimit));
    }
    size_t read(void* buf, size_t bytes) override {
        return fStream.read(buf, bytes);
    }
    bool rewind() override {
        return fStream.rewind();
    }
    bool isAtEnd() const override {
        return fStream.isAtEnd();
    }
private:
    SkMemoryStream fStream;
    const size_t   fLimit;
};

// Disable RAW tests for Win32.
#if defined(SK_CODEC_DECODES_RAW) && (!defined(_WIN32))
// Test that the RawCodec works also for not asset stream. This will test the code path using
// SkRawBufferedStream instead of SkRawAssetStream.
DEF_TEST(Codec_raw_notseekable, r) {
    constexpr char path[] = "images/dng_with_preview.dng";
    sk_sp<SkData> data(GetResourceAsData(path));
    if (!data) {
        SkDebugf("Missing resource '%s'\n", path);
        return;
    }

    std::unique_ptr<SkCodec> codec(SkCodec::MakeFromStream(
                                           skstd::make_unique<NotAssetMemStream>(std::move(data))));
    REPORTER_ASSERT(r, codec);

    test_info(r, codec.get(), codec->getInfo(), SkCodec::kSuccess, nullptr);
}
#endif

// Test that even if webp_parse_header fails to peek enough, it will fall back to read()
// + rewind() and succeed.
DEF_TEST(Codec_webp_peek, r) {
    constexpr char path[] = "images/baby_tux.webp";
    auto data = GetResourceAsData(path);
    if (!data) {
        SkDebugf("Missing resource '%s'\n", path);
        return;
    }

    // The limit is less than webp needs to peek or read.
    std::unique_ptr<SkCodec> codec(SkCodec::MakeFromStream(
                                           skstd::make_unique<LimitedPeekingMemStream>(data, 25)));
    REPORTER_ASSERT(r, codec);

    test_info(r, codec.get(), codec->getInfo(), SkCodec::kSuccess, nullptr);

    // Similarly, a stream which does not peek should still succeed.
    codec = SkCodec::MakeFromStream(skstd::make_unique<LimitedPeekingMemStream>(data, 0));
    REPORTER_ASSERT(r, codec);

    test_info(r, codec.get(), codec->getInfo(), SkCodec::kSuccess, nullptr);
}

// SkCodec's wbmp decoder was initially unnecessarily restrictive.
// It required the second byte to be zero. The wbmp specification allows
// a couple of bits to be 1 (so long as they do not overlap with 0x9F).
// Test that SkCodec now supports an image with these bits set.
DEF_TEST(Codec_wbmp_restrictive, r) {
    const char* path = "images/mandrill.wbmp";
    std::unique_ptr<SkStream> stream(GetResourceAsStream(path));
    if (!stream) {
        return;
    }

    // Modify the stream to contain a second byte with some bits set.
    auto data = SkCopyStreamToData(stream.get());
    uint8_t* writeableData = static_cast<uint8_t*>(data->writable_data());
    writeableData[1] = static_cast<uint8_t>(~0x9F);

    // SkCodec should support this.
    std::unique_ptr<SkCodec> codec(SkCodec::MakeFromData(data));
    REPORTER_ASSERT(r, codec);
    if (!codec) {
        return;
    }
    test_info(r, codec.get(), codec->getInfo(), SkCodec::kSuccess, nullptr);
}

// wbmp images have a header that can be arbitrarily large, depending on the
// size of the image. We cap the size at 65535, meaning we only need to look at
// 8 bytes to determine whether we can read the image. This is important
// because SkCodec only passes a limited number of bytes to SkWbmpCodec to
// determine whether the image is a wbmp.
DEF_TEST(Codec_wbmp_max_size, r) {
    const unsigned char maxSizeWbmp[] = { 0x00, 0x00,           // Header
                                          0x83, 0xFF, 0x7F,     // W: 65535
                                          0x83, 0xFF, 0x7F };   // H: 65535
    std::unique_ptr<SkStream> stream(new SkMemoryStream(maxSizeWbmp, sizeof(maxSizeWbmp), false));
    std::unique_ptr<SkCodec> codec(SkCodec::MakeFromStream(std::move(stream)));

    REPORTER_ASSERT(r, codec);
    if (!codec) return;

    REPORTER_ASSERT(r, codec->getInfo().width() == 65535);
    REPORTER_ASSERT(r, codec->getInfo().height() == 65535);

    // Now test an image which is too big. Any image with a larger header (i.e.
    // has bigger width/height) is also too big.
    const unsigned char tooBigWbmp[] = { 0x00, 0x00,           // Header
                                         0x84, 0x80, 0x00,     // W: 65536
                                         0x84, 0x80, 0x00 };   // H: 65536
    stream.reset(new SkMemoryStream(tooBigWbmp, sizeof(tooBigWbmp), false));
    codec = SkCodec::MakeFromStream(std::move(stream));

    REPORTER_ASSERT(r, !codec);
}

DEF_TEST(Codec_jpeg_rewind, r) {
    const char* path = "images/mandrill_512_q075.jpg";
    sk_sp<SkData> data(GetResourceAsData(path));
    if (!data) {
        return;
    }

    data = SkData::MakeSubset(data.get(), 0, data->size() / 2);
    std::unique_ptr<SkAndroidCodec> codec(SkAndroidCodec::MakeFromData(data));
    if (!codec) {
        ERRORF(r, "Unable to create codec '%s'.", path);
        return;
    }

    const int width = codec->getInfo().width();
    const int height = codec->getInfo().height();
    size_t rowBytes = sizeof(SkPMColor) * width;
    SkAutoMalloc pixelStorage(height * rowBytes);

    // Perform a sampled decode.
    SkAndroidCodec::AndroidOptions opts;
    opts.fSampleSize = 12;
    auto sampledInfo = codec->getInfo().makeWH(width / 12, height / 12);
    auto result = codec->getAndroidPixels(sampledInfo, pixelStorage.get(), rowBytes, &opts);
    REPORTER_ASSERT(r, SkCodec::kIncompleteInput == result);

    // Rewind the codec and perform a full image decode.
    result = codec->getPixels(codec->getInfo(), pixelStorage.get(), rowBytes);
    REPORTER_ASSERT(r, SkCodec::kIncompleteInput == result);

    // Now perform a subset decode.
    {
        opts.fSampleSize = 1;
        SkIRect subset = SkIRect::MakeWH(100, 100);
        opts.fSubset = &subset;
        result = codec->getAndroidPixels(codec->getInfo().makeWH(100, 100), pixelStorage.get(),
                                         rowBytes, &opts);
        // Though we only have half the data, it is enough to decode this subset.
        REPORTER_ASSERT(r, SkCodec::kSuccess == result);
    }

    // Perform another full image decode.  ASAN will detect if we look at the subset when it is
    // out of scope.  This would happen if we depend on the old state in the codec.
    // This tests two layers of bugs: both SkJpegCodec::readRows and SkCodec::fillIncompleteImage
    // used to look at the old subset.
    opts.fSubset = nullptr;
    result = codec->getAndroidPixels(codec->getInfo(), pixelStorage.get(), rowBytes, &opts);
    REPORTER_ASSERT(r, SkCodec::kIncompleteInput == result);
}

static void check_color_xform(skiatest::Reporter* r, const char* path) {
    std::unique_ptr<SkAndroidCodec> codec(SkAndroidCodec::MakeFromStream(GetResourceAsStream(path)));

    SkAndroidCodec::AndroidOptions opts;
    opts.fSampleSize = 3;
    const int subsetWidth = codec->getInfo().width() / 2;
    const int subsetHeight = codec->getInfo().height() / 2;
    SkIRect subset = SkIRect::MakeWH(subsetWidth, subsetHeight);
    opts.fSubset = &subset;

    const int dstWidth = subsetWidth / opts.fSampleSize;
    const int dstHeight = subsetHeight / opts.fSampleSize;
    auto colorSpace = SkColorSpace::MakeRGB(SkNamedTransferFn::k2Dot2, SkNamedGamut::kAdobeRGB);
    SkImageInfo dstInfo = codec->getInfo().makeWH(dstWidth, dstHeight)
                                          .makeColorType(kN32_SkColorType)
                                          .makeColorSpace(colorSpace);

    size_t rowBytes = dstInfo.minRowBytes();
    SkAutoMalloc pixelStorage(dstInfo.computeByteSize(rowBytes));
    SkCodec::Result result = codec->getAndroidPixels(dstInfo, pixelStorage.get(), rowBytes, &opts);
    REPORTER_ASSERT(r, SkCodec::kSuccess == result);
}

DEF_TEST(Codec_ColorXform, r) {
    check_color_xform(r, "images/mandrill_512_q075.jpg");
    check_color_xform(r, "images/mandrill_512.png");
}

static bool color_type_match(SkColorType origColorType, SkColorType codecColorType) {
    switch (origColorType) {
        case kRGBA_8888_SkColorType:
        case kBGRA_8888_SkColorType:
            return kRGBA_8888_SkColorType == codecColorType ||
                   kBGRA_8888_SkColorType == codecColorType;
        default:
            return origColorType == codecColorType;
    }
}

static bool alpha_type_match(SkAlphaType origAlphaType, SkAlphaType codecAlphaType) {
    switch (origAlphaType) {
        case kUnpremul_SkAlphaType:
        case kPremul_SkAlphaType:
            return kUnpremul_SkAlphaType == codecAlphaType ||
                    kPremul_SkAlphaType == codecAlphaType;
        default:
            return origAlphaType == codecAlphaType;
    }
}

static void check_round_trip(skiatest::Reporter* r, SkCodec* origCodec, const SkImageInfo& info) {
    SkBitmap bm1;
    bm1.allocPixels(info);
    SkCodec::Result result = origCodec->getPixels(info, bm1.getPixels(), bm1.rowBytes());
    REPORTER_ASSERT(r, SkCodec::kSuccess == result);

    // Encode the image to png.
    auto data = SkEncodeBitmap(bm1, SkEncodedImageFormat::kPNG, 100);

    std::unique_ptr<SkCodec> codec(SkCodec::MakeFromData(data));
    REPORTER_ASSERT(r, color_type_match(info.colorType(), codec->getInfo().colorType()));
    REPORTER_ASSERT(r, alpha_type_match(info.alphaType(), codec->getInfo().alphaType()));

    SkBitmap bm2;
    bm2.allocPixels(info);
    result = codec->getPixels(info, bm2.getPixels(), bm2.rowBytes());
    REPORTER_ASSERT(r, SkCodec::kSuccess == result);

    REPORTER_ASSERT(r, md5(bm1) == md5(bm2));
}

DEF_TEST(Codec_PngRoundTrip, r) {
    auto codec = SkCodec::MakeFromStream(GetResourceAsStream("images/mandrill_512_q075.jpg"));

    SkColorType colorTypesOpaque[] = {
            kRGB_565_SkColorType, kRGBA_8888_SkColorType, kBGRA_8888_SkColorType
    };
    for (SkColorType colorType : colorTypesOpaque) {
        SkImageInfo newInfo = codec->getInfo().makeColorType(colorType);
        check_round_trip(r, codec.get(), newInfo);
    }

    codec = SkCodec::MakeFromStream(GetResourceAsStream("images/grayscale.jpg"));
    check_round_trip(r, codec.get(), codec->getInfo());

    codec = SkCodec::MakeFromStream(GetResourceAsStream("images/yellow_rose.png"));

    SkColorType colorTypesWithAlpha[] = {
            kRGBA_8888_SkColorType, kBGRA_8888_SkColorType
    };
    SkAlphaType alphaTypes[] = {
            kUnpremul_SkAlphaType, kPremul_SkAlphaType
    };
    for (SkColorType colorType : colorTypesWithAlpha) {
        for (SkAlphaType alphaType : alphaTypes) {
            // Set color space to nullptr because color correct premultiplies do not round trip.
            SkImageInfo newInfo = codec->getInfo().makeColorType(colorType)
                                                  .makeAlphaType(alphaType)
                                                  .makeColorSpace(nullptr);
            check_round_trip(r, codec.get(), newInfo);
        }
    }

    codec = SkCodec::MakeFromStream(GetResourceAsStream("images/index8.png"));

    for (SkAlphaType alphaType : alphaTypes) {
        SkImageInfo newInfo = codec->getInfo().makeAlphaType(alphaType)
                                              .makeColorSpace(nullptr);
        check_round_trip(r, codec.get(), newInfo);
    }
}

static void test_conversion_possible(skiatest::Reporter* r, const char* path,
                                     bool supportsScanlineDecoder,
                                     bool supportsIncrementalDecoder) {
    std::unique_ptr<SkStream> stream(GetResourceAsStream(path));
    if (!stream) {
        return;
    }

    std::unique_ptr<SkCodec> codec(SkCodec::MakeFromStream(std::move(stream)));
    if (!codec) {
        ERRORF(r, "failed to create a codec for %s", path);
        return;
    }

    SkImageInfo infoF16 = codec->getInfo().makeColorType(kRGBA_F16_SkColorType);

    SkBitmap bm;
    bm.allocPixels(infoF16);
    SkCodec::Result result = codec->getPixels(infoF16, bm.getPixels(), bm.rowBytes());
    REPORTER_ASSERT(r, SkCodec::kSuccess == result);

    result = codec->startScanlineDecode(infoF16);
    if (supportsScanlineDecoder) {
        REPORTER_ASSERT(r, SkCodec::kSuccess == result);
    } else {
        REPORTER_ASSERT(r, SkCodec::kUnimplemented == result
                        || SkCodec::kSuccess == result);
    }

    result = codec->startIncrementalDecode(infoF16, bm.getPixels(), bm.rowBytes());
    if (supportsIncrementalDecoder) {
        REPORTER_ASSERT(r, SkCodec::kSuccess == result);
    } else {
        REPORTER_ASSERT(r, SkCodec::kUnimplemented == result
                        || SkCodec::kSuccess == result);
    }

    infoF16 = infoF16.makeColorSpace(infoF16.colorSpace()->makeLinearGamma());
    result = codec->getPixels(infoF16, bm.getPixels(), bm.rowBytes());
    REPORTER_ASSERT(r, SkCodec::kSuccess == result);
    result = codec->startScanlineDecode(infoF16);
    if (supportsScanlineDecoder) {
        REPORTER_ASSERT(r, SkCodec::kSuccess == result);
    } else {
        REPORTER_ASSERT(r, SkCodec::kUnimplemented == result);
    }

    result = codec->startIncrementalDecode(infoF16, bm.getPixels(), bm.rowBytes());
    if (supportsIncrementalDecoder) {
        REPORTER_ASSERT(r, SkCodec::kSuccess == result);
    } else {
        REPORTER_ASSERT(r, SkCodec::kUnimplemented == result);
    }
}

DEF_TEST(Codec_F16ConversionPossible, r) {
    test_conversion_possible(r, "images/color_wheel.webp", false, false);
    test_conversion_possible(r, "images/mandrill_512_q075.jpg", true, false);
    test_conversion_possible(r, "images/yellow_rose.png", false, true);
}

static void decode_frame(skiatest::Reporter* r, SkCodec* codec, size_t frame) {
    SkBitmap bm;
    auto info = codec->getInfo().makeColorType(kN32_SkColorType);
    bm.allocPixels(info);

    SkCodec::Options opts;
    opts.fFrameIndex = frame;
    REPORTER_ASSERT(r, SkCodec::kSuccess == codec->getPixels(info,
            bm.getPixels(), bm.rowBytes(), &opts));
}

// For an animated GIF, we should only read enough to decode frame 0 if the
// client never calls getFrameInfo and only decodes frame 0.
DEF_TEST(Codec_skipFullParse, r) {
    auto path = "images/test640x479.gif";
    auto streamObj = GetResourceAsStream(path);
    if (!streamObj) {
        return;
    }
    SkStream* stream = streamObj.get();

    // Note that we cheat and hold on to the stream pointer, but SkCodec will
    // take ownership. We will not refer to the stream after the SkCodec
    // deletes it.
    std::unique_ptr<SkCodec> codec(SkCodec::MakeFromStream(std::move(streamObj)));
    if (!codec) {
        ERRORF(r, "Failed to create codec for %s", path);
        return;
    }

    REPORTER_ASSERT(r, stream->hasPosition());
    const size_t sizePosition = stream->getPosition();
    REPORTER_ASSERT(r, stream->hasLength() && sizePosition < stream->getLength());

    // This should read more of the stream, but not the whole stream.
    decode_frame(r, codec.get(), 0);
    const size_t positionAfterFirstFrame = stream->getPosition();
    REPORTER_ASSERT(r, positionAfterFirstFrame > sizePosition
                       && positionAfterFirstFrame < stream->getLength());

    // There is more data in the stream.
    auto frameInfo = codec->getFrameInfo();
    REPORTER_ASSERT(r, frameInfo.size() == 4);
    REPORTER_ASSERT(r, stream->getPosition() > positionAfterFirstFrame);
}

// Only rewinds up to a limit.
class LimitedRewindingStream : public SkStream {
public:
    static std::unique_ptr<SkStream> Make(const char path[], size_t limit) {
        auto stream = GetResourceAsStream(path);
        if (!stream) {
            return nullptr;
        }
        return std::unique_ptr<SkStream>(new LimitedRewindingStream(std::move(stream), limit));
    }

    size_t read(void* buffer, size_t size) override {
        const size_t bytes = fStream->read(buffer, size);
        fPosition += bytes;
        return bytes;
    }

    bool isAtEnd() const override {
        return fStream->isAtEnd();
    }

    bool rewind() override {
        if (fPosition <= fLimit && fStream->rewind()) {
            fPosition = 0;
            return true;
        }

        return false;
    }

private:
    std::unique_ptr<SkStream> fStream;
    const size_t              fLimit;
    size_t                    fPosition;

    LimitedRewindingStream(std::unique_ptr<SkStream> stream, size_t limit)
        : fStream(std::move(stream))
        , fLimit(limit)
        , fPosition(0)
    {
        SkASSERT(fStream);
    }
};

DEF_TEST(Codec_fallBack, r) {
    // SkAndroidCodec needs to be able to fall back to scanline decoding
    // if incremental decoding does not work. Make sure this does not
    // require a rewind.

    // Formats that currently do not support incremental decoding
    auto files = {
            "images/CMYK.jpg",
            "images/color_wheel.ico",
            "images/mandrill.wbmp",
            "images/randPixels.bmp",
            };
    for (auto file : files) {
        auto stream = LimitedRewindingStream::Make(file, SkCodec::MinBufferedBytesNeeded());
        if (!stream) {
            SkDebugf("Missing resources (%s). Set --resourcePath.\n", file);
            return;
        }

        std::unique_ptr<SkCodec> codec(SkCodec::MakeFromStream(std::move(stream)));
        if (!codec) {
            ERRORF(r, "Failed to create codec for %s,", file);
            continue;
        }

        SkImageInfo info = codec->getInfo().makeColorType(kN32_SkColorType);
        SkBitmap bm;
        bm.allocPixels(info);

        if (SkCodec::kUnimplemented != codec->startIncrementalDecode(info, bm.getPixels(),
                bm.rowBytes())) {
            ERRORF(r, "Is scanline decoding now implemented for %s?", file);
            continue;
        }

        // Scanline decoding should not require a rewind.
        SkCodec::Result result = codec->startScanlineDecode(info);
        if (SkCodec::kSuccess != result) {
            ERRORF(r, "Scanline decoding failed for %s with %i", file, result);
        }
    }
}

// This test verifies that we fixed an assert statement that fired when reusing a png codec
// after scaling.
DEF_TEST(Codec_reusePng, r) {
    std::unique_ptr<SkStream> stream(GetResourceAsStream("images/plane.png"));
    if (!stream) {
        return;
    }

    std::unique_ptr<SkAndroidCodec> codec(SkAndroidCodec::MakeFromStream(std::move(stream)));
    if (!codec) {
        ERRORF(r, "Failed to create codec\n");
        return;
    }

    SkAndroidCodec::AndroidOptions opts;
    opts.fSampleSize = 5;
    auto size = codec->getSampledDimensions(opts.fSampleSize);
    auto info = codec->getInfo().makeWH(size.fWidth, size.fHeight).makeColorType(kN32_SkColorType);
    SkBitmap bm;
    bm.allocPixels(info);
    auto result = codec->getAndroidPixels(info, bm.getPixels(), bm.rowBytes(), &opts);
    REPORTER_ASSERT(r, result == SkCodec::kSuccess);

    info = codec->getInfo().makeColorType(kN32_SkColorType);
    bm.allocPixels(info);
    opts.fSampleSize = 1;
    result = codec->getAndroidPixels(info, bm.getPixels(), bm.rowBytes(), &opts);
    REPORTER_ASSERT(r, result == SkCodec::kSuccess);
}

DEF_TEST(Codec_rowsDecoded, r) {
    auto file = "images/plane_interlaced.png";
    std::unique_ptr<SkStream> stream(GetResourceAsStream(file));
    if (!stream) {
        return;
    }

    // This is enough to read the header etc, but no rows.
    std::unique_ptr<SkCodec> codec(SkCodec::MakeFromData(SkData::MakeFromStream(stream.get(), 99)));
    if (!codec) {
        ERRORF(r, "Failed to create codec\n");
        return;
    }

    auto info = codec->getInfo().makeColorType(kN32_SkColorType);
    SkBitmap bm;
    bm.allocPixels(info);
    auto result = codec->startIncrementalDecode(info, bm.getPixels(), bm.rowBytes());
    REPORTER_ASSERT(r, result == SkCodec::kSuccess);

    // This is an arbitrary value. The important fact is that it is not zero, and rowsDecoded
    // should get set to zero by incrementalDecode.
    int rowsDecoded = 77;
    result = codec->incrementalDecode(&rowsDecoded);
    REPORTER_ASSERT(r, result == SkCodec::kIncompleteInput);
    REPORTER_ASSERT(r, rowsDecoded == 0);
}

static void test_invalid_images(skiatest::Reporter* r, const char* path,
                                SkCodec::Result expectedResult) {
    auto stream = GetResourceAsStream(path);
    if (!stream) {
        return;
    }

    std::unique_ptr<SkCodec> codec(SkCodec::MakeFromStream(std::move(stream)));
    REPORTER_ASSERT(r, codec);

    test_info(r, codec.get(), codec->getInfo().makeColorType(kN32_SkColorType), expectedResult,
              nullptr);
}

DEF_TEST(Codec_InvalidImages, r) {
    // ASAN will complain if there is an issue.
    test_invalid_images(r, "invalid_images/skbug5887.gif", SkCodec::kErrorInInput);
    test_invalid_images(r, "invalid_images/many-progressive-scans.jpg", SkCodec::kInvalidInput);
    test_invalid_images(r, "invalid_images/b33251605.bmp", SkCodec::kIncompleteInput);
    test_invalid_images(r, "invalid_images/bad_palette.png", SkCodec::kInvalidInput);
}

static void test_invalid_header(skiatest::Reporter* r, const char* path) {
    auto data = GetResourceAsData(path);
    if (!data) {
        return;
    }
    std::unique_ptr<SkStreamAsset> stream(new SkMemoryStream(std::move(data)));
    if (!stream) {
        return;
    }
    std::unique_ptr<SkCodec> codec(SkCodec::MakeFromStream(std::move(stream)));
    REPORTER_ASSERT(r, !codec);
}

DEF_TEST(Codec_InvalidHeader, r) {
    test_invalid_header(r, "invalid_images/int_overflow.ico");

    // These files report values that have caused problems with SkFILEStreams.
    // They are invalid, and should not create SkCodecs.
    test_invalid_header(r, "invalid_images/b33651913.bmp");
    test_invalid_header(r, "invalid_images/b34778578.bmp");
}

/*
For the Codec_InvalidAnimated test, immediately below,
resources/invalid_images/skbug6046.gif is:

00000000: 4749 4638 3961 2000 0000 0000 002c ff00  GIF89a ......,..
00000010: 7400 0600 0000 4001 0021 f904 0a00 0000  t.....@..!......
00000020: 002c ff00 0000 ff00 7400 0606 0606 0601  .,......t.......
00000030: 0021 f904 0000 0000 002c ff00 0000 ffcc  .!.......,......
00000040: 1b36 5266 deba 543d                      .6Rf..T=

<<<<<<< HEAD
It nominally contains 3 frames, but all of them are invalid. It came from a
=======
It nominally contains 3 frames, but only the first one is valid. It came from a
>>>>>>> 40be567a
fuzzer doing random mutations and copies. The breakdown:

@000  6 bytes magic "GIF89a"
@006  7 bytes Logical Screen Descriptor: 0x20 0x00 ... 0x00
   - width     =    32
   - height    =     0
   - flags     =  0x00
   - background color index, pixel aspect ratio bytes ignored
@00D 10 bytes Image Descriptor header: 0x2C 0xFF ... 0x40
   - origin_x  =   255
   - origin_y  =   116
   - width     =     6
   - height    =     0
   - flags     =  0x40, interlaced
@017  2 bytes Image Descriptor body (pixel data): 0x01 0x00
<<<<<<< HEAD
   - lit_width =     1, INVALID, OUTSIDE THE RANGE [2, 8]
=======
   - lit_width =     1
>>>>>>> 40be567a
   - 0x00 byte means "end of data" for this frame
@019  8 bytes Graphic Control Extension: 0x21 0xF9 ... 0x00
   - valid, but irrelevant here.
@021 10 bytes Image Descriptor header: 0x2C 0xFF ... 0x06
   - origin_x  =   255
   - origin_y  =     0
   - width     =   255
   - height    =   116
   - flags     =  0x06, INVALID, 0x80 BIT ZERO IMPLIES 0x07 BITS SHOULD BE ZERO
@02B 14 bytes Image Descriptor body (pixel data): 0x06 0x06 ... 0x00
   - lit_width =     6
   - 0x06 precedes a 6 byte block of data
   - 0x04 precedes a 4 byte block of data
   - 0x00 byte means "end of data" for this frame
@039 10 bytes Image Descriptor header: 0x2C 0xFF ... 0x06
   - origin_x  =   255
   - origin_y  =     0
   - width     = 52479
   - height    = 13851
   - flags     =  0x52, INVALID, 0x80 BIT ZERO IMPLIES 0x07 BITS SHOULD BE ZERO
@043  5 bytes Image Descriptor body (pixel data): 0x66 0xDE ... unexpected-EOF
<<<<<<< HEAD
   - lit_width =   102, INVALID, OUTSIDE THE RANGE [2, 8]
=======
   - lit_width =   102, INVALID, GREATER THAN 8
>>>>>>> 40be567a
   - 0xDE precedes a 222 byte block of data, INVALIDLY TRUNCATED

On Image Descriptor flags INVALIDITY,
https://www.w3.org/Graphics/GIF/spec-gif89a.txt section 20.c says that "Size of
Local Color Table [the low 3 bits]... should be 0 if there is no Local Color
Table specified [the high bit]."

<<<<<<< HEAD
On LZW literal width (also known as Minimum Code Size) INVALIDITY outside of
the range [2, 8], https://www.w3.org/Graphics/GIF/spec-gif89a.txt Appendix F
says that "Normally this will be the same as the number of [palette index]
bits. Because of some algorithmic constraints however, black & white images
which have one color bit must be indicated as having a code size of 2."

In practice, some GIF decoders, including the old third_party/gif code, don't
enforce this. It says: "currentFrame->setDataSize(this->getOneByte())" with the
only further check being against an upper bound of SK_MAX_DICTIONARY_ENTRY_BITS
(the constant 12).
=======
On LZW literal width (also known as Minimum Code Size) INVALIDITY,
https://www.w3.org/Graphics/GIF/spec-gif89a.txt Appendix F says that "Normally
this will be the same as the number of [palette index] bits. Because of some
algorithmic constraints however, black & white images which have one color bit
must be indicated as having a code size of 2." In practice, some GIF decoders,
including both the old third_party/gif code and the Wuffs GIF decoder, don't
enforce this "at least 2" constraint. Nonetheless, any width greater than 8 is
invalid, as there are only 8 bits in a byte.
>>>>>>> 40be567a
*/

DEF_TEST(Codec_InvalidAnimated, r) {
    // ASAN will complain if there is an issue.
    auto path = "invalid_images/skbug6046.gif";
    auto stream = GetResourceAsStream(path);
    if (!stream) {
        return;
    }

    std::unique_ptr<SkCodec> codec(SkCodec::MakeFromStream(std::move(stream)));
    REPORTER_ASSERT(r, codec);
    if (!codec) {
        return;
    }

    const auto info = codec->getInfo().makeColorType(kN32_SkColorType);
    SkBitmap bm;
    bm.allocPixels(info);

    auto frameInfos = codec->getFrameInfo();
    SkCodec::Options opts;
    for (int i = 0; static_cast<size_t>(i) < frameInfos.size(); i++) {
        opts.fFrameIndex = i;
        const auto reqFrame = frameInfos[i].fRequiredFrame;
        opts.fPriorFrame = reqFrame == i - 1 ? reqFrame : SkCodec::kNoFrame;
        auto result = codec->startIncrementalDecode(info, bm.getPixels(), bm.rowBytes(), &opts);

<<<<<<< HEAD
#ifdef SK_HAS_WUFFS_LIBRARY
        // We are transitioning from an old GIF implementation to a new (Wuffs)
        // GIF implementation.
        //
        // This test (without SK_HAS_WUFFS_LIBRARY) is overly specific to the
        // old implementation. As a fuzzer-discovered test, it's likely that
        // what's fundamentally being tested isn't that decoding an invalid GIF
        // leads to kSuccess, but that decoding an invalid GIF doesn't lead to
        // an ASAN violation.
        //
        // Each of the 3 frames of the source GIF image is fundamentally
        // invalid, as per the "breakdown" comment above. The old
        // implementation is happy to call startIncrementalDecode 3 times. The
        // new implementation is happy for the first two times, but on the 3rd,
        // SkCodec::startIncrementalDecode calls SkCodec::handleFrameIndex
        // which calls SkCodec::getPixels on the requiredFrame (the 0'th
        // frame), and the new implementation subsequently hits the
        // invalid-ness and returns kErrorInInput instead of kSuccess.
        //
        // Once the transition is complete, we can remove the #ifdef and delete
        // the rest of the test function.
        if (i == 2) {
            if (result != SkCodec::kErrorInInput) {
                ERRORF(r, "Unexpected result for decoding frame %i (out of %i) with error %i\n", i,
                       frameInfos.size(), result);
            }
            return;
        }
#endif
=======
>>>>>>> 40be567a
        if (result != SkCodec::kSuccess) {
            ERRORF(r, "Failed to start decoding frame %i (out of %i) with error %i\n", i,
                   frameInfos.size(), result);
            continue;
        }

        codec->incrementalDecode();
    }
}

static void encode_format(SkDynamicMemoryWStream* stream, const SkPixmap& pixmap,
                          SkEncodedImageFormat format) {
    switch (format) {
        case SkEncodedImageFormat::kPNG:
            SkPngEncoder::Encode(stream, pixmap, SkPngEncoder::Options());
            break;
        case SkEncodedImageFormat::kJPEG:
            SkJpegEncoder::Encode(stream, pixmap, SkJpegEncoder::Options());
            break;
        case SkEncodedImageFormat::kWEBP:
            SkWebpEncoder::Encode(stream, pixmap, SkWebpEncoder::Options());
            break;
        default:
            SkASSERT(false);
            break;
    }
}

static void test_encode_icc(skiatest::Reporter* r, SkEncodedImageFormat format) {
    // Test with sRGB color space.
    SkBitmap srgbBitmap;
    SkImageInfo srgbInfo = SkImageInfo::MakeS32(1, 1, kOpaque_SkAlphaType);
    srgbBitmap.allocPixels(srgbInfo);
    *srgbBitmap.getAddr32(0, 0) = 0;
    SkPixmap pixmap;
    srgbBitmap.peekPixels(&pixmap);
    SkDynamicMemoryWStream srgbBuf;
    encode_format(&srgbBuf, pixmap, format);
    sk_sp<SkData> srgbData = srgbBuf.detachAsData();
    std::unique_ptr<SkCodec> srgbCodec(SkCodec::MakeFromData(srgbData));
    REPORTER_ASSERT(r, srgbCodec->getInfo().colorSpace() == sk_srgb_singleton());

    // Test with P3 color space.
    SkDynamicMemoryWStream p3Buf;
    sk_sp<SkColorSpace> p3 = SkColorSpace::MakeRGB(SkNamedTransferFn::kSRGB, SkNamedGamut::kDCIP3);
    pixmap.setColorSpace(p3);
    encode_format(&p3Buf, pixmap, format);
    sk_sp<SkData> p3Data = p3Buf.detachAsData();
    std::unique_ptr<SkCodec> p3Codec(SkCodec::MakeFromData(p3Data));
    REPORTER_ASSERT(r, p3Codec->getInfo().colorSpace()->gammaCloseToSRGB());
    skcms_Matrix3x3 mat0, mat1;
    bool success = p3->toXYZD50(&mat0);
    REPORTER_ASSERT(r, success);
    success = p3Codec->getInfo().colorSpace()->toXYZD50(&mat1);
    REPORTER_ASSERT(r, success);

    for (int i = 0; i < 3; i++) {
        for (int j = 0; j < 3; j++) {
            REPORTER_ASSERT(r, color_space_almost_equal(mat0.vals[i][j], mat1.vals[i][j]));
        }
    }
}

DEF_TEST(Codec_EncodeICC, r) {
    test_encode_icc(r, SkEncodedImageFormat::kPNG);
    test_encode_icc(r, SkEncodedImageFormat::kJPEG);
    test_encode_icc(r, SkEncodedImageFormat::kWEBP);
}

DEF_TEST(Codec_webp_rowsDecoded, r) {
    const char* path = "images/baby_tux.webp";
    sk_sp<SkData> data(GetResourceAsData(path));
    if (!data) {
        return;
    }

    // Truncate this file so that the header is available but no rows can be
    // decoded. This should create a codec but fail to decode.
    size_t truncatedSize = 5000;
    sk_sp<SkData> subset = SkData::MakeSubset(data.get(), 0, truncatedSize);
    std::unique_ptr<SkCodec> codec = SkCodec::MakeFromData(std::move(subset));
    if (!codec) {
        ERRORF(r, "Failed to create a codec for %s truncated to only %lu bytes",
               path, truncatedSize);
        return;
    }

    test_info(r, codec.get(), codec->getInfo(), SkCodec::kInvalidInput, nullptr);
}

/*
For the Codec_ossfuzz6274 test, immediately below,
resources/invalid_images/ossfuzz6274.gif is:

00000000: 4749 4638 3961 2000 2000 f120 2020 2020  GIF89a . ..
00000010: 2020 2020 2020 2020 2021 f903 ff20 2020           !...
00000020: 002c 0000 0000 2000 2000 2000 00         .,.... . . ..

@000  6 bytes magic "GIF89a"
@006  7 bytes Logical Screen Descriptor: 0x20 0x00 ... 0x00
   - width     =    32
   - height    =    32
   - flags     =  0xF1, global color table, 4 RGB entries
   - background color index, pixel aspect ratio bytes ignored
@00D 12 bytes Color Table: 0x20 0x20 ... 0x20
@019 20 bytes Graphic Control Extension: 0x21 0xF9 ... unexpected-EOF
   - 0x03 precedes a 3 byte block of data, INVALID, MUST BE 4
   - 0x20 precedes a 32 byte block of data, INVALIDly truncated

https://www.w3.org/Graphics/GIF/spec-gif89a.txt section 23.c says that the
block size (for an 0x21 0xF9 Graphic Control Extension) must be "the fixed
value 4".
*/

DEF_TEST(Codec_ossfuzz6274, r) {
    if (GetResourcePath().isEmpty()) {
        return;
    }

    const char* file = "invalid_images/ossfuzz6274.gif";
    auto image = GetResourceAsImage(file);

#ifdef SK_HAS_WUFFS_LIBRARY
    // We are transitioning from an old GIF implementation to a new (Wuffs) GIF
    // implementation.
    //
    // This test (without SK_HAS_WUFFS_LIBRARY) is overly specific to the old
    // implementation. In the new implementation, the MakeFromStream factory
    // method returns a nullptr SkImage*, instead of returning a non-null but
    // otherwise all-transparent SkImage*.
    //
    // Either way, the end-to-end result is the same - the source input is
    // rejected as an invalid GIF image - but the two implementations differ in
    // how that's represented.
    //
    // Once the transition is complete, we can remove the #ifdef and delete the
    // rest of the test function.
    //
    // See Codec_GifTruncated3 for the equivalent of the rest of the test
    // function, on different (but still truncated) source data.
    if (image) {
        ERRORF(r, "Invalid data gave non-nullptr image");
    }
    return;
#endif

    if (!image) {
        ERRORF(r, "Missing %s", file);
        return;
    }

    REPORTER_ASSERT(r, image->width()  == 32);
    REPORTER_ASSERT(r, image->height() == 32);

    SkBitmap bm;
    if (!bm.tryAllocPixels(SkImageInfo::MakeN32Premul(32, 32))) {
        ERRORF(r, "Failed to allocate pixels");
        return;
    }

    bm.eraseColor(SK_ColorTRANSPARENT);

    SkCanvas canvas(bm);
    canvas.drawImage(image, 0, 0, nullptr);

    for (int i = 0; i < image->width();  ++i)
    for (int j = 0; j < image->height(); ++j) {
        SkColor actual = SkUnPreMultiply::PMColorToColor(*bm.getAddr32(i, j));
        if (actual != SK_ColorTRANSPARENT) {
            ERRORF(r, "did not initialize pixels! %i, %i is %x", i, j, actual);
        }
    }
}

DEF_TEST(Codec_78329453, r) {
    if (GetResourcePath().isEmpty()) {
        return;
    }

    const char* file = "images/b78329453.jpeg";
    auto data = GetResourceAsData(file);
    if (!data) {
        ERRORF(r, "Missing %s", file);
        return;
    }

    auto codec = SkAndroidCodec::MakeFromCodec(SkCodec::MakeFromData(data));
    if (!codec) {
        ERRORF(r, "failed to create codec from %s", file);
        return;
    }

    // A bug in jpeg_skip_scanlines resulted in an infinite loop for this specific
    // sample size on this image. Other sample sizes could have had the same result,
    // but the ones tested by DM happen to not.
    constexpr int kSampleSize = 19;
    const auto size = codec->getSampledDimensions(kSampleSize);
    auto info = codec->getInfo().makeWH(size.width(), size.height());
    SkBitmap bm;
    bm.allocPixels(info);
    bm.eraseColor(SK_ColorTRANSPARENT);

    SkAndroidCodec::AndroidOptions options;
    options.fSampleSize = kSampleSize;
    auto result = codec->getAndroidPixels(info, bm.getPixels(), bm.rowBytes(), &options);
    if (result != SkCodec::kSuccess) {
        ERRORF(r, "failed to decode with error %s", SkCodec::ResultToString(result));
    }
}

DEF_TEST(Codec_A8, r) {
    if (GetResourcePath().isEmpty()) {
        return;
    }

    const char* file = "images/mandrill_cmyk.jpg";
    auto data = GetResourceAsData(file);
    if (!data) {
        ERRORF(r, "missing %s", file);
        return;
    }

    auto codec = SkCodec::MakeFromData(std::move(data));
    auto info = codec->getInfo().makeColorType(kAlpha_8_SkColorType);
    SkBitmap bm;
    bm.allocPixels(info);
    REPORTER_ASSERT(r, codec->getPixels(bm.pixmap()) == SkCodec::kInvalidConversion);
}

DEF_TEST(Codec_crbug807324, r) {
    if (GetResourcePath().isEmpty()) {
        return;
    }

    const char* file = "images/crbug807324.png";
    auto image = GetResourceAsImage(file);
    if (!image) {
        ERRORF(r, "Missing %s", file);
        return;
    }

    const int kWidth = image->width();
    const int kHeight = image->height();

    SkBitmap bm;
    if (!bm.tryAllocPixels(SkImageInfo::MakeN32Premul(kWidth, kHeight))) {
        ERRORF(r, "Could not allocate pixels (%i x %i)", kWidth, kHeight);
        return;
    }

    bm.eraseColor(SK_ColorTRANSPARENT);

    SkCanvas canvas(bm);
    canvas.drawImage(image, 0, 0, nullptr);

    for (int i = 0; i < kWidth;  ++i)
    for (int j = 0; j < kHeight; ++j) {
        if (*bm.getAddr32(i, j) == SK_ColorTRANSPARENT) {
            ERRORF(r, "image should not be transparent! %i, %i is 0", i, j);
            return;
        }
    }
}<|MERGE_RESOLUTION|>--- conflicted
+++ resolved
@@ -1430,11 +1430,7 @@
 00000030: 0021 f904 0000 0000 002c ff00 0000 ffcc  .!.......,......
 00000040: 1b36 5266 deba 543d                      .6Rf..T=
 
-<<<<<<< HEAD
-It nominally contains 3 frames, but all of them are invalid. It came from a
-=======
 It nominally contains 3 frames, but only the first one is valid. It came from a
->>>>>>> 40be567a
 fuzzer doing random mutations and copies. The breakdown:
 
 @000  6 bytes magic "GIF89a"
@@ -1450,11 +1446,7 @@
    - height    =     0
    - flags     =  0x40, interlaced
 @017  2 bytes Image Descriptor body (pixel data): 0x01 0x00
-<<<<<<< HEAD
-   - lit_width =     1, INVALID, OUTSIDE THE RANGE [2, 8]
-=======
    - lit_width =     1
->>>>>>> 40be567a
    - 0x00 byte means "end of data" for this frame
 @019  8 bytes Graphic Control Extension: 0x21 0xF9 ... 0x00
    - valid, but irrelevant here.
@@ -1476,11 +1468,7 @@
    - height    = 13851
    - flags     =  0x52, INVALID, 0x80 BIT ZERO IMPLIES 0x07 BITS SHOULD BE ZERO
 @043  5 bytes Image Descriptor body (pixel data): 0x66 0xDE ... unexpected-EOF
-<<<<<<< HEAD
-   - lit_width =   102, INVALID, OUTSIDE THE RANGE [2, 8]
-=======
    - lit_width =   102, INVALID, GREATER THAN 8
->>>>>>> 40be567a
    - 0xDE precedes a 222 byte block of data, INVALIDLY TRUNCATED
 
 On Image Descriptor flags INVALIDITY,
@@ -1488,18 +1476,6 @@
 Local Color Table [the low 3 bits]... should be 0 if there is no Local Color
 Table specified [the high bit]."
 
-<<<<<<< HEAD
-On LZW literal width (also known as Minimum Code Size) INVALIDITY outside of
-the range [2, 8], https://www.w3.org/Graphics/GIF/spec-gif89a.txt Appendix F
-says that "Normally this will be the same as the number of [palette index]
-bits. Because of some algorithmic constraints however, black & white images
-which have one color bit must be indicated as having a code size of 2."
-
-In practice, some GIF decoders, including the old third_party/gif code, don't
-enforce this. It says: "currentFrame->setDataSize(this->getOneByte())" with the
-only further check being against an upper bound of SK_MAX_DICTIONARY_ENTRY_BITS
-(the constant 12).
-=======
 On LZW literal width (also known as Minimum Code Size) INVALIDITY,
 https://www.w3.org/Graphics/GIF/spec-gif89a.txt Appendix F says that "Normally
 this will be the same as the number of [palette index] bits. Because of some
@@ -1508,7 +1484,6 @@
 including both the old third_party/gif code and the Wuffs GIF decoder, don't
 enforce this "at least 2" constraint. Nonetheless, any width greater than 8 is
 invalid, as there are only 8 bits in a byte.
->>>>>>> 40be567a
 */
 
 DEF_TEST(Codec_InvalidAnimated, r) {
@@ -1537,38 +1512,6 @@
         opts.fPriorFrame = reqFrame == i - 1 ? reqFrame : SkCodec::kNoFrame;
         auto result = codec->startIncrementalDecode(info, bm.getPixels(), bm.rowBytes(), &opts);
 
-<<<<<<< HEAD
-#ifdef SK_HAS_WUFFS_LIBRARY
-        // We are transitioning from an old GIF implementation to a new (Wuffs)
-        // GIF implementation.
-        //
-        // This test (without SK_HAS_WUFFS_LIBRARY) is overly specific to the
-        // old implementation. As a fuzzer-discovered test, it's likely that
-        // what's fundamentally being tested isn't that decoding an invalid GIF
-        // leads to kSuccess, but that decoding an invalid GIF doesn't lead to
-        // an ASAN violation.
-        //
-        // Each of the 3 frames of the source GIF image is fundamentally
-        // invalid, as per the "breakdown" comment above. The old
-        // implementation is happy to call startIncrementalDecode 3 times. The
-        // new implementation is happy for the first two times, but on the 3rd,
-        // SkCodec::startIncrementalDecode calls SkCodec::handleFrameIndex
-        // which calls SkCodec::getPixels on the requiredFrame (the 0'th
-        // frame), and the new implementation subsequently hits the
-        // invalid-ness and returns kErrorInInput instead of kSuccess.
-        //
-        // Once the transition is complete, we can remove the #ifdef and delete
-        // the rest of the test function.
-        if (i == 2) {
-            if (result != SkCodec::kErrorInInput) {
-                ERRORF(r, "Unexpected result for decoding frame %i (out of %i) with error %i\n", i,
-                       frameInfos.size(), result);
-            }
-            return;
-        }
-#endif
-=======
->>>>>>> 40be567a
         if (result != SkCodec::kSuccess) {
             ERRORF(r, "Failed to start decoding frame %i (out of %i) with error %i\n", i,
                    frameInfos.size(), result);
