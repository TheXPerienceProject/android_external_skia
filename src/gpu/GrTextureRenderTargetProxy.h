--- conflicted
+++ resolved
@@ -8,13 +8,8 @@
 #ifndef GrTextureRenderTargetProxy_DEFINED
 #define GrTextureRenderTargetProxy_DEFINED
 
-<<<<<<< HEAD
-#include "include/private/GrRenderTargetProxy.h"
-#include "include/private/GrTextureProxy.h"
-=======
 #include "src/gpu/GrRenderTargetProxy.h"
 #include "src/gpu/GrTextureProxy.h"
->>>>>>> 40be567a
 
 #ifdef SK_BUILD_FOR_WIN
 // Windows gives warnings about inheriting asTextureProxy/asRenderTargetProxy via dominance.
@@ -34,15 +29,6 @@
 
     // Deferred version
     GrTextureRenderTargetProxy(const GrCaps&, const GrBackendFormat&, const GrSurfaceDesc&,
-<<<<<<< HEAD
-                               GrSurfaceOrigin, GrMipMapped, SkBackingFit, SkBudgeted,
-                               GrInternalSurfaceFlags);
-
-    // Lazy-callback version
-    GrTextureRenderTargetProxy(LazyInstantiateCallback&&, LazyInstantiationType,
-                               const GrBackendFormat&, const GrSurfaceDesc& desc, GrSurfaceOrigin,
-                               GrMipMapped, SkBackingFit, SkBudgeted, GrInternalSurfaceFlags);
-=======
                                int sampleCnt, GrSurfaceOrigin, GrMipMapped, GrMipMapsStatus,
                                const GrSwizzle& textureSwizzle, const GrSwizzle& outputSwizzle,
                                SkBackingFit, SkBudgeted, GrProtected, GrInternalSurfaceFlags);
@@ -53,7 +39,6 @@
                                GrSurfaceOrigin, GrMipMapped, GrMipMapsStatus,
                                const GrSwizzle& textureSwizzle, const GrSwizzle& outputSwizzle,
                                SkBackingFit, SkBudgeted, GrProtected, GrInternalSurfaceFlags);
->>>>>>> 40be567a
 
     // Wrapped version
     GrTextureRenderTargetProxy(sk_sp<GrSurface>, GrSurfaceOrigin, const GrSwizzle& textureSwizzle,
