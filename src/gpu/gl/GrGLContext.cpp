--- conflicted
+++ resolved
@@ -8,13 +8,10 @@
 #include "src/gpu/gl/GrGLContext.h"
 #include "src/gpu/gl/GrGLGLSL.h"
 #include "src/sksl/SkSLCompiler.h"
-<<<<<<< HEAD
-=======
 
 #ifdef SK_BUILD_FOR_ANDROID
 #include <sys/system_properties.h>
 #endif
->>>>>>> 40be567a
 
 ////////////////////////////////////////////////////////////////////////////////
 
@@ -84,21 +81,6 @@
         args.fGLSLGeneration = k110_GrGLSLGeneration;
     }
 
-    // Many ES3 drivers only advertise the ES2 image_external extension, but support the _essl3
-    // extension, and require that it be enabled to work with ESSL3. Other devices require the ES2
-    // extension to be enabled, even when using ESSL3. Some devices appear to only support the ES2
-    // extension. As an extreme (optional) solution, we can fallback to using ES2 shading language
-    // if we want to prioritize external texture support. skbug.com/7713
-    if (GR_IS_GR_GL_ES(interface->fStandard) &&
-        options.fPreferExternalImagesOverES3 &&
-        !options.fDisableDriverCorrectnessWorkarounds &&
-        interface->hasExtension("GL_OES_EGL_image_external") &&
-        args.fGLSLGeneration >= k330_GrGLSLGeneration &&
-        !interface->hasExtension("GL_OES_EGL_image_external_essl3") &&
-        !interface->hasExtension("OES_EGL_image_external_essl3")) {
-        args.fGLSLGeneration = k110_GrGLSLGeneration;
-    }
-
     GrGLGetDriverInfo(interface->fStandard, args.fVendor, renderer, ver,
                       &args.fDriver, &args.fDriverVersion);
 
