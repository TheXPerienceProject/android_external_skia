--- conflicted
+++ resolved
@@ -41,13 +41,8 @@
     }
 }
 
-<<<<<<< HEAD
-void GrGLSLFragmentProcessor::internalEmitChild(int childIndex, const char* inputColor,
-                                                const char* outputColor, EmitArgs& args) {
-=======
 void GrGLSLFragmentProcessor::internalInvokeChild(int childIndex, const char* inputColor,
                                                   const char* outputColor, EmitArgs& args) {
->>>>>>> 40be567a
     GrGLSLFPFragmentBuilder* fragBuilder = args.fFragBuilder;
 
     fragBuilder->onBeforeChildProcEmitCode();  // call first so mangleString is updated
@@ -68,22 +63,11 @@
     TransformedCoordVars coordVars = args.fTransformedCoords.childInputs(childIndex);
     TextureSamplers textureSamplers = args.fTexSamplers.childInputs(childIndex);
 
-<<<<<<< HEAD
-    // EmitArgs properly updates inputColor to half4(1) if it was null
-=======
->>>>>>> 40be567a
     EmitArgs childArgs(fragBuilder,
                        args.fUniformHandler,
                        args.fShaderCaps,
                        childProc,
                        outputColor,
-<<<<<<< HEAD
-                       inputName.size() > 0 ? inputName.c_str() : nullptr,
-                       coordVars,
-                       textureSamplers);
-    this->childProcessor(childIndex)->emitCode(childArgs);
-    fragBuilder->codeAppend("}\n");
-=======
                        "_input",
                        coordVars,
                        textureSamplers);
@@ -94,7 +78,6 @@
                                                fFunctionNames[childIndex].c_str(),
                                                inputName.size() > 0 ? inputName.c_str()
                                                                     : "half4(1)");
->>>>>>> 40be567a
 
     fragBuilder->onAfterChildProcEmitCode();
 }
