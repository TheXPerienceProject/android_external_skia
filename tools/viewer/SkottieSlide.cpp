--- conflicted
+++ resolved
@@ -14,11 +14,7 @@
 #include "modules/skottie/include/Skottie.h"
 #include "modules/skottie/utils/SkottieUtils.h"
 #include "src/utils/SkOSPath.h"
-<<<<<<< HEAD
-#include "tools/timer/AnimTimer.h"
-=======
 #include "tools/timer/TimeUtils.h"
->>>>>>> 40be567a
 
 #include <cmath>
 
@@ -108,10 +104,6 @@
     fTimeBase       = 0; // force a time reset
 
     if (fAnimation) {
-<<<<<<< HEAD
-        fAnimation->setShowInval(fShowAnimationInval);
-=======
->>>>>>> 40be567a
         SkDebugf("Loaded Bodymovin animation v: %s, size: [%f %f]\n",
                  fAnimation->version().c_str(),
                  fAnimation->size().width(),
@@ -140,12 +132,6 @@
         if (fShowAnimationStats) {
             draw_stats_box(canvas, fAnimationStats);
         }
-<<<<<<< HEAD
-    }
-}
-
-bool SkottieSlide::animate(const AnimTimer& timer) {
-=======
         if (fShowAnimationInval) {
             const auto t = SkMatrix::MakeRectToRect(SkRect::MakeSize(fAnimation->size()),
                                                     dstR,
@@ -169,23 +155,16 @@
 
 bool SkottieSlide::animate(double nanos) {
     SkMSec msec = TimeUtils::NanosToMSec(nanos);
->>>>>>> 40be567a
     if (fTimeBase == 0) {
         // Reset the animation time.
         fTimeBase = msec;
     }
 
     if (fAnimation) {
-<<<<<<< HEAD
-        const auto t = timer.msec() - fTimeBase;
-        const auto d = fAnimation->duration() * 1000;
-        fAnimation->seek(std::fmod(t, d) / d);
-=======
         fInvalController.reset();
         const auto t = msec - fTimeBase;
         const auto d = fAnimation->duration() * 1000;
         fAnimation->seek(std::fmod(t, d) / d, &fInvalController);
->>>>>>> 40be567a
     }
     return true;
 }
@@ -207,10 +186,6 @@
     case InputState::kUp:
         fShowAnimationInval = !fShowAnimationInval;
         fShowAnimationStats = !fShowAnimationStats;
-<<<<<<< HEAD
-        fAnimation->setShowInval(fShowAnimationInval);
-=======
->>>>>>> 40be567a
         break;
     default:
         break;
