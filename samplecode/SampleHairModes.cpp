--- conflicted
+++ resolved
@@ -75,17 +75,7 @@
     }
 
 protected:
-<<<<<<< HEAD
-    virtual bool onQuery(Sample::Event* evt) {
-        if (Sample::TitleQ(*evt)) {
-            Sample::TitleR(evt, "HairlineModes");
-            return true;
-        }
-        return this->INHERITED::onQuery(evt);
-    }
-=======
     SkString name() override { return SkString("HairlineModes"); }
->>>>>>> 40be567a
 
     void onDrawContent(SkCanvas* canvas) override {
         const SkRect bounds = SkRect::MakeWH(W, H);
