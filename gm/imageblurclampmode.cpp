--- conflicted
+++ resolved
@@ -18,11 +18,7 @@
 #include "include/core/SkSize.h"
 #include "include/core/SkString.h"
 #include "include/core/SkSurface.h"
-<<<<<<< HEAD
-#include "include/effects/SkBlurImageFilter.h"
-=======
 #include "include/effects/SkImageFilters.h"
->>>>>>> 40be567a
 #include "tools/ToolUtils.h"
 
 #include <initializer_list>
@@ -88,32 +84,17 @@
             canvas->save();
 
             // x-only blur
-<<<<<<< HEAD
-            filter =  SkBlurImageFilter::Make(sigma, 0.0f, nullptr, nullptr,
-                                              SkBlurImageFilter::kClamp_TileMode);
-=======
             filter =  SkImageFilters::Blur(sigma, 0.0f, SkTileMode::kClamp, nullptr);
->>>>>>> 40be567a
             draw_image(canvas, image, std::move(filter));
             canvas->translate(image->width() + 20, 0);
 
             // y-only blur
-<<<<<<< HEAD
-            filter = SkBlurImageFilter::Make(0.0f, sigma, nullptr, nullptr,
-                                             SkBlurImageFilter::kClamp_TileMode);
-=======
             filter = SkImageFilters::Blur(0.0f, sigma, SkTileMode::kClamp, nullptr);
->>>>>>> 40be567a
             draw_image(canvas, image, std::move(filter));
             canvas->translate(image->width() + 20, 0);
 
             // both directions
-<<<<<<< HEAD
-            filter = SkBlurImageFilter::Make(sigma, sigma, nullptr, nullptr,
-                                             SkBlurImageFilter::kClamp_TileMode);
-=======
             filter = SkImageFilters::Blur(sigma, sigma, SkTileMode::kClamp, nullptr);
->>>>>>> 40be567a
             draw_image(canvas, image, std::move(filter));
             canvas->translate(image->width() + 20, 0);
 
