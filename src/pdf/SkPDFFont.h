/*
 * Copyright 2011 Google Inc.
 *
 * Use of this source code is governed by a BSD-style license that can be
 * found in the LICENSE file.
 */
#ifndef SkPDFFont_DEFINED
#define SkPDFFont_DEFINED

#include "include/core/SkRefCnt.h"
#include "include/core/SkTypeface.h"
#include "include/core/SkTypes.h"
#include "src/core/SkAdvancedTypefaceMetrics.h"
#include "src/core/SkStrikeCache.h"
#include "src/pdf/SkPDFGlyphUse.h"
#include "src/pdf/SkPDFTypes.h"

#include <vector>

class SkPDFDocument;
class SkStrike;
class SkString;

/** \class SkPDFFont
    A PDF Object class representing a font.  The font may have resources
    attached to it in order to embed the font.  SkPDFFonts are canonicalized
    so that resource deduplication will only include one copy of a font.
    This class uses the same pattern as SkPDFGraphicState, a static weak
    reference to each instantiated class.
*/
class SkPDFFont {
public:
    SkPDFFont() {}
    ~SkPDFFont();
    SkPDFFont(SkPDFFont&&);
    SkPDFFont& operator=(SkPDFFont&&);

    /** Returns the typeface represented by this class. Returns nullptr for the
     *  default typeface.
     */
    SkTypeface* typeface() const { return fTypeface.get(); }

    /** Returns the font type represented in this font.  For Type0 fonts,
     *  returns the type of the descendant font.
     */
    SkAdvancedTypefaceMetrics::FontType getType() const { return fFontType; }

    static SkAdvancedTypefaceMetrics::FontType FontType(const SkAdvancedTypefaceMetrics&);
    static void GetType1GlyphNames(const SkTypeface&, SkString*);

    static bool IsMultiByte(SkAdvancedTypefaceMetrics::FontType type) {
        return type == SkAdvancedTypefaceMetrics::kType1CID_Font ||
               type == SkAdvancedTypefaceMetrics::kTrueType_Font;
    }

    /** Returns true if this font encoding supports glyph IDs above 255.
     */
    bool multiByteGlyphs() const { return SkPDFFont::IsMultiByte(this->getType()); }

    /** Return true if this font has an encoding for the passed glyph id.
     */
    bool hasGlyph(SkGlyphID gid) {
        return (gid >= this->firstGlyphID() && gid <= this->lastGlyphID()) || gid == 0;
    }

    /** Convert the input glyph ID into the font encoding.  */
    SkGlyphID glyphToPDFFontEncoding(SkGlyphID gid) const {
        if (this->multiByteGlyphs() || gid == 0) {
            return gid;
        }
        SkASSERT(gid >= this->firstGlyphID() && gid <= this->lastGlyphID());
        SkASSERT(this->firstGlyphID() > 0);
        return gid - this->firstGlyphID() + 1;
    }

    void noteGlyphUsage(SkGlyphID glyph) {
        SkASSERT(this->hasGlyph(glyph));
        fGlyphUsage.set(glyph);
    }

    SkPDFIndirectReference indirectReference() const { return fIndirectReference; }

    /** Get the font resource for the passed typeface and glyphID. The
     *  reference count of the object is incremented and it is the caller's
     *  responsibility to unreference it when done.  This is needed to
     *  accommodate the weak reference pattern used when the returned object
     *  is new and has no other references.
     *  @param typeface  The typeface to find, not nullptr.
     *  @param glyphID   Specify which section of a large font is of interest.
     */
    static SkPDFFont* GetFontResource(SkPDFDocument* doc,
<<<<<<< HEAD
                                      SkStrike* cache,
                                      SkTypeface* typeface,
                                      SkGlyphID glyphID);
=======
                                      const SkGlyph* glyphs,
                                      SkTypeface* typeface);
>>>>>>> 40be567a

    /** Gets SkAdvancedTypefaceMetrics, and caches the result.
     *  @param typeface can not be nullptr.
     *  @return nullptr only when typeface is bad.
     */
    static const SkAdvancedTypefaceMetrics* GetMetrics(const SkTypeface* typeface,
                                                       SkPDFDocument* canon);

    static const std::vector<SkUnichar>& GetUnicodeMap(const SkTypeface* typeface,
                                                       SkPDFDocument* canon);

    static void PopulateCommonFontDescriptor(SkPDFDict* descriptor,
                                             const SkAdvancedTypefaceMetrics&,
                                             uint16_t emSize,
                                             int16_t defaultWidth);

    void emitSubset(SkPDFDocument*) const;

    /**
     *  Return false iff the typeface has its NotEmbeddable flag set.
     *  typeface is not nullptr
     */
    static bool CanEmbedTypeface(SkTypeface*, SkPDFDocument*);

    SkGlyphID firstGlyphID() const { return fGlyphUsage.firstNonZero(); }
    SkGlyphID lastGlyphID() const { return fGlyphUsage.lastGlyph(); }
    const SkPDFGlyphUse& glyphUsage() const { return fGlyphUsage; }
    sk_sp<SkTypeface> refTypeface() const { return fTypeface; }

private:
    sk_sp<SkTypeface> fTypeface;
    SkPDFGlyphUse fGlyphUsage;
    SkPDFIndirectReference fIndirectReference;
    SkAdvancedTypefaceMetrics::FontType fFontType = (SkAdvancedTypefaceMetrics::FontType)(-1);

    SkPDFFont(sk_sp<SkTypeface>,
              SkGlyphID firstGlyphID,
              SkGlyphID lastGlyphID,
              SkAdvancedTypefaceMetrics::FontType fontType,
              SkPDFIndirectReference indirectReference);
    // The glyph IDs accessible with this font.  For Type1 (non CID) fonts,
    // this will be a subset if the font has more than 255 glyphs.

    SkPDFFont(const SkPDFFont&) = delete;
    SkPDFFont& operator=(const SkPDFFont&) = delete;
};

#endif<|MERGE_RESOLUTION|>--- conflicted
+++ resolved
@@ -89,14 +89,8 @@
      *  @param glyphID   Specify which section of a large font is of interest.
      */
     static SkPDFFont* GetFontResource(SkPDFDocument* doc,
-<<<<<<< HEAD
-                                      SkStrike* cache,
-                                      SkTypeface* typeface,
-                                      SkGlyphID glyphID);
-=======
                                       const SkGlyph* glyphs,
                                       SkTypeface* typeface);
->>>>>>> 40be567a
 
     /** Gets SkAdvancedTypefaceMetrics, and caches the result.
      *  @param typeface can not be nullptr.
