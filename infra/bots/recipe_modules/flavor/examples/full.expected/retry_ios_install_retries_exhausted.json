[
  {
    "cmd": [
      "[START_DIR]/skia/platform_tools/ios/bin/ios_push_file",
      "file.txt",
      "file.txt"
    ],
    "env": {
      "CHROME_HEADLESS": "1",
      "PATH": "<PATH>:RECIPE_REPO[depot_tools]"
    },
    "infra_step": true,
    "name": "push_file file.txt"
  },
  {
    "cmd": [
      "[START_DIR]/skia/platform_tools/ios/bin/ios_cat_file",
      "file.txt"
    ],
    "env": {
      "CHROME_HEADLESS": "1",
      "PATH": "<PATH>:RECIPE_REPO[depot_tools]"
    },
    "infra_step": true,
<<<<<<< HEAD
    "name": "cat_file file.txt",
    "stdout": "/path/to/tmp/"
=======
    "name": "cat_file file.txt"
>>>>>>> 40be567a
  },
  {
    "cmd": [
      "[START_DIR]/skia/platform_tools/ios/bin/ios_rm",
      "file.txt"
    ],
    "env": {
      "CHROME_HEADLESS": "1",
      "PATH": "<PATH>:RECIPE_REPO[depot_tools]"
    },
    "infra_step": true,
    "name": "rm file.txt"
  },
  {
    "cmd": [
      "python",
      "-u",
      "RECIPE_MODULE[recipe_engine::file]/resources/fileutil.py",
      "--json-output",
      "/path/to/tmp/json",
      "rmtree",
      "results_dir"
    ],
    "infra_step": true,
    "name": "rmtree results_dir"
  },
  {
    "cmd": [
      "python",
      "-u",
      "RECIPE_MODULE[recipe_engine::file]/resources/fileutil.py",
      "--json-output",
      "/path/to/tmp/json",
      "ensure-directory",
      "--mode",
      "0777",
      "results_dir"
    ],
    "infra_step": true,
    "name": "makedirs results_dir"
  },
  {
    "cmd": [
      "[START_DIR]/skia/platform_tools/ios/bin/ios_rm",
      "device_results_dir"
    ],
    "env": {
      "CHROME_HEADLESS": "1",
      "PATH": "<PATH>:RECIPE_REPO[depot_tools]"
    },
    "infra_step": true,
    "name": "rm device_results_dir"
  },
  {
    "cmd": [
      "[START_DIR]/skia/platform_tools/ios/bin/ios_mkdir",
      "device_results_dir"
    ],
    "env": {
      "CHROME_HEADLESS": "1",
      "PATH": "<PATH>:RECIPE_REPO[depot_tools]"
    },
    "infra_step": true,
    "name": "mkdir device_results_dir"
  },
  {
    "cmd": [
      "ios.py"
    ],
    "env": {
      "CHROME_HEADLESS": "1",
      "PATH": "<PATH>:RECIPE_REPO[depot_tools]"
    },
    "infra_step": true,
    "name": "setup_device"
  },
  {
    "cmd": [
      "ideviceinstaller",
      "-i",
      "[START_DIR]/build/dm.app"
    ],
    "env": {
      "CHROME_HEADLESS": "1",
      "PATH": "<PATH>:RECIPE_REPO[depot_tools]"
    },
    "infra_step": true,
    "name": "install_dm",
    "~followup_annotations": [
      "@@@STEP_EXCEPTION@@@"
    ]
  },
  {
    "cmd": [
      "ideviceinstaller",
      "-U",
      "com.google.dm"
    ],
    "env": {
      "CHROME_HEADLESS": "1",
      "PATH": "<PATH>:RECIPE_REPO[depot_tools]"
    },
    "infra_step": true,
    "name": "uninstall_dm"
  },
  {
    "cmd": [
      "ideviceinstaller",
      "-i",
      "[START_DIR]/build/dm.app"
    ],
    "env": {
      "CHROME_HEADLESS": "1",
      "PATH": "<PATH>:RECIPE_REPO[depot_tools]"
    },
    "infra_step": true,
    "name": "install_dm (attempt 2)",
    "~followup_annotations": [
      "@@@STEP_EXCEPTION@@@"
    ]
  },
  {
    "failure": {
      "humanReason": "Infra Failure: Step('install_dm (attempt 2)') (retcode: 1)"
    },
    "name": "$result"
  }
]<|MERGE_RESOLUTION|>--- conflicted
+++ resolved
@@ -22,12 +22,7 @@
       "PATH": "<PATH>:RECIPE_REPO[depot_tools]"
     },
     "infra_step": true,
-<<<<<<< HEAD
-    "name": "cat_file file.txt",
-    "stdout": "/path/to/tmp/"
-=======
     "name": "cat_file file.txt"
->>>>>>> 40be567a
   },
   {
     "cmd": [
