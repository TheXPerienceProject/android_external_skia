[
  {
    "cmd": [
      "python",
      "-u",
      "RECIPE_MODULE[recipe_engine::file]/resources/fileutil.py",
      "--json-output",
      "/path/to/tmp/json",
      "ensure-directory",
      "--mode",
      "0777",
      "[START_DIR]/tmp"
    ],
    "infra_step": true,
    "name": "makedirs tmp_dir"
  },
  {
    "cmd": [
      "python",
      "-u",
      "import os\nprint os.environ.get('SWARMING_BOT_ID', '')\n"
    ],
    "name": "get swarming bot id",
<<<<<<< HEAD
    "stdout": "/path/to/tmp/",
=======
>>>>>>> 40be567a
    "~followup_annotations": [
      "@@@STEP_LOG_LINE@python.inline@import os@@@",
      "@@@STEP_LOG_LINE@python.inline@print os.environ.get('SWARMING_BOT_ID', '')@@@",
      "@@@STEP_LOG_END@python.inline@@@"
    ]
  },
  {
    "cmd": [
      "/opt/infra-android/tools/adb",
      "shell",
      "mkdir",
      "-p",
      "/sdcard/revenge_of_the_skiabot/resources"
    ],
    "cwd": "[START_DIR]/skia",
    "env": {
      "ADB_VENDOR_KEYS": "/home/chrome-bot/.android/chrome_infrastructure_adbkey",
      "CHROME_HEADLESS": "1",
      "PATH": "<PATH>:RECIPE_REPO[depot_tools]"
    },
    "infra_step": true,
    "name": "mkdir /sdcard/revenge_of_the_skiabot/resources"
  },
  {
    "cmd": [
      "python",
      "-u",
      "\nimport os\nimport subprocess\nimport sys\nhost   = sys.argv[1]\ndevice = sys.argv[2]\nfor d, _, fs in os.walk(host):\n  p = os.path.relpath(d, host)\n  if p != '.' and p.startswith('.'):\n    continue\n  for f in fs:\n    print os.path.join(p,f)\n    subprocess.check_call(['/opt/infra-android/tools/adb', 'push',\n                           os.path.realpath(os.path.join(host, p, f)),\n                           os.path.join(device, p, f)])\n",
      "[START_DIR]/skia/resources",
      "/sdcard/revenge_of_the_skiabot/resources"
    ],
    "env": {
      "CHROME_HEADLESS": "1",
      "PATH": "<PATH>:RECIPE_REPO[depot_tools]"
    },
    "infra_step": true,
    "name": "push [START_DIR]/skia/resources/* /sdcard/revenge_of_the_skiabot/resources",
    "~followup_annotations": [
      "@@@STEP_LOG_LINE@python.inline@@@@",
      "@@@STEP_LOG_LINE@python.inline@import os@@@",
      "@@@STEP_LOG_LINE@python.inline@import subprocess@@@",
      "@@@STEP_LOG_LINE@python.inline@import sys@@@",
      "@@@STEP_LOG_LINE@python.inline@host   = sys.argv[1]@@@",
      "@@@STEP_LOG_LINE@python.inline@device = sys.argv[2]@@@",
      "@@@STEP_LOG_LINE@python.inline@for d, _, fs in os.walk(host):@@@",
      "@@@STEP_LOG_LINE@python.inline@  p = os.path.relpath(d, host)@@@",
      "@@@STEP_LOG_LINE@python.inline@  if p != '.' and p.startswith('.'):@@@",
      "@@@STEP_LOG_LINE@python.inline@    continue@@@",
      "@@@STEP_LOG_LINE@python.inline@  for f in fs:@@@",
      "@@@STEP_LOG_LINE@python.inline@    print os.path.join(p,f)@@@",
      "@@@STEP_LOG_LINE@python.inline@    subprocess.check_call(['/opt/infra-android/tools/adb', 'push',@@@",
      "@@@STEP_LOG_LINE@python.inline@                           os.path.realpath(os.path.join(host, p, f)),@@@",
      "@@@STEP_LOG_LINE@python.inline@                           os.path.join(device, p, f)])@@@",
      "@@@STEP_LOG_END@python.inline@@@"
    ]
  },
  {
    "cmd": [
      "python",
      "-u",
      "RECIPE_MODULE[recipe_engine::file]/resources/fileutil.py",
      "--json-output",
      "/path/to/tmp/json",
      "copy",
      "[START_DIR]/skia/infra/bots/assets/skp/VERSION",
      "/path/to/tmp/"
    ],
    "infra_step": true,
    "name": "Get skp VERSION"
  },
  {
    "cmd": [
      "python",
      "-u",
      "RECIPE_MODULE[recipe_engine::file]/resources/fileutil.py",
      "--json-output",
      "/path/to/tmp/json",
      "copy",
      "42",
      "[START_DIR]/tmp/SKP_VERSION"
    ],
    "infra_step": true,
    "name": "write SKP_VERSION",
    "~followup_annotations": [
      "@@@STEP_LOG_LINE@SKP_VERSION@42@@@",
      "@@@STEP_LOG_END@SKP_VERSION@@@"
    ]
  },
  {
    "cmd": [
      "/opt/infra-android/tools/adb",
      "shell",
      "cat",
      "/sdcard/revenge_of_the_skiabot/SKP_VERSION"
    ],
    "cwd": "[START_DIR]/skia",
    "env": {
      "ADB_VENDOR_KEYS": "/home/chrome-bot/.android/chrome_infrastructure_adbkey",
      "CHROME_HEADLESS": "1",
      "PATH": "<PATH>:RECIPE_REPO[depot_tools]"
    },
    "infra_step": true,
    "name": "read /sdcard/revenge_of_the_skiabot/SKP_VERSION"
  },
  {
    "cmd": [
      "/opt/infra-android/tools/adb",
      "shell",
      "rm",
      "-f",
      "/sdcard/revenge_of_the_skiabot/SKP_VERSION"
    ],
    "cwd": "[START_DIR]/skia",
    "env": {
      "ADB_VENDOR_KEYS": "/home/chrome-bot/.android/chrome_infrastructure_adbkey",
      "CHROME_HEADLESS": "1",
      "PATH": "<PATH>:RECIPE_REPO[depot_tools]"
    },
    "infra_step": true,
    "name": "rm /sdcard/revenge_of_the_skiabot/SKP_VERSION"
  },
  {
    "cmd": [
      "/opt/infra-android/tools/adb",
      "shell",
      "rm",
      "-rf",
      "/sdcard/revenge_of_the_skiabot/skps"
    ],
    "cwd": "[START_DIR]/skia",
    "env": {
      "ADB_VENDOR_KEYS": "/home/chrome-bot/.android/chrome_infrastructure_adbkey",
      "CHROME_HEADLESS": "1",
      "PATH": "<PATH>:RECIPE_REPO[depot_tools]"
    },
    "infra_step": true,
    "name": "rm /sdcard/revenge_of_the_skiabot/skps"
  },
  {
    "cmd": [
      "/opt/infra-android/tools/adb",
      "shell",
      "mkdir",
      "-p",
      "/sdcard/revenge_of_the_skiabot/skps"
    ],
    "cwd": "[START_DIR]/skia",
    "env": {
      "ADB_VENDOR_KEYS": "/home/chrome-bot/.android/chrome_infrastructure_adbkey",
      "CHROME_HEADLESS": "1",
      "PATH": "<PATH>:RECIPE_REPO[depot_tools]"
    },
    "infra_step": true,
    "name": "mkdir /sdcard/revenge_of_the_skiabot/skps"
  },
  {
    "cmd": [
      "python",
      "-u",
      "\nimport os\nimport subprocess\nimport sys\nhost   = sys.argv[1]\ndevice = sys.argv[2]\nfor d, _, fs in os.walk(host):\n  p = os.path.relpath(d, host)\n  if p != '.' and p.startswith('.'):\n    continue\n  for f in fs:\n    print os.path.join(p,f)\n    subprocess.check_call(['/opt/infra-android/tools/adb', 'push',\n                           os.path.realpath(os.path.join(host, p, f)),\n                           os.path.join(device, p, f)])\n",
      "[START_DIR]/skp",
      "/sdcard/revenge_of_the_skiabot/skps"
    ],
    "env": {
      "CHROME_HEADLESS": "1",
      "PATH": "<PATH>:RECIPE_REPO[depot_tools]"
    },
    "infra_step": true,
    "name": "push [START_DIR]/skp/* /sdcard/revenge_of_the_skiabot/skps",
    "~followup_annotations": [
      "@@@STEP_LOG_LINE@python.inline@@@@",
      "@@@STEP_LOG_LINE@python.inline@import os@@@",
      "@@@STEP_LOG_LINE@python.inline@import subprocess@@@",
      "@@@STEP_LOG_LINE@python.inline@import sys@@@",
      "@@@STEP_LOG_LINE@python.inline@host   = sys.argv[1]@@@",
      "@@@STEP_LOG_LINE@python.inline@device = sys.argv[2]@@@",
      "@@@STEP_LOG_LINE@python.inline@for d, _, fs in os.walk(host):@@@",
      "@@@STEP_LOG_LINE@python.inline@  p = os.path.relpath(d, host)@@@",
      "@@@STEP_LOG_LINE@python.inline@  if p != '.' and p.startswith('.'):@@@",
      "@@@STEP_LOG_LINE@python.inline@    continue@@@",
      "@@@STEP_LOG_LINE@python.inline@  for f in fs:@@@",
      "@@@STEP_LOG_LINE@python.inline@    print os.path.join(p,f)@@@",
      "@@@STEP_LOG_LINE@python.inline@    subprocess.check_call(['/opt/infra-android/tools/adb', 'push',@@@",
      "@@@STEP_LOG_LINE@python.inline@                           os.path.realpath(os.path.join(host, p, f)),@@@",
      "@@@STEP_LOG_LINE@python.inline@                           os.path.join(device, p, f)])@@@",
      "@@@STEP_LOG_END@python.inline@@@"
    ]
  },
  {
    "cmd": [
      "/opt/infra-android/tools/adb",
      "push",
      "[START_DIR]/tmp/SKP_VERSION",
      "/sdcard/revenge_of_the_skiabot/SKP_VERSION"
    ],
    "cwd": "[START_DIR]/skia",
    "env": {
      "ADB_VENDOR_KEYS": "/home/chrome-bot/.android/chrome_infrastructure_adbkey",
      "CHROME_HEADLESS": "1",
      "PATH": "<PATH>:RECIPE_REPO[depot_tools]"
    },
    "infra_step": true,
    "name": "push [START_DIR]/tmp/SKP_VERSION /sdcard/revenge_of_the_skiabot/SKP_VERSION"
  },
  {
    "cmd": [
      "python",
      "-u",
      "RECIPE_MODULE[recipe_engine::file]/resources/fileutil.py",
      "--json-output",
      "/path/to/tmp/json",
      "copy",
      "[START_DIR]/skia/infra/bots/assets/skimage/VERSION",
      "/path/to/tmp/"
    ],
    "infra_step": true,
    "name": "Get skimage VERSION"
  },
  {
    "cmd": [
      "python",
      "-u",
      "RECIPE_MODULE[recipe_engine::file]/resources/fileutil.py",
      "--json-output",
      "/path/to/tmp/json",
      "copy",
      "42",
      "[START_DIR]/tmp/SK_IMAGE_VERSION"
    ],
    "infra_step": true,
    "name": "write SK_IMAGE_VERSION",
    "~followup_annotations": [
      "@@@STEP_LOG_LINE@SK_IMAGE_VERSION@42@@@",
      "@@@STEP_LOG_END@SK_IMAGE_VERSION@@@"
    ]
  },
  {
    "cmd": [
      "/opt/infra-android/tools/adb",
      "shell",
      "cat",
      "/sdcard/revenge_of_the_skiabot/SK_IMAGE_VERSION"
    ],
    "cwd": "[START_DIR]/skia",
    "env": {
      "ADB_VENDOR_KEYS": "/home/chrome-bot/.android/chrome_infrastructure_adbkey",
      "CHROME_HEADLESS": "1",
      "PATH": "<PATH>:RECIPE_REPO[depot_tools]"
    },
    "infra_step": true,
    "name": "read /sdcard/revenge_of_the_skiabot/SK_IMAGE_VERSION"
  },
  {
    "cmd": [
      "/opt/infra-android/tools/adb",
      "shell",
      "rm",
      "-f",
      "/sdcard/revenge_of_the_skiabot/SK_IMAGE_VERSION"
    ],
    "cwd": "[START_DIR]/skia",
    "env": {
      "ADB_VENDOR_KEYS": "/home/chrome-bot/.android/chrome_infrastructure_adbkey",
      "CHROME_HEADLESS": "1",
      "PATH": "<PATH>:RECIPE_REPO[depot_tools]"
    },
    "infra_step": true,
    "name": "rm /sdcard/revenge_of_the_skiabot/SK_IMAGE_VERSION"
  },
  {
    "cmd": [
      "/opt/infra-android/tools/adb",
      "shell",
      "rm",
      "-rf",
      "/sdcard/revenge_of_the_skiabot/images"
    ],
    "cwd": "[START_DIR]/skia",
    "env": {
      "ADB_VENDOR_KEYS": "/home/chrome-bot/.android/chrome_infrastructure_adbkey",
      "CHROME_HEADLESS": "1",
      "PATH": "<PATH>:RECIPE_REPO[depot_tools]"
    },
    "infra_step": true,
    "name": "rm /sdcard/revenge_of_the_skiabot/images"
  },
  {
    "cmd": [
      "/opt/infra-android/tools/adb",
      "shell",
      "mkdir",
      "-p",
      "/sdcard/revenge_of_the_skiabot/images"
    ],
    "cwd": "[START_DIR]/skia",
    "env": {
      "ADB_VENDOR_KEYS": "/home/chrome-bot/.android/chrome_infrastructure_adbkey",
      "CHROME_HEADLESS": "1",
      "PATH": "<PATH>:RECIPE_REPO[depot_tools]"
    },
    "infra_step": true,
    "name": "mkdir /sdcard/revenge_of_the_skiabot/images"
  },
  {
    "cmd": [
      "python",
      "-u",
      "\nimport os\nimport subprocess\nimport sys\nhost   = sys.argv[1]\ndevice = sys.argv[2]\nfor d, _, fs in os.walk(host):\n  p = os.path.relpath(d, host)\n  if p != '.' and p.startswith('.'):\n    continue\n  for f in fs:\n    print os.path.join(p,f)\n    subprocess.check_call(['/opt/infra-android/tools/adb', 'push',\n                           os.path.realpath(os.path.join(host, p, f)),\n                           os.path.join(device, p, f)])\n",
      "[START_DIR]/skimage",
      "/sdcard/revenge_of_the_skiabot/images"
    ],
    "env": {
      "CHROME_HEADLESS": "1",
      "PATH": "<PATH>:RECIPE_REPO[depot_tools]"
    },
    "infra_step": true,
    "name": "push [START_DIR]/skimage/* /sdcard/revenge_of_the_skiabot/images",
    "~followup_annotations": [
      "@@@STEP_LOG_LINE@python.inline@@@@",
      "@@@STEP_LOG_LINE@python.inline@import os@@@",
      "@@@STEP_LOG_LINE@python.inline@import subprocess@@@",
      "@@@STEP_LOG_LINE@python.inline@import sys@@@",
      "@@@STEP_LOG_LINE@python.inline@host   = sys.argv[1]@@@",
      "@@@STEP_LOG_LINE@python.inline@device = sys.argv[2]@@@",
      "@@@STEP_LOG_LINE@python.inline@for d, _, fs in os.walk(host):@@@",
      "@@@STEP_LOG_LINE@python.inline@  p = os.path.relpath(d, host)@@@",
      "@@@STEP_LOG_LINE@python.inline@  if p != '.' and p.startswith('.'):@@@",
      "@@@STEP_LOG_LINE@python.inline@    continue@@@",
      "@@@STEP_LOG_LINE@python.inline@  for f in fs:@@@",
      "@@@STEP_LOG_LINE@python.inline@    print os.path.join(p,f)@@@",
      "@@@STEP_LOG_LINE@python.inline@    subprocess.check_call(['/opt/infra-android/tools/adb', 'push',@@@",
      "@@@STEP_LOG_LINE@python.inline@                           os.path.realpath(os.path.join(host, p, f)),@@@",
      "@@@STEP_LOG_LINE@python.inline@                           os.path.join(device, p, f)])@@@",
      "@@@STEP_LOG_END@python.inline@@@"
    ]
  },
  {
    "cmd": [
      "/opt/infra-android/tools/adb",
      "push",
      "[START_DIR]/tmp/SK_IMAGE_VERSION",
      "/sdcard/revenge_of_the_skiabot/SK_IMAGE_VERSION"
    ],
    "cwd": "[START_DIR]/skia",
    "env": {
      "ADB_VENDOR_KEYS": "/home/chrome-bot/.android/chrome_infrastructure_adbkey",
      "CHROME_HEADLESS": "1",
      "PATH": "<PATH>:RECIPE_REPO[depot_tools]"
    },
    "infra_step": true,
    "name": "push [START_DIR]/tmp/SK_IMAGE_VERSION /sdcard/revenge_of_the_skiabot/SK_IMAGE_VERSION"
  },
  {
    "cmd": [
      "python",
      "-u",
      "RECIPE_MODULE[recipe_engine::file]/resources/fileutil.py",
      "--json-output",
      "/path/to/tmp/json",
      "copy",
      "[START_DIR]/skia/infra/bots/assets/svg/VERSION",
      "/path/to/tmp/"
    ],
    "infra_step": true,
    "name": "Get svg VERSION"
  },
  {
    "cmd": [
      "python",
      "-u",
      "RECIPE_MODULE[recipe_engine::file]/resources/fileutil.py",
      "--json-output",
      "/path/to/tmp/json",
      "copy",
      "42",
      "[START_DIR]/tmp/SVG_VERSION"
    ],
    "infra_step": true,
    "name": "write SVG_VERSION",
    "~followup_annotations": [
      "@@@STEP_LOG_LINE@SVG_VERSION@42@@@",
      "@@@STEP_LOG_END@SVG_VERSION@@@"
    ]
  },
  {
    "cmd": [
      "/opt/infra-android/tools/adb",
      "shell",
      "cat",
      "/sdcard/revenge_of_the_skiabot/SVG_VERSION"
    ],
    "cwd": "[START_DIR]/skia",
    "env": {
      "ADB_VENDOR_KEYS": "/home/chrome-bot/.android/chrome_infrastructure_adbkey",
      "CHROME_HEADLESS": "1",
      "PATH": "<PATH>:RECIPE_REPO[depot_tools]"
    },
    "infra_step": true,
    "name": "read /sdcard/revenge_of_the_skiabot/SVG_VERSION"
  },
  {
    "cmd": [
      "/opt/infra-android/tools/adb",
      "shell",
      "rm",
      "-f",
      "/sdcard/revenge_of_the_skiabot/SVG_VERSION"
    ],
    "cwd": "[START_DIR]/skia",
    "env": {
      "ADB_VENDOR_KEYS": "/home/chrome-bot/.android/chrome_infrastructure_adbkey",
      "CHROME_HEADLESS": "1",
      "PATH": "<PATH>:RECIPE_REPO[depot_tools]"
    },
    "infra_step": true,
    "name": "rm /sdcard/revenge_of_the_skiabot/SVG_VERSION"
  },
  {
    "cmd": [
      "/opt/infra-android/tools/adb",
      "shell",
      "rm",
      "-rf",
      "/sdcard/revenge_of_the_skiabot/svgs"
    ],
    "cwd": "[START_DIR]/skia",
    "env": {
      "ADB_VENDOR_KEYS": "/home/chrome-bot/.android/chrome_infrastructure_adbkey",
      "CHROME_HEADLESS": "1",
      "PATH": "<PATH>:RECIPE_REPO[depot_tools]"
    },
    "infra_step": true,
    "name": "rm /sdcard/revenge_of_the_skiabot/svgs"
  },
  {
    "cmd": [
      "/opt/infra-android/tools/adb",
      "shell",
      "mkdir",
      "-p",
      "/sdcard/revenge_of_the_skiabot/svgs"
    ],
    "cwd": "[START_DIR]/skia",
    "env": {
      "ADB_VENDOR_KEYS": "/home/chrome-bot/.android/chrome_infrastructure_adbkey",
      "CHROME_HEADLESS": "1",
      "PATH": "<PATH>:RECIPE_REPO[depot_tools]"
    },
    "infra_step": true,
    "name": "mkdir /sdcard/revenge_of_the_skiabot/svgs"
  },
  {
    "cmd": [
      "python",
      "-u",
      "\nimport os\nimport subprocess\nimport sys\nhost   = sys.argv[1]\ndevice = sys.argv[2]\nfor d, _, fs in os.walk(host):\n  p = os.path.relpath(d, host)\n  if p != '.' and p.startswith('.'):\n    continue\n  for f in fs:\n    print os.path.join(p,f)\n    subprocess.check_call(['/opt/infra-android/tools/adb', 'push',\n                           os.path.realpath(os.path.join(host, p, f)),\n                           os.path.join(device, p, f)])\n",
      "[START_DIR]/svg",
      "/sdcard/revenge_of_the_skiabot/svgs"
    ],
    "env": {
      "CHROME_HEADLESS": "1",
      "PATH": "<PATH>:RECIPE_REPO[depot_tools]"
    },
    "infra_step": true,
    "name": "push [START_DIR]/svg/* /sdcard/revenge_of_the_skiabot/svgs",
    "~followup_annotations": [
      "@@@STEP_LOG_LINE@python.inline@@@@",
      "@@@STEP_LOG_LINE@python.inline@import os@@@",
      "@@@STEP_LOG_LINE@python.inline@import subprocess@@@",
      "@@@STEP_LOG_LINE@python.inline@import sys@@@",
      "@@@STEP_LOG_LINE@python.inline@host   = sys.argv[1]@@@",
      "@@@STEP_LOG_LINE@python.inline@device = sys.argv[2]@@@",
      "@@@STEP_LOG_LINE@python.inline@for d, _, fs in os.walk(host):@@@",
      "@@@STEP_LOG_LINE@python.inline@  p = os.path.relpath(d, host)@@@",
      "@@@STEP_LOG_LINE@python.inline@  if p != '.' and p.startswith('.'):@@@",
      "@@@STEP_LOG_LINE@python.inline@    continue@@@",
      "@@@STEP_LOG_LINE@python.inline@  for f in fs:@@@",
      "@@@STEP_LOG_LINE@python.inline@    print os.path.join(p,f)@@@",
      "@@@STEP_LOG_LINE@python.inline@    subprocess.check_call(['/opt/infra-android/tools/adb', 'push',@@@",
      "@@@STEP_LOG_LINE@python.inline@                           os.path.realpath(os.path.join(host, p, f)),@@@",
      "@@@STEP_LOG_LINE@python.inline@                           os.path.join(device, p, f)])@@@",
      "@@@STEP_LOG_END@python.inline@@@"
    ]
  },
  {
    "cmd": [
      "/opt/infra-android/tools/adb",
      "push",
      "[START_DIR]/tmp/SVG_VERSION",
      "/sdcard/revenge_of_the_skiabot/SVG_VERSION"
    ],
    "cwd": "[START_DIR]/skia",
    "env": {
      "ADB_VENDOR_KEYS": "/home/chrome-bot/.android/chrome_infrastructure_adbkey",
      "CHROME_HEADLESS": "1",
      "PATH": "<PATH>:RECIPE_REPO[depot_tools]"
    },
    "infra_step": true,
    "name": "push [START_DIR]/tmp/SVG_VERSION /sdcard/revenge_of_the_skiabot/SVG_VERSION"
  },
  {
    "cmd": [
      "python",
      "-u",
      "RECIPE_MODULE[recipe_engine::file]/resources/fileutil.py",
      "--json-output",
      "/path/to/tmp/json",
      "rmtree",
      "[START_DIR]/test"
    ],
    "infra_step": true,
    "name": "rmtree test"
  },
  {
    "cmd": [
      "python",
      "-u",
      "RECIPE_MODULE[recipe_engine::file]/resources/fileutil.py",
      "--json-output",
      "/path/to/tmp/json",
      "ensure-directory",
      "--mode",
      "0777",
      "[START_DIR]/test"
    ],
    "infra_step": true,
    "name": "makedirs test"
  },
  {
    "cmd": [
      "/opt/infra-android/tools/adb",
      "shell",
      "rm",
      "-rf",
      "/sdcard/revenge_of_the_skiabot/dm_out"
    ],
    "cwd": "[START_DIR]/skia",
    "env": {
      "ADB_VENDOR_KEYS": "/home/chrome-bot/.android/chrome_infrastructure_adbkey",
      "CHROME_HEADLESS": "1",
      "PATH": "<PATH>:RECIPE_REPO[depot_tools]"
    },
    "infra_step": true,
    "name": "rm /sdcard/revenge_of_the_skiabot/dm_out"
  },
  {
    "cmd": [
      "/opt/infra-android/tools/adb",
      "shell",
      "mkdir",
      "-p",
      "/sdcard/revenge_of_the_skiabot/dm_out"
    ],
    "cwd": "[START_DIR]/skia",
    "env": {
      "ADB_VENDOR_KEYS": "/home/chrome-bot/.android/chrome_infrastructure_adbkey",
      "CHROME_HEADLESS": "1",
      "PATH": "<PATH>:RECIPE_REPO[depot_tools]"
    },
    "infra_step": true,
    "name": "mkdir /sdcard/revenge_of_the_skiabot/dm_out"
  },
  {
    "cmd": [
      "python",
      "-u",
      "\nimport contextlib\nimport math\nimport socket\nimport sys\nimport time\nimport urllib2\n\nHASHES_URL = sys.argv[1]\nRETRIES = 5\nTIMEOUT = 60\nWAIT_BASE = 15\n\nsocket.setdefaulttimeout(TIMEOUT)\nfor retry in range(RETRIES):\n  try:\n    with contextlib.closing(\n        urllib2.urlopen(HASHES_URL, timeout=TIMEOUT)) as w:\n      hashes = w.read()\n      with open(sys.argv[2], 'w') as f:\n        f.write(hashes)\n        break\n  except Exception as e:\n    print 'Failed to get uninteresting hashes from %s:' % HASHES_URL\n    print e\n    if retry == RETRIES:\n      raise\n    waittime = WAIT_BASE * math.pow(2, retry)\n    print 'Retry in %d seconds.' % waittime\n    time.sleep(waittime)\n",
      "https://example.com/hashes.txt",
      "[START_DIR]/tmp/uninteresting_hashes.txt"
    ],
    "env": {
      "CHROME_HEADLESS": "1",
      "PATH": "<PATH>:RECIPE_REPO[depot_tools]"
    },
    "infra_step": true,
    "name": "get uninteresting hashes",
    "~followup_annotations": [
      "@@@STEP_LOG_LINE@python.inline@@@@",
      "@@@STEP_LOG_LINE@python.inline@import contextlib@@@",
      "@@@STEP_LOG_LINE@python.inline@import math@@@",
      "@@@STEP_LOG_LINE@python.inline@import socket@@@",
      "@@@STEP_LOG_LINE@python.inline@import sys@@@",
      "@@@STEP_LOG_LINE@python.inline@import time@@@",
      "@@@STEP_LOG_LINE@python.inline@import urllib2@@@",
      "@@@STEP_LOG_LINE@python.inline@@@@",
      "@@@STEP_LOG_LINE@python.inline@HASHES_URL = sys.argv[1]@@@",
      "@@@STEP_LOG_LINE@python.inline@RETRIES = 5@@@",
      "@@@STEP_LOG_LINE@python.inline@TIMEOUT = 60@@@",
      "@@@STEP_LOG_LINE@python.inline@WAIT_BASE = 15@@@",
      "@@@STEP_LOG_LINE@python.inline@@@@",
      "@@@STEP_LOG_LINE@python.inline@socket.setdefaulttimeout(TIMEOUT)@@@",
      "@@@STEP_LOG_LINE@python.inline@for retry in range(RETRIES):@@@",
      "@@@STEP_LOG_LINE@python.inline@  try:@@@",
      "@@@STEP_LOG_LINE@python.inline@    with contextlib.closing(@@@",
      "@@@STEP_LOG_LINE@python.inline@        urllib2.urlopen(HASHES_URL, timeout=TIMEOUT)) as w:@@@",
      "@@@STEP_LOG_LINE@python.inline@      hashes = w.read()@@@",
      "@@@STEP_LOG_LINE@python.inline@      with open(sys.argv[2], 'w') as f:@@@",
      "@@@STEP_LOG_LINE@python.inline@        f.write(hashes)@@@",
      "@@@STEP_LOG_LINE@python.inline@        break@@@",
      "@@@STEP_LOG_LINE@python.inline@  except Exception as e:@@@",
      "@@@STEP_LOG_LINE@python.inline@    print 'Failed to get uninteresting hashes from %s:' % HASHES_URL@@@",
      "@@@STEP_LOG_LINE@python.inline@    print e@@@",
      "@@@STEP_LOG_LINE@python.inline@    if retry == RETRIES:@@@",
      "@@@STEP_LOG_LINE@python.inline@      raise@@@",
      "@@@STEP_LOG_LINE@python.inline@    waittime = WAIT_BASE * math.pow(2, retry)@@@",
      "@@@STEP_LOG_LINE@python.inline@    print 'Retry in %d seconds.' % waittime@@@",
      "@@@STEP_LOG_LINE@python.inline@    time.sleep(waittime)@@@",
      "@@@STEP_LOG_END@python.inline@@@"
    ]
  },
  {
    "cmd": [
      "/opt/infra-android/tools/adb",
      "push",
      "[START_DIR]/tmp/uninteresting_hashes.txt",
      "/sdcard/revenge_of_the_skiabot/uninteresting_hashes.txt"
    ],
    "cwd": "[START_DIR]/skia",
    "env": {
      "ADB_VENDOR_KEYS": "/home/chrome-bot/.android/chrome_infrastructure_adbkey",
      "CHROME_HEADLESS": "1",
      "PATH": "<PATH>:RECIPE_REPO[depot_tools]"
    },
    "infra_step": true,
    "name": "push [START_DIR]/tmp/uninteresting_hashes.txt /sdcard/revenge_of_the_skiabot/uninteresting_hashes.txt"
  },
  {
    "cmd": [
      "python",
      "-u",
      "import os\nprint os.environ.get('SWARMING_BOT_ID', '')\n"
    ],
    "name": "get swarming bot id (2)",
<<<<<<< HEAD
    "stdout": "/path/to/tmp/",
=======
>>>>>>> 40be567a
    "~followup_annotations": [
      "@@@STEP_LOG_LINE@python.inline@import os@@@",
      "@@@STEP_LOG_LINE@python.inline@print os.environ.get('SWARMING_BOT_ID', '')@@@",
      "@@@STEP_LOG_END@python.inline@@@"
    ]
  },
  {
    "cmd": [
      "python",
      "-u",
      "import os\nprint os.environ.get('SWARMING_TASK_ID', '')\n"
    ],
    "name": "get swarming task id",
    "~followup_annotations": [
      "@@@STEP_LOG_LINE@python.inline@import os@@@",
      "@@@STEP_LOG_LINE@python.inline@print os.environ.get('SWARMING_TASK_ID', '')@@@",
      "@@@STEP_LOG_END@python.inline@@@"
    ]
  },
  {
    "cmd": [
      "python",
      "-u",
      "\nimport os\nimport subprocess\nimport sys\nimport time\nADB = sys.argv[1]\ncpu = int(sys.argv[2])\ngov = sys.argv[3]\n\nlog = subprocess.check_output([ADB, 'root'])\n# check for message like 'adbd cannot run as root in production builds'\nprint log\nif 'cannot' in log:\n  raise Exception('adb root failed')\n\nsubprocess.check_output([ADB, 'shell', 'echo \"%s\" > '\n    '/sys/devices/system/cpu/cpu%d/cpufreq/scaling_governor' % (gov, cpu)])\nactual_gov = subprocess.check_output([ADB, 'shell', 'cat '\n    '/sys/devices/system/cpu/cpu%d/cpufreq/scaling_governor' % cpu]).strip()\nif actual_gov != gov:\n  raise Exception('(actual, expected) (%s, %s)'\n                  % (actual_gov, gov))\n",
      "/opt/infra-android/tools/adb",
      "0",
      "ondemand"
    ],
    "env": {
      "CHROME_HEADLESS": "1",
      "PATH": "<PATH>:RECIPE_REPO[depot_tools]"
    },
    "infra_step": true,
    "name": "Set CPU 0's governor to ondemand",
    "timeout": 30,
    "~followup_annotations": [
      "@@@STEP_LOG_LINE@python.inline@@@@",
      "@@@STEP_LOG_LINE@python.inline@import os@@@",
      "@@@STEP_LOG_LINE@python.inline@import subprocess@@@",
      "@@@STEP_LOG_LINE@python.inline@import sys@@@",
      "@@@STEP_LOG_LINE@python.inline@import time@@@",
      "@@@STEP_LOG_LINE@python.inline@ADB = sys.argv[1]@@@",
      "@@@STEP_LOG_LINE@python.inline@cpu = int(sys.argv[2])@@@",
      "@@@STEP_LOG_LINE@python.inline@gov = sys.argv[3]@@@",
      "@@@STEP_LOG_LINE@python.inline@@@@",
      "@@@STEP_LOG_LINE@python.inline@log = subprocess.check_output([ADB, 'root'])@@@",
      "@@@STEP_LOG_LINE@python.inline@# check for message like 'adbd cannot run as root in production builds'@@@",
      "@@@STEP_LOG_LINE@python.inline@print log@@@",
      "@@@STEP_LOG_LINE@python.inline@if 'cannot' in log:@@@",
      "@@@STEP_LOG_LINE@python.inline@  raise Exception('adb root failed')@@@",
      "@@@STEP_LOG_LINE@python.inline@@@@",
      "@@@STEP_LOG_LINE@python.inline@subprocess.check_output([ADB, 'shell', 'echo \"%s\" > '@@@",
      "@@@STEP_LOG_LINE@python.inline@    '/sys/devices/system/cpu/cpu%d/cpufreq/scaling_governor' % (gov, cpu)])@@@",
      "@@@STEP_LOG_LINE@python.inline@actual_gov = subprocess.check_output([ADB, 'shell', 'cat '@@@",
      "@@@STEP_LOG_LINE@python.inline@    '/sys/devices/system/cpu/cpu%d/cpufreq/scaling_governor' % cpu]).strip()@@@",
      "@@@STEP_LOG_LINE@python.inline@if actual_gov != gov:@@@",
      "@@@STEP_LOG_LINE@python.inline@  raise Exception('(actual, expected) (%s, %s)'@@@",
      "@@@STEP_LOG_LINE@python.inline@                  % (actual_gov, gov))@@@",
      "@@@STEP_LOG_END@python.inline@@@"
    ]
  },
  {
    "cmd": [
      "/opt/infra-android/tools/adb",
      "push",
      "[START_DIR]/build/dm",
      "/data/local/tmp/"
    ],
    "cwd": "[START_DIR]/skia",
    "env": {
      "ADB_VENDOR_KEYS": "/home/chrome-bot/.android/chrome_infrastructure_adbkey",
      "CHROME_HEADLESS": "1",
      "PATH": "<PATH>:RECIPE_REPO[depot_tools]"
    },
    "infra_step": true,
    "name": "push dm"
  },
  {
    "cmd": [
      "python",
      "-u",
      "RECIPE_MODULE[recipe_engine::file]/resources/fileutil.py",
      "--json-output",
      "/path/to/tmp/json",
      "copy",
      "set -x; /data/local/tmp/dm --resourcePath /sdcard/revenge_of_the_skiabot/resources --skps /sdcard/revenge_of_the_skiabot/skps --images /sdcard/revenge_of_the_skiabot/images/dm --colorImages /sdcard/revenge_of_the_skiabot/images/colorspace --nameByHash --properties gitHash abc123 builder Test-Android-Clang-Nexus7-GPU-Tegra3-arm-Debug-All-Android buildbucket_build_id 123454321 task_id task_12345 swarming_bot_id \"\" swarming_task_id \"\" --svgs /sdcard/revenge_of_the_skiabot/svgs --key arch arm compiler Clang configuration Debug cpu_or_gpu GPU cpu_or_gpu_value Tegra3 extra_config Android model Nexus7 os Android style default --uninterestingHashesFile /sdcard/revenge_of_the_skiabot/uninteresting_hashes.txt --writePath /sdcard/revenge_of_the_skiabot/dm_out --dont_write pdf --threads 0 --nocpu --config gles glesdft glessrgb --src tests gm image colorImage svg --blacklist _ test _ ProcessorCloneTest _ test _ GLPrograms _ test _ ProcessorOptimizationValidationTest _ gm _ savelayer_clipmask _ svg _ svgparse_ glessrgb image _ _ _ image gen_platf error _ test _ GrShape _ image _ interlaced1.png _ image _ interlaced2.png _ image _ interlaced3.png _ image _ .arw _ image _ .cr2 _ image _ .dng _ image _ .nef _ image _ .nrw _ image _ .orf _ image _ .raf _ image _ .rw2 _ image _ .pef _ image _ .srw _ image _ .ARW _ image _ .CR2 _ image _ .DNG _ image _ .NEF _ image _ .NRW _ image _ .ORF _ image _ .RAF _ image _ .RW2 _ image _ .PEF _ image _ .SRW --nonativeFonts --verbose; echo $? >/data/local/tmp/rc",
      "[START_DIR]/tmp/dm.sh"
    ],
    "env": {
      "CHROME_HEADLESS": "1",
      "PATH": "<PATH>:RECIPE_REPO[depot_tools]"
    },
    "infra_step": true,
    "name": "write dm.sh",
    "~followup_annotations": [
      "@@@STEP_LOG_LINE@dm.sh@set -x; /data/local/tmp/dm --resourcePath /sdcard/revenge_of_the_skiabot/resources --skps /sdcard/revenge_of_the_skiabot/skps --images /sdcard/revenge_of_the_skiabot/images/dm --colorImages /sdcard/revenge_of_the_skiabot/images/colorspace --nameByHash --properties gitHash abc123 builder Test-Android-Clang-Nexus7-GPU-Tegra3-arm-Debug-All-Android buildbucket_build_id 123454321 task_id task_12345 swarming_bot_id \"\" swarming_task_id \"\" --svgs /sdcard/revenge_of_the_skiabot/svgs --key arch arm compiler Clang configuration Debug cpu_or_gpu GPU cpu_or_gpu_value Tegra3 extra_config Android model Nexus7 os Android style default --uninterestingHashesFile /sdcard/revenge_of_the_skiabot/uninteresting_hashes.txt --writePath /sdcard/revenge_of_the_skiabot/dm_out --dont_write pdf --threads 0 --nocpu --config gles glesdft glessrgb --src tests gm image colorImage svg --blacklist _ test _ ProcessorCloneTest _ test _ GLPrograms _ test _ ProcessorOptimizationValidationTest _ gm _ savelayer_clipmask _ svg _ svgparse_ glessrgb image _ _ _ image gen_platf error _ test _ GrShape _ image _ interlaced1.png _ image _ interlaced2.png _ image _ interlaced3.png _ image _ .arw _ image _ .cr2 _ image _ .dng _ image _ .nef _ image _ .nrw _ image _ .orf _ image _ .raf _ image _ .rw2 _ image _ .pef _ image _ .srw _ image _ .ARW _ image _ .CR2 _ image _ .DNG _ image _ .NEF _ image _ .NRW _ image _ .ORF _ image _ .RAF _ image _ .RW2 _ image _ .PEF _ image _ .SRW --nonativeFonts --verbose; echo $? >/data/local/tmp/rc@@@",
      "@@@STEP_LOG_END@dm.sh@@@"
    ]
  },
  {
    "cmd": [
      "/opt/infra-android/tools/adb",
      "push",
      "[START_DIR]/tmp/dm.sh",
      "/data/local/tmp/"
    ],
    "cwd": "[START_DIR]/skia",
    "env": {
      "ADB_VENDOR_KEYS": "/home/chrome-bot/.android/chrome_infrastructure_adbkey",
      "CHROME_HEADLESS": "1",
      "PATH": "<PATH>:RECIPE_REPO[depot_tools]"
    },
    "infra_step": true,
    "name": "push dm.sh"
  },
  {
    "cmd": [
      "/opt/infra-android/tools/adb",
      "logcat",
      "-c"
    ],
    "cwd": "[START_DIR]/skia",
    "env": {
      "ADB_VENDOR_KEYS": "/home/chrome-bot/.android/chrome_infrastructure_adbkey",
      "CHROME_HEADLESS": "1",
      "PATH": "<PATH>:RECIPE_REPO[depot_tools]"
    },
    "infra_step": true,
    "name": "clear log"
  },
  {
    "cmd": [
      "python",
      "-u",
      "\nimport subprocess\nimport sys\nbin_dir = sys.argv[1]\nsh      = sys.argv[2]\nsubprocess.check_call(['/opt/infra-android/tools/adb', 'shell', 'sh', bin_dir + sh])\ntry:\n  sys.exit(int(subprocess.check_output(['/opt/infra-android/tools/adb', 'shell', 'cat',\n                                        bin_dir + 'rc'])))\nexcept ValueError:\n  print \"Couldn't read the return code.  Probably killed for OOM.\"\n  sys.exit(1)\n",
      "/data/local/tmp/",
      "dm.sh"
    ],
    "env": {
      "CHROME_HEADLESS": "1",
      "PATH": "<PATH>:RECIPE_REPO[depot_tools]"
    },
    "name": "dm",
    "~followup_annotations": [
      "@@@STEP_LOG_LINE@python.inline@@@@",
      "@@@STEP_LOG_LINE@python.inline@import subprocess@@@",
      "@@@STEP_LOG_LINE@python.inline@import sys@@@",
      "@@@STEP_LOG_LINE@python.inline@bin_dir = sys.argv[1]@@@",
      "@@@STEP_LOG_LINE@python.inline@sh      = sys.argv[2]@@@",
      "@@@STEP_LOG_LINE@python.inline@subprocess.check_call(['/opt/infra-android/tools/adb', 'shell', 'sh', bin_dir + sh])@@@",
      "@@@STEP_LOG_LINE@python.inline@try:@@@",
      "@@@STEP_LOG_LINE@python.inline@  sys.exit(int(subprocess.check_output(['/opt/infra-android/tools/adb', 'shell', 'cat',@@@",
      "@@@STEP_LOG_LINE@python.inline@                                        bin_dir + 'rc'])))@@@",
      "@@@STEP_LOG_LINE@python.inline@except ValueError:@@@",
      "@@@STEP_LOG_LINE@python.inline@  print \"Couldn't read the return code.  Probably killed for OOM.\"@@@",
      "@@@STEP_LOG_LINE@python.inline@  sys.exit(1)@@@",
      "@@@STEP_LOG_END@python.inline@@@",
      "@@@STEP_FAILURE@@@"
    ]
  },
  {
    "cmd": [],
    "name": "adb pull",
    "~followup_annotations": [
      "@@@STEP_EXCEPTION@@@"
    ]
  },
  {
<<<<<<< HEAD
    "cmd": [
      "/opt/infra-android/tools/adb",
      "pull",
      "/sdcard/revenge_of_the_skiabot/dm_out",
      "[CLEANUP]/adb_pull_tmp_1"
    ],
    "cwd": "[START_DIR]/skia",
    "env": {
      "ADB_VENDOR_KEYS": "/home/chrome-bot/.android/chrome_infrastructure_adbkey",
      "CHROME_HEADLESS": "1",
      "PATH": "<PATH>:RECIPE_REPO[depot_tools]"
    },
    "infra_step": true,
    "name": "adb pull.pull /sdcard/revenge_of_the_skiabot/dm_out",
    "~followup_annotations": [
      "@@@STEP_NEST_LEVEL@1@@@",
      "@@@STEP_EXCEPTION@@@"
    ]
  },
  {
    "cmd": [
      "/opt/infra-android/tools/adb",
      "kill-server"
    ],
    "cwd": "[START_DIR]/skia",
    "env": {
      "ADB_VENDOR_KEYS": "/home/chrome-bot/.android/chrome_infrastructure_adbkey",
      "CHROME_HEADLESS": "1",
      "PATH": "<PATH>:RECIPE_REPO[depot_tools]"
    },
    "infra_step": true,
    "name": "adb pull.kill adb server after failure of 'pull /sdcard/revenge_of_the_skiabot/dm_out' (attempt 1)",
    "timeout": 30,
    "~followup_annotations": [
      "@@@STEP_NEST_LEVEL@1@@@"
    ]
  },
  {
    "cmd": [
      "/opt/infra-android/tools/adb",
      "wait-for-device"
    ],
    "cwd": "[START_DIR]/skia",
    "env": {
      "ADB_VENDOR_KEYS": "/home/chrome-bot/.android/chrome_infrastructure_adbkey",
      "CHROME_HEADLESS": "1",
      "PATH": "<PATH>:RECIPE_REPO[depot_tools]"
    },
    "infra_step": true,
    "name": "adb pull.wait for device after failure of 'pull /sdcard/revenge_of_the_skiabot/dm_out' (attempt 1)",
    "timeout": 180,
    "~followup_annotations": [
      "@@@STEP_NEST_LEVEL@1@@@"
    ]
  },
  {
    "cmd": [
      "/opt/infra-android/tools/adb",
=======
    "cmd": [
      "/opt/infra-android/tools/adb",
>>>>>>> 40be567a
      "pull",
      "/sdcard/revenge_of_the_skiabot/dm_out",
      "[CLEANUP]/adb_pull_tmp_1"
    ],
    "cwd": "[START_DIR]/skia",
    "env": {
      "ADB_VENDOR_KEYS": "/home/chrome-bot/.android/chrome_infrastructure_adbkey",
      "CHROME_HEADLESS": "1",
      "PATH": "<PATH>:RECIPE_REPO[depot_tools]"
    },
    "infra_step": true,
<<<<<<< HEAD
    "name": "adb pull.pull /sdcard/revenge_of_the_skiabot/dm_out (attempt 2)",
    "~followup_annotations": [
      "@@@STEP_NEST_LEVEL@1@@@",
=======
    "name": "adb pull.pull /sdcard/revenge_of_the_skiabot/dm_out",
    "~followup_annotations": [
      "@@@STEP_NEST_LEVEL@1@@@",
      "@@@STEP_EXCEPTION@@@"
    ]
  },
  {
    "cmd": [
      "/opt/infra-android/tools/adb",
      "kill-server"
    ],
    "cwd": "[START_DIR]/skia",
    "env": {
      "ADB_VENDOR_KEYS": "/home/chrome-bot/.android/chrome_infrastructure_adbkey",
      "CHROME_HEADLESS": "1",
      "PATH": "<PATH>:RECIPE_REPO[depot_tools]"
    },
    "infra_step": true,
    "name": "adb pull.kill adb server after failure of 'pull /sdcard/revenge_of_the_skiabot/dm_out' (attempt 1)",
    "timeout": 30,
    "~followup_annotations": [
      "@@@STEP_NEST_LEVEL@1@@@"
    ]
  },
  {
    "cmd": [
      "/opt/infra-android/tools/adb",
      "wait-for-device"
    ],
    "cwd": "[START_DIR]/skia",
    "env": {
      "ADB_VENDOR_KEYS": "/home/chrome-bot/.android/chrome_infrastructure_adbkey",
      "CHROME_HEADLESS": "1",
      "PATH": "<PATH>:RECIPE_REPO[depot_tools]"
    },
    "infra_step": true,
    "name": "adb pull.wait for device after failure of 'pull /sdcard/revenge_of_the_skiabot/dm_out' (attempt 1)",
    "timeout": 180,
    "~followup_annotations": [
      "@@@STEP_NEST_LEVEL@1@@@"
    ]
  },
  {
    "cmd": [
      "/opt/infra-android/tools/adb",
      "pull",
      "/sdcard/revenge_of_the_skiabot/dm_out",
      "[CLEANUP]/adb_pull_tmp_1"
    ],
    "cwd": "[START_DIR]/skia",
    "env": {
      "ADB_VENDOR_KEYS": "/home/chrome-bot/.android/chrome_infrastructure_adbkey",
      "CHROME_HEADLESS": "1",
      "PATH": "<PATH>:RECIPE_REPO[depot_tools]"
    },
    "infra_step": true,
    "name": "adb pull.pull /sdcard/revenge_of_the_skiabot/dm_out (attempt 2)",
    "~followup_annotations": [
      "@@@STEP_NEST_LEVEL@1@@@",
      "@@@STEP_EXCEPTION@@@"
    ]
  },
  {
    "cmd": [
      "/opt/infra-android/tools/adb",
      "kill-server"
    ],
    "cwd": "[START_DIR]/skia",
    "env": {
      "ADB_VENDOR_KEYS": "/home/chrome-bot/.android/chrome_infrastructure_adbkey",
      "CHROME_HEADLESS": "1",
      "PATH": "<PATH>:RECIPE_REPO[depot_tools]"
    },
    "infra_step": true,
    "name": "adb pull.kill adb server after failure of 'pull /sdcard/revenge_of_the_skiabot/dm_out' (attempt 2)",
    "timeout": 30,
    "~followup_annotations": [
      "@@@STEP_NEST_LEVEL@1@@@"
    ]
  },
  {
    "cmd": [
      "/opt/infra-android/tools/adb",
      "wait-for-device"
    ],
    "cwd": "[START_DIR]/skia",
    "env": {
      "ADB_VENDOR_KEYS": "/home/chrome-bot/.android/chrome_infrastructure_adbkey",
      "CHROME_HEADLESS": "1",
      "PATH": "<PATH>:RECIPE_REPO[depot_tools]"
    },
    "infra_step": true,
    "name": "adb pull.wait for device after failure of 'pull /sdcard/revenge_of_the_skiabot/dm_out' (attempt 2)",
    "timeout": 180,
    "~followup_annotations": [
      "@@@STEP_NEST_LEVEL@1@@@"
    ]
  },
  {
    "cmd": [
      "/opt/infra-android/tools/adb",
      "pull",
      "/sdcard/revenge_of_the_skiabot/dm_out",
      "[CLEANUP]/adb_pull_tmp_1"
    ],
    "cwd": "[START_DIR]/skia",
    "env": {
      "ADB_VENDOR_KEYS": "/home/chrome-bot/.android/chrome_infrastructure_adbkey",
      "CHROME_HEADLESS": "1",
      "PATH": "<PATH>:RECIPE_REPO[depot_tools]"
    },
    "infra_step": true,
    "name": "adb pull.pull /sdcard/revenge_of_the_skiabot/dm_out (attempt 3)",
    "~followup_annotations": [
      "@@@STEP_NEST_LEVEL@1@@@",
>>>>>>> 40be567a
      "@@@STEP_EXCEPTION@@@"
    ]
  },
  {
    "cmd": [
      "/opt/infra-android/tools/adb",
      "kill-server"
    ],
    "cwd": "[START_DIR]/skia",
    "env": {
      "ADB_VENDOR_KEYS": "/home/chrome-bot/.android/chrome_infrastructure_adbkey",
      "CHROME_HEADLESS": "1",
      "PATH": "<PATH>:RECIPE_REPO[depot_tools]"
    },
    "infra_step": true,
    "name": "adb pull.kill adb server after failure of 'pull /sdcard/revenge_of_the_skiabot/dm_out' (attempt 2)",
    "timeout": 30,
    "~followup_annotations": [
      "@@@STEP_NEST_LEVEL@1@@@"
    ]
  },
  {
    "cmd": [
      "/opt/infra-android/tools/adb",
      "wait-for-device"
    ],
    "cwd": "[START_DIR]/skia",
    "env": {
      "ADB_VENDOR_KEYS": "/home/chrome-bot/.android/chrome_infrastructure_adbkey",
      "CHROME_HEADLESS": "1",
      "PATH": "<PATH>:RECIPE_REPO[depot_tools]"
    },
    "infra_step": true,
    "name": "adb pull.wait for device after failure of 'pull /sdcard/revenge_of_the_skiabot/dm_out' (attempt 2)",
    "timeout": 180,
    "~followup_annotations": [
      "@@@STEP_NEST_LEVEL@1@@@"
    ]
  },
  {
    "cmd": [
      "/opt/infra-android/tools/adb",
      "pull",
      "/sdcard/revenge_of_the_skiabot/dm_out",
      "[CLEANUP]/adb_pull_tmp_1"
    ],
    "cwd": "[START_DIR]/skia",
    "env": {
      "ADB_VENDOR_KEYS": "/home/chrome-bot/.android/chrome_infrastructure_adbkey",
      "CHROME_HEADLESS": "1",
      "PATH": "<PATH>:RECIPE_REPO[depot_tools]"
    },
    "infra_step": true,
    "name": "adb pull.pull /sdcard/revenge_of_the_skiabot/dm_out (attempt 3)",
    "~followup_annotations": [
      "@@@STEP_NEST_LEVEL@1@@@",
      "@@@STEP_EXCEPTION@@@"
    ]
  },
  {
    "cmd": [
      "python",
      "-u",
      "RECIPE_MODULE[recipe_engine::file]/resources/fileutil.py",
      "--json-output",
      "/path/to/tmp/json",
      "rmtree",
      "[CLEANUP]/adb_pull_tmp_1"
    ],
    "infra_step": true,
    "name": "adb pull.rmtree [CLEANUP]/adb_pull_tmp_1",
    "~followup_annotations": [
      "@@@STEP_NEST_LEVEL@1@@@"
    ]
  },
  {
    "cmd": [
      "python",
      "-u",
<<<<<<< HEAD
=======
      "RECIPE_MODULE[recipe_engine::file]/resources/fileutil.py",
      "--json-output",
      "/path/to/tmp/json",
      "rmtree",
      "[CLEANUP]/adb_pull_tmp_1"
    ],
    "infra_step": true,
    "name": "adb pull.rmtree [CLEANUP]/adb_pull_tmp_1",
    "~followup_annotations": [
      "@@@STEP_NEST_LEVEL@1@@@"
    ]
  },
  {
    "cmd": [
      "python",
      "-u",
>>>>>>> 40be567a
      "\nimport os\nimport subprocess\nimport sys\nout = sys.argv[1]\nlog = subprocess.check_output(['/opt/infra-android/tools/adb', 'logcat', '-d'])\nfor line in log.split('\\n'):\n  tokens = line.split()\n  if len(tokens) == 11 and tokens[-7] == 'F' and tokens[-3] == 'pc':\n    addr, path = tokens[-2:]\n    local = os.path.join(out, os.path.basename(path))\n    if os.path.exists(local):\n      sym = subprocess.check_output(['addr2line', '-Cfpe', local, addr])\n      line = line.replace(addr, addr + ' ' + sym.strip())\n  print line\n",
      "[START_DIR]/build"
    ],
    "env": {
      "CHROME_HEADLESS": "1",
      "PATH": "<PATH>:RECIPE_REPO[depot_tools]"
    },
    "infra_step": true,
    "name": "dump log",
    "timeout": 300,
    "~followup_annotations": [
      "@@@STEP_LOG_LINE@python.inline@@@@",
      "@@@STEP_LOG_LINE@python.inline@import os@@@",
      "@@@STEP_LOG_LINE@python.inline@import subprocess@@@",
      "@@@STEP_LOG_LINE@python.inline@import sys@@@",
      "@@@STEP_LOG_LINE@python.inline@out = sys.argv[1]@@@",
      "@@@STEP_LOG_LINE@python.inline@log = subprocess.check_output(['/opt/infra-android/tools/adb', 'logcat', '-d'])@@@",
      "@@@STEP_LOG_LINE@python.inline@for line in log.split('\\n'):@@@",
      "@@@STEP_LOG_LINE@python.inline@  tokens = line.split()@@@",
      "@@@STEP_LOG_LINE@python.inline@  if len(tokens) == 11 and tokens[-7] == 'F' and tokens[-3] == 'pc':@@@",
      "@@@STEP_LOG_LINE@python.inline@    addr, path = tokens[-2:]@@@",
      "@@@STEP_LOG_LINE@python.inline@    local = os.path.join(out, os.path.basename(path))@@@",
      "@@@STEP_LOG_LINE@python.inline@    if os.path.exists(local):@@@",
      "@@@STEP_LOG_LINE@python.inline@      sym = subprocess.check_output(['addr2line', '-Cfpe', local, addr])@@@",
      "@@@STEP_LOG_LINE@python.inline@      line = line.replace(addr, addr + ' ' + sym.strip())@@@",
      "@@@STEP_LOG_LINE@python.inline@  print line@@@",
      "@@@STEP_LOG_END@python.inline@@@"
    ]
  },
  {
    "cmd": [
      "/opt/infra-android/tools/adb",
      "kill-server"
    ],
    "cwd": "[START_DIR]/skia",
    "env": {
      "ADB_VENDOR_KEYS": "/home/chrome-bot/.android/chrome_infrastructure_adbkey",
      "CHROME_HEADLESS": "1",
      "PATH": "<PATH>:RECIPE_REPO[depot_tools]"
    },
    "infra_step": true,
    "name": "kill adb server"
  },
  {
    "failure": {
      "humanReason": "Infra Failure: Step('adb pull.pull /sdcard/revenge_of_the_skiabot/dm_out (attempt 3)') (retcode: 1)"
    },
    "name": "$result"
  }
]<|MERGE_RESOLUTION|>--- conflicted
+++ resolved
@@ -21,10 +21,6 @@
       "import os\nprint os.environ.get('SWARMING_BOT_ID', '')\n"
     ],
     "name": "get swarming bot id",
-<<<<<<< HEAD
-    "stdout": "/path/to/tmp/",
-=======
->>>>>>> 40be567a
     "~followup_annotations": [
       "@@@STEP_LOG_LINE@python.inline@import os@@@",
       "@@@STEP_LOG_LINE@python.inline@print os.environ.get('SWARMING_BOT_ID', '')@@@",
@@ -658,10 +654,6 @@
       "import os\nprint os.environ.get('SWARMING_BOT_ID', '')\n"
     ],
     "name": "get swarming bot id (2)",
-<<<<<<< HEAD
-    "stdout": "/path/to/tmp/",
-=======
->>>>>>> 40be567a
     "~followup_annotations": [
       "@@@STEP_LOG_LINE@python.inline@import os@@@",
       "@@@STEP_LOG_LINE@python.inline@print os.environ.get('SWARMING_BOT_ID', '')@@@",
@@ -830,7 +822,6 @@
     ]
   },
   {
-<<<<<<< HEAD
     "cmd": [
       "/opt/infra-android/tools/adb",
       "pull",
@@ -889,10 +880,6 @@
   {
     "cmd": [
       "/opt/infra-android/tools/adb",
-=======
-    "cmd": [
-      "/opt/infra-android/tools/adb",
->>>>>>> 40be567a
       "pull",
       "/sdcard/revenge_of_the_skiabot/dm_out",
       "[CLEANUP]/adb_pull_tmp_1"
@@ -904,127 +891,9 @@
       "PATH": "<PATH>:RECIPE_REPO[depot_tools]"
     },
     "infra_step": true,
-<<<<<<< HEAD
     "name": "adb pull.pull /sdcard/revenge_of_the_skiabot/dm_out (attempt 2)",
     "~followup_annotations": [
       "@@@STEP_NEST_LEVEL@1@@@",
-=======
-    "name": "adb pull.pull /sdcard/revenge_of_the_skiabot/dm_out",
-    "~followup_annotations": [
-      "@@@STEP_NEST_LEVEL@1@@@",
-      "@@@STEP_EXCEPTION@@@"
-    ]
-  },
-  {
-    "cmd": [
-      "/opt/infra-android/tools/adb",
-      "kill-server"
-    ],
-    "cwd": "[START_DIR]/skia",
-    "env": {
-      "ADB_VENDOR_KEYS": "/home/chrome-bot/.android/chrome_infrastructure_adbkey",
-      "CHROME_HEADLESS": "1",
-      "PATH": "<PATH>:RECIPE_REPO[depot_tools]"
-    },
-    "infra_step": true,
-    "name": "adb pull.kill adb server after failure of 'pull /sdcard/revenge_of_the_skiabot/dm_out' (attempt 1)",
-    "timeout": 30,
-    "~followup_annotations": [
-      "@@@STEP_NEST_LEVEL@1@@@"
-    ]
-  },
-  {
-    "cmd": [
-      "/opt/infra-android/tools/adb",
-      "wait-for-device"
-    ],
-    "cwd": "[START_DIR]/skia",
-    "env": {
-      "ADB_VENDOR_KEYS": "/home/chrome-bot/.android/chrome_infrastructure_adbkey",
-      "CHROME_HEADLESS": "1",
-      "PATH": "<PATH>:RECIPE_REPO[depot_tools]"
-    },
-    "infra_step": true,
-    "name": "adb pull.wait for device after failure of 'pull /sdcard/revenge_of_the_skiabot/dm_out' (attempt 1)",
-    "timeout": 180,
-    "~followup_annotations": [
-      "@@@STEP_NEST_LEVEL@1@@@"
-    ]
-  },
-  {
-    "cmd": [
-      "/opt/infra-android/tools/adb",
-      "pull",
-      "/sdcard/revenge_of_the_skiabot/dm_out",
-      "[CLEANUP]/adb_pull_tmp_1"
-    ],
-    "cwd": "[START_DIR]/skia",
-    "env": {
-      "ADB_VENDOR_KEYS": "/home/chrome-bot/.android/chrome_infrastructure_adbkey",
-      "CHROME_HEADLESS": "1",
-      "PATH": "<PATH>:RECIPE_REPO[depot_tools]"
-    },
-    "infra_step": true,
-    "name": "adb pull.pull /sdcard/revenge_of_the_skiabot/dm_out (attempt 2)",
-    "~followup_annotations": [
-      "@@@STEP_NEST_LEVEL@1@@@",
-      "@@@STEP_EXCEPTION@@@"
-    ]
-  },
-  {
-    "cmd": [
-      "/opt/infra-android/tools/adb",
-      "kill-server"
-    ],
-    "cwd": "[START_DIR]/skia",
-    "env": {
-      "ADB_VENDOR_KEYS": "/home/chrome-bot/.android/chrome_infrastructure_adbkey",
-      "CHROME_HEADLESS": "1",
-      "PATH": "<PATH>:RECIPE_REPO[depot_tools]"
-    },
-    "infra_step": true,
-    "name": "adb pull.kill adb server after failure of 'pull /sdcard/revenge_of_the_skiabot/dm_out' (attempt 2)",
-    "timeout": 30,
-    "~followup_annotations": [
-      "@@@STEP_NEST_LEVEL@1@@@"
-    ]
-  },
-  {
-    "cmd": [
-      "/opt/infra-android/tools/adb",
-      "wait-for-device"
-    ],
-    "cwd": "[START_DIR]/skia",
-    "env": {
-      "ADB_VENDOR_KEYS": "/home/chrome-bot/.android/chrome_infrastructure_adbkey",
-      "CHROME_HEADLESS": "1",
-      "PATH": "<PATH>:RECIPE_REPO[depot_tools]"
-    },
-    "infra_step": true,
-    "name": "adb pull.wait for device after failure of 'pull /sdcard/revenge_of_the_skiabot/dm_out' (attempt 2)",
-    "timeout": 180,
-    "~followup_annotations": [
-      "@@@STEP_NEST_LEVEL@1@@@"
-    ]
-  },
-  {
-    "cmd": [
-      "/opt/infra-android/tools/adb",
-      "pull",
-      "/sdcard/revenge_of_the_skiabot/dm_out",
-      "[CLEANUP]/adb_pull_tmp_1"
-    ],
-    "cwd": "[START_DIR]/skia",
-    "env": {
-      "ADB_VENDOR_KEYS": "/home/chrome-bot/.android/chrome_infrastructure_adbkey",
-      "CHROME_HEADLESS": "1",
-      "PATH": "<PATH>:RECIPE_REPO[depot_tools]"
-    },
-    "infra_step": true,
-    "name": "adb pull.pull /sdcard/revenge_of_the_skiabot/dm_out (attempt 3)",
-    "~followup_annotations": [
-      "@@@STEP_NEST_LEVEL@1@@@",
->>>>>>> 40be567a
       "@@@STEP_EXCEPTION@@@"
     ]
   },
@@ -1104,25 +973,6 @@
     "cmd": [
       "python",
       "-u",
-<<<<<<< HEAD
-=======
-      "RECIPE_MODULE[recipe_engine::file]/resources/fileutil.py",
-      "--json-output",
-      "/path/to/tmp/json",
-      "rmtree",
-      "[CLEANUP]/adb_pull_tmp_1"
-    ],
-    "infra_step": true,
-    "name": "adb pull.rmtree [CLEANUP]/adb_pull_tmp_1",
-    "~followup_annotations": [
-      "@@@STEP_NEST_LEVEL@1@@@"
-    ]
-  },
-  {
-    "cmd": [
-      "python",
-      "-u",
->>>>>>> 40be567a
       "\nimport os\nimport subprocess\nimport sys\nout = sys.argv[1]\nlog = subprocess.check_output(['/opt/infra-android/tools/adb', 'logcat', '-d'])\nfor line in log.split('\\n'):\n  tokens = line.split()\n  if len(tokens) == 11 and tokens[-7] == 'F' and tokens[-3] == 'pc':\n    addr, path = tokens[-2:]\n    local = os.path.join(out, os.path.basename(path))\n    if os.path.exists(local):\n      sym = subprocess.check_output(['addr2line', '-Cfpe', local, addr])\n      line = line.replace(addr, addr + ' ' + sym.strip())\n  print line\n",
       "[START_DIR]/build"
     ],
