/*
 * Copyright 2012 Google Inc.
 *
 * Use of this source code is governed by a BSD-style license that can be
 * found in the LICENSE file.
 */

#ifndef SkImage_Base_DEFINED
#define SkImage_Base_DEFINED

#include "include/core/SkImage.h"
#include "include/core/SkSurface.h"
#include <atomic>

#if SK_SUPPORT_GPU
<<<<<<< HEAD
#include "include/private/GrTextureProxy.h"
#include "include/private/SkTDArray.h"
=======
#include "include/private/SkTDArray.h"
#include "src/gpu/GrTextureProxy.h"
>>>>>>> 40be567a

class GrRecordingContext;
class GrTexture;
#endif

#include <new>

class GrSamplerState;
class SkCachedData;
struct SkYUVASizeInfo;

enum {
    kNeedNewImageUniqueID = 0
};

class SkImage_Base : public SkImage {
public:
    virtual ~SkImage_Base();

    virtual SkIRect onGetSubset() const {
        return { 0, 0, this->width(), this->height() };
    }

    virtual bool onPeekPixels(SkPixmap*) const { return false; }

    virtual const SkBitmap* onPeekBitmap() const { return nullptr; }

    virtual bool onReadPixels(const SkImageInfo& dstInfo, void* dstPixels, size_t dstRowBytes,
                              int srcX, int srcY, CachingHint) const = 0;

    virtual GrContext* context() const { return nullptr; }

#if SK_SUPPORT_GPU
    virtual GrSemaphoresSubmitted onFlush(GrContext* context, const GrFlushInfo&) {
        return GrSemaphoresSubmitted::kNo;
    }

    // Return the proxy if this image is backed by a single proxy. For YUVA images, this
    // will return nullptr unless the YUVA planes have been converted to RGBA in which case
    // that single backing proxy will be returned.
    virtual GrTextureProxy* peekProxy() const { return nullptr; }
    virtual sk_sp<GrTextureProxy> asTextureProxyRef(GrRecordingContext*) const { return nullptr; }
    virtual sk_sp<GrTextureProxy> asTextureProxyRef(GrRecordingContext*, const GrSamplerState&,
                                                    SkScalar scaleAdjust[2]) const = 0;
    virtual sk_sp<GrTextureProxy> refPinnedTextureProxy(GrRecordingContext*,
                                                        uint32_t* uniqueID) const {
        return nullptr;
    }
    virtual bool isYUVA() const { return false; }
    virtual GrTexture* onGetTexture() const { return nullptr; }
#endif
    virtual GrBackendTexture onGetBackendTexture(bool flushPendingGrContextIO,
                                                 GrSurfaceOrigin* origin) const;

    // return a read-only copy of the pixels. We promise to not modify them,
    // but only inspect them (or encode them).
    virtual bool getROPixels(SkBitmap*, CachingHint = kAllow_CachingHint) const = 0;

    virtual sk_sp<SkImage> onMakeSubset(GrRecordingContext*, const SkIRect&) const = 0;

    virtual sk_sp<SkCachedData> getPlanes(SkYUVASizeInfo*, SkYUVAIndex[4],
                                          SkYUVColorSpace*, const void* planes[4]);
    virtual sk_sp<SkData> onRefEncoded() const { return nullptr; }

    virtual bool onAsLegacyBitmap(SkBitmap*) const;

    // True for picture-backed and codec-backed
    virtual bool onIsLazyGenerated() const { return false; }

    // True for images instantiated in GPU memory
    virtual bool onIsTextureBacked() const { return false; }

    // Call when this image is part of the key to a resourcecache entry. This allows the cache
    // to know automatically those entries can be purged when this SkImage deleted.
    virtual void notifyAddedToRasterCache() const {
        fAddedToRasterCache.store(true);
    }

    virtual bool onIsValid(GrContext*) const = 0;

    virtual bool onPinAsTexture(GrContext*) const { return false; }
    virtual void onUnpinAsTexture(GrContext*) const {}

    virtual sk_sp<SkImage> onMakeColorTypeAndColorSpace(GrRecordingContext*,
                                                        SkColorType, sk_sp<SkColorSpace>) const = 0;
<<<<<<< HEAD
=======

    virtual sk_sp<SkImage> onReinterpretColorSpace(sk_sp<SkColorSpace>) const = 0;

>>>>>>> 40be567a
protected:
    SkImage_Base(const SkImageInfo& info, uint32_t uniqueID);

private:
    // Set true by caches when they cache content that's derived from the current pixels.
    mutable std::atomic<bool> fAddedToRasterCache;

    typedef SkImage INHERITED;
};

static inline SkImage_Base* as_IB(SkImage* image) {
    return static_cast<SkImage_Base*>(image);
}

static inline SkImage_Base* as_IB(const sk_sp<SkImage>& image) {
    return static_cast<SkImage_Base*>(image.get());
}

static inline const SkImage_Base* as_IB(const SkImage* image) {
    return static_cast<const SkImage_Base*>(image);
}

#endif<|MERGE_RESOLUTION|>--- conflicted
+++ resolved
@@ -13,13 +13,8 @@
 #include <atomic>
 
 #if SK_SUPPORT_GPU
-<<<<<<< HEAD
-#include "include/private/GrTextureProxy.h"
-#include "include/private/SkTDArray.h"
-=======
 #include "include/private/SkTDArray.h"
 #include "src/gpu/GrTextureProxy.h"
->>>>>>> 40be567a
 
 class GrRecordingContext;
 class GrTexture;
@@ -105,12 +100,9 @@
 
     virtual sk_sp<SkImage> onMakeColorTypeAndColorSpace(GrRecordingContext*,
                                                         SkColorType, sk_sp<SkColorSpace>) const = 0;
-<<<<<<< HEAD
-=======
 
     virtual sk_sp<SkImage> onReinterpretColorSpace(sk_sp<SkColorSpace>) const = 0;
 
->>>>>>> 40be567a
 protected:
     SkImage_Base(const SkImageInfo& info, uint32_t uniqueID);
 
