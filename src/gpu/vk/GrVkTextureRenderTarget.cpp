/*
 * Copyright 2015 Google Inc.
 *
 * Use of this source code is governed by a BSD-style license that can be
 * found in the LICENSE file.
 */

#include "src/gpu/vk/GrVkTextureRenderTarget.h"

#include "src/gpu/GrTexturePriv.h"
#include "src/gpu/vk/GrVkGpu.h"
#include "src/gpu/vk/GrVkImageView.h"
#include "src/gpu/vk/GrVkUtil.h"

#include "src/core/SkMipMap.h"

#include "include/gpu/vk/GrVkTypes.h"

#define VK_CALL(GPU, X) GR_VK_CALL(GPU->vkInterface(), X)

GrVkTextureRenderTarget::GrVkTextureRenderTarget(GrVkGpu* gpu,
                                                 SkBudgeted budgeted,
                                                 const GrSurfaceDesc& desc,
                                                 int sampleCnt,
                                                 const GrVkImageInfo& info,
                                                 sk_sp<GrVkImageLayout> layout,
                                                 const GrVkImageView* texView,
                                                 const GrVkImageInfo& msaaInfo,
                                                 sk_sp<GrVkImageLayout> msaaLayout,
                                                 const GrVkImageView* colorAttachmentView,
                                                 const GrVkImageView* resolveAttachmentView,
                                                 GrMipMapsStatus mipMapsStatus)
<<<<<<< HEAD
        : GrSurface(gpu, desc)
        , GrVkImage(info, layout, GrBackendObjectOwnership::kOwned)
        , GrVkTexture(gpu, desc, info, layout, texView, mipMapsStatus,
                      GrBackendObjectOwnership::kOwned)
        , GrVkRenderTarget(gpu, desc, info, layout, msaaInfo, std::move(msaaLayout),
                           colorAttachmentView, resolveAttachmentView,
                           GrBackendObjectOwnership::kOwned) {
=======
        : GrSurface(gpu, {desc.fWidth, desc.fHeight}, desc.fConfig, info.fProtected)
        , GrVkImage(info, layout, GrBackendObjectOwnership::kOwned)
        , GrVkTexture(gpu, desc, info, layout, texView, mipMapsStatus,
                      GrBackendObjectOwnership::kOwned)
        , GrVkRenderTarget(gpu, desc, sampleCnt, info, layout, msaaInfo, std::move(msaaLayout),
                           colorAttachmentView, resolveAttachmentView,
                           GrBackendObjectOwnership::kOwned) {
    SkASSERT(info.fProtected == msaaInfo.fProtected);
>>>>>>> 40be567a
    this->registerWithCache(budgeted);
}

GrVkTextureRenderTarget::GrVkTextureRenderTarget(GrVkGpu* gpu,
                                                 SkBudgeted budgeted,
                                                 const GrSurfaceDesc& desc,
                                                 const GrVkImageInfo& info,
                                                 sk_sp<GrVkImageLayout> layout,
                                                 const GrVkImageView* texView,
                                                 const GrVkImageView* colorAttachmentView,
                                                 GrMipMapsStatus mipMapsStatus)
<<<<<<< HEAD
        : GrSurface(gpu, desc)
=======
        : GrSurface(gpu, {desc.fWidth, desc.fHeight}, desc.fConfig, info.fProtected)
>>>>>>> 40be567a
        , GrVkImage(info, layout, GrBackendObjectOwnership::kOwned)
        , GrVkTexture(gpu, desc, info, layout, texView, mipMapsStatus,
                      GrBackendObjectOwnership::kOwned)
        , GrVkRenderTarget(gpu, desc, info, layout, colorAttachmentView,
                           GrBackendObjectOwnership::kOwned) {
    this->registerWithCache(budgeted);
}

GrVkTextureRenderTarget::GrVkTextureRenderTarget(GrVkGpu* gpu,
                                                 const GrSurfaceDesc& desc,
                                                 int sampleCnt,
                                                 const GrVkImageInfo& info,
                                                 sk_sp<GrVkImageLayout> layout,
                                                 const GrVkImageView* texView,
                                                 const GrVkImageInfo& msaaInfo,
                                                 sk_sp<GrVkImageLayout> msaaLayout,
                                                 const GrVkImageView* colorAttachmentView,
                                                 const GrVkImageView* resolveAttachmentView,
                                                 GrMipMapsStatus mipMapsStatus,
                                                 GrBackendObjectOwnership ownership,
                                                 GrWrapCacheable cacheable)
<<<<<<< HEAD
        : GrSurface(gpu, desc)
        , GrVkImage(info, layout, ownership)
        , GrVkTexture(gpu, desc, info, layout, texView, mipMapsStatus, ownership)
        , GrVkRenderTarget(gpu, desc, info, layout, msaaInfo, std::move(msaaLayout),
                           colorAttachmentView, resolveAttachmentView, ownership) {
=======
        : GrSurface(gpu, {desc.fWidth, desc.fHeight}, desc.fConfig, info.fProtected)
        , GrVkImage(info, layout, ownership)
        , GrVkTexture(gpu, desc, info, layout, texView, mipMapsStatus, ownership)
        , GrVkRenderTarget(gpu, desc, sampleCnt, info, layout, msaaInfo, std::move(msaaLayout),
                           colorAttachmentView, resolveAttachmentView, ownership) {
    SkASSERT(info.fProtected == msaaInfo.fProtected);
>>>>>>> 40be567a
    this->registerWithCacheWrapped(cacheable);
}

GrVkTextureRenderTarget::GrVkTextureRenderTarget(GrVkGpu* gpu,
                                                 const GrSurfaceDesc& desc,
                                                 const GrVkImageInfo& info,
                                                 sk_sp<GrVkImageLayout> layout,
                                                 const GrVkImageView* texView,
                                                 const GrVkImageView* colorAttachmentView,
                                                 GrMipMapsStatus mipMapsStatus,
                                                 GrBackendObjectOwnership ownership,
                                                 GrWrapCacheable cacheable)
<<<<<<< HEAD
        : GrSurface(gpu, desc)
=======
        : GrSurface(gpu, {desc.fWidth, desc.fHeight}, desc.fConfig, info.fProtected)
>>>>>>> 40be567a
        , GrVkImage(info, layout, ownership)
        , GrVkTexture(gpu, desc, info, layout, texView, mipMapsStatus, ownership)
        , GrVkRenderTarget(gpu, desc, info, layout, colorAttachmentView, ownership) {
    this->registerWithCacheWrapped(cacheable);
}

namespace {
struct Views {
    const GrVkImageView* imageView = nullptr;
    const GrVkImageView* colorAttachmentView = nullptr;
    const GrVkImageView* resolveAttachmentView = nullptr;
    GrVkImageInfo msInfo;
    sk_sp<GrVkImageLayout> msLayout;
};
}  // anonymous namespace

<<<<<<< HEAD
static Views create_views(GrVkGpu* gpu, const GrSurfaceDesc& desc, const GrVkImageInfo& info) {
=======
static Views create_views(GrVkGpu* gpu, const GrSurfaceDesc& desc, int sampleCnt,
                          const GrVkImageInfo& info) {
>>>>>>> 40be567a
    VkImage image = info.fImage;
    // Create the texture ImageView
    Views views;
    views.imageView = GrVkImageView::Create(gpu, image, info.fFormat, GrVkImageView::kColor_Type,
                                            info.fLevelCount, info.fYcbcrConversionInfo);
    if (!views.imageView) {
        return {};
    }

    VkFormat pixelFormat = info.fFormat;

    VkImage colorImage;

    // create msaa surface if necessary
<<<<<<< HEAD
    if (desc.fSampleCnt > 1) {
=======
    if (sampleCnt > 1) {
>>>>>>> 40be567a
        GrVkImage::ImageDesc msImageDesc;
        msImageDesc.fImageType = VK_IMAGE_TYPE_2D;
        msImageDesc.fFormat = pixelFormat;
        msImageDesc.fWidth = desc.fWidth;
        msImageDesc.fHeight = desc.fHeight;
        msImageDesc.fLevels = 1;
        msImageDesc.fSamples = sampleCnt;
        msImageDesc.fImageTiling = VK_IMAGE_TILING_OPTIMAL;
        msImageDesc.fUsageFlags = VK_IMAGE_USAGE_COLOR_ATTACHMENT_BIT |
                                  VK_IMAGE_USAGE_TRANSFER_DST_BIT |
                                  VK_IMAGE_USAGE_TRANSFER_SRC_BIT;
        msImageDesc.fMemProps = VK_MEMORY_PROPERTY_DEVICE_LOCAL_BIT;

        if (!GrVkImage::InitImageInfo(gpu, msImageDesc, &views.msInfo)) {
            views.imageView->unref(gpu);
            return {};
        }

        // Set color attachment image
        colorImage = views.msInfo.fImage;

        // Create resolve attachment view.
        views.resolveAttachmentView =
                GrVkImageView::Create(gpu, image, pixelFormat, GrVkImageView::kColor_Type,
                                      info.fLevelCount, GrVkYcbcrConversionInfo());
        if (!views.resolveAttachmentView) {
            GrVkImage::DestroyImageInfo(gpu, &views.msInfo);
            views.imageView->unref(gpu);
            return {};
        }
        views.msLayout.reset(new GrVkImageLayout(views.msInfo.fImageLayout));
    } else {
        // Set color attachment image
        colorImage = info.fImage;
    }

    views.colorAttachmentView = GrVkImageView::Create(
            gpu, colorImage, pixelFormat, GrVkImageView::kColor_Type, 1, GrVkYcbcrConversionInfo());
    if (!views.colorAttachmentView) {
<<<<<<< HEAD
        if (desc.fSampleCnt > 1) {
=======
        if (sampleCnt > 1) {
>>>>>>> 40be567a
            views.resolveAttachmentView->unref(gpu);
            GrVkImage::DestroyImageInfo(gpu, &views.msInfo);
        }
        views.imageView->unref(gpu);
        return {};
    }
    return views;
}

<<<<<<< HEAD
sk_sp<GrVkTextureRenderTarget>
GrVkTextureRenderTarget::MakeNewTextureRenderTarget(GrVkGpu* gpu,
                                                    SkBudgeted budgeted,
                                                    const GrSurfaceDesc& desc,
                                                    const GrVkImage::ImageDesc& imageDesc,
                                                    GrMipMapsStatus mipMapsStatus) {
=======
sk_sp<GrVkTextureRenderTarget> GrVkTextureRenderTarget::MakeNewTextureRenderTarget(
        GrVkGpu* gpu,
        SkBudgeted budgeted,
        const GrSurfaceDesc& desc,
        int sampleCnt,
        const GrVkImage::ImageDesc& imageDesc,
        GrMipMapsStatus mipMapsStatus) {
>>>>>>> 40be567a
    SkASSERT(imageDesc.fUsageFlags & VK_IMAGE_USAGE_COLOR_ATTACHMENT_BIT);
    SkASSERT(imageDesc.fUsageFlags & VK_IMAGE_USAGE_SAMPLED_BIT);

    GrVkImageInfo info;
    if (!GrVkImage::InitImageInfo(gpu, imageDesc, &info)) {
        return nullptr;
    }
    sk_sp<GrVkImageLayout> layout(new GrVkImageLayout(info.fImageLayout));

<<<<<<< HEAD
    Views views = create_views(gpu, desc, info);
=======
    Views views = create_views(gpu, desc, sampleCnt, info);
>>>>>>> 40be567a
    if (!views.colorAttachmentView) {
        GrVkImage::DestroyImageInfo(gpu, &info);
        return nullptr;
    }
<<<<<<< HEAD
    if (desc.fSampleCnt > 1) {
        return sk_sp<GrVkTextureRenderTarget>(new GrVkTextureRenderTarget(
                gpu, budgeted, desc, info, std::move(layout), views.imageView, views.msInfo,
                std::move(views.msLayout), views.colorAttachmentView, views.resolveAttachmentView,
                mipMapsStatus));
=======
    if (sampleCnt > 1) {
        return sk_sp<GrVkTextureRenderTarget>(new GrVkTextureRenderTarget(
                gpu, budgeted, desc, sampleCnt, info, std::move(layout), views.imageView,
                views.msInfo, std::move(views.msLayout), views.colorAttachmentView,
                views.resolveAttachmentView, mipMapsStatus));
>>>>>>> 40be567a
    } else {
        return sk_sp<GrVkTextureRenderTarget>(new GrVkTextureRenderTarget(
                gpu, budgeted, desc, info, std::move(layout), views.imageView,
                views.colorAttachmentView, mipMapsStatus));
    }
}

sk_sp<GrVkTextureRenderTarget> GrVkTextureRenderTarget::MakeWrappedTextureRenderTarget(
        GrVkGpu* gpu,
        const GrSurfaceDesc& desc,
<<<<<<< HEAD
=======
        int sampleCnt,
>>>>>>> 40be567a
        GrWrapOwnership wrapOwnership,
        GrWrapCacheable cacheable,
        const GrVkImageInfo& info,
        sk_sp<GrVkImageLayout> layout) {
<<<<<<< HEAD
    // Wrapped textures require both image and allocation (because they can be mapped)
    SkASSERT(VK_NULL_HANDLE != info.fImage && VK_NULL_HANDLE != info.fAlloc.fMemory);
=======
    // Adopted textures require both image and allocation because we're responsible for freeing
    SkASSERT(VK_NULL_HANDLE != info.fImage &&
             (kBorrow_GrWrapOwnership == wrapOwnership || VK_NULL_HANDLE != info.fAlloc.fMemory));
>>>>>>> 40be567a

    GrMipMapsStatus mipMapsStatus = info.fLevelCount > 1 ? GrMipMapsStatus::kDirty
                                                         : GrMipMapsStatus::kNotAllocated;

    GrBackendObjectOwnership ownership = kBorrow_GrWrapOwnership == wrapOwnership
            ? GrBackendObjectOwnership::kBorrowed : GrBackendObjectOwnership::kOwned;
<<<<<<< HEAD
    Views views = create_views(gpu, desc, info);
    if (!views.colorAttachmentView) {
        return nullptr;
    }
    if (desc.fSampleCnt > 1) {
        return sk_sp<GrVkTextureRenderTarget>(new GrVkTextureRenderTarget(
                gpu, desc, info, std::move(layout), views.imageView, views.msInfo,
=======
    Views views = create_views(gpu, desc, sampleCnt, info);
    if (!views.colorAttachmentView) {
        return nullptr;
    }
    if (sampleCnt > 1) {
        return sk_sp<GrVkTextureRenderTarget>(new GrVkTextureRenderTarget(
                gpu, desc, sampleCnt, info, std::move(layout), views.imageView, views.msInfo,
>>>>>>> 40be567a
                std::move(views.msLayout), views.colorAttachmentView, views.resolveAttachmentView,
                mipMapsStatus, ownership, cacheable));
    } else {
        return sk_sp<GrVkTextureRenderTarget>(new GrVkTextureRenderTarget(
                gpu, desc, info, std::move(layout), views.imageView, views.colorAttachmentView,
                mipMapsStatus, ownership, cacheable));
    }
}

size_t GrVkTextureRenderTarget::onGpuMemorySize() const {
    int numColorSamples = this->numSamples();
    if (numColorSamples > 1) {
        // Add one to account for the resolve VkImage.
        ++numColorSamples;
    }
    return GrSurface::ComputeSize(this->config(), this->width(), this->height(),
                                  numColorSamples,  // TODO: this still correct?
                                  this->texturePriv().mipMapped());
}<|MERGE_RESOLUTION|>--- conflicted
+++ resolved
@@ -30,15 +30,6 @@
                                                  const GrVkImageView* colorAttachmentView,
                                                  const GrVkImageView* resolveAttachmentView,
                                                  GrMipMapsStatus mipMapsStatus)
-<<<<<<< HEAD
-        : GrSurface(gpu, desc)
-        , GrVkImage(info, layout, GrBackendObjectOwnership::kOwned)
-        , GrVkTexture(gpu, desc, info, layout, texView, mipMapsStatus,
-                      GrBackendObjectOwnership::kOwned)
-        , GrVkRenderTarget(gpu, desc, info, layout, msaaInfo, std::move(msaaLayout),
-                           colorAttachmentView, resolveAttachmentView,
-                           GrBackendObjectOwnership::kOwned) {
-=======
         : GrSurface(gpu, {desc.fWidth, desc.fHeight}, desc.fConfig, info.fProtected)
         , GrVkImage(info, layout, GrBackendObjectOwnership::kOwned)
         , GrVkTexture(gpu, desc, info, layout, texView, mipMapsStatus,
@@ -47,7 +38,6 @@
                            colorAttachmentView, resolveAttachmentView,
                            GrBackendObjectOwnership::kOwned) {
     SkASSERT(info.fProtected == msaaInfo.fProtected);
->>>>>>> 40be567a
     this->registerWithCache(budgeted);
 }
 
@@ -59,11 +49,7 @@
                                                  const GrVkImageView* texView,
                                                  const GrVkImageView* colorAttachmentView,
                                                  GrMipMapsStatus mipMapsStatus)
-<<<<<<< HEAD
-        : GrSurface(gpu, desc)
-=======
-        : GrSurface(gpu, {desc.fWidth, desc.fHeight}, desc.fConfig, info.fProtected)
->>>>>>> 40be567a
+        : GrSurface(gpu, {desc.fWidth, desc.fHeight}, desc.fConfig, info.fProtected)
         , GrVkImage(info, layout, GrBackendObjectOwnership::kOwned)
         , GrVkTexture(gpu, desc, info, layout, texView, mipMapsStatus,
                       GrBackendObjectOwnership::kOwned)
@@ -85,20 +71,12 @@
                                                  GrMipMapsStatus mipMapsStatus,
                                                  GrBackendObjectOwnership ownership,
                                                  GrWrapCacheable cacheable)
-<<<<<<< HEAD
-        : GrSurface(gpu, desc)
-        , GrVkImage(info, layout, ownership)
-        , GrVkTexture(gpu, desc, info, layout, texView, mipMapsStatus, ownership)
-        , GrVkRenderTarget(gpu, desc, info, layout, msaaInfo, std::move(msaaLayout),
-                           colorAttachmentView, resolveAttachmentView, ownership) {
-=======
         : GrSurface(gpu, {desc.fWidth, desc.fHeight}, desc.fConfig, info.fProtected)
         , GrVkImage(info, layout, ownership)
         , GrVkTexture(gpu, desc, info, layout, texView, mipMapsStatus, ownership)
         , GrVkRenderTarget(gpu, desc, sampleCnt, info, layout, msaaInfo, std::move(msaaLayout),
                            colorAttachmentView, resolveAttachmentView, ownership) {
     SkASSERT(info.fProtected == msaaInfo.fProtected);
->>>>>>> 40be567a
     this->registerWithCacheWrapped(cacheable);
 }
 
@@ -111,11 +89,7 @@
                                                  GrMipMapsStatus mipMapsStatus,
                                                  GrBackendObjectOwnership ownership,
                                                  GrWrapCacheable cacheable)
-<<<<<<< HEAD
-        : GrSurface(gpu, desc)
-=======
-        : GrSurface(gpu, {desc.fWidth, desc.fHeight}, desc.fConfig, info.fProtected)
->>>>>>> 40be567a
+        : GrSurface(gpu, {desc.fWidth, desc.fHeight}, desc.fConfig, info.fProtected)
         , GrVkImage(info, layout, ownership)
         , GrVkTexture(gpu, desc, info, layout, texView, mipMapsStatus, ownership)
         , GrVkRenderTarget(gpu, desc, info, layout, colorAttachmentView, ownership) {
@@ -132,12 +106,8 @@
 };
 }  // anonymous namespace
 
-<<<<<<< HEAD
-static Views create_views(GrVkGpu* gpu, const GrSurfaceDesc& desc, const GrVkImageInfo& info) {
-=======
 static Views create_views(GrVkGpu* gpu, const GrSurfaceDesc& desc, int sampleCnt,
                           const GrVkImageInfo& info) {
->>>>>>> 40be567a
     VkImage image = info.fImage;
     // Create the texture ImageView
     Views views;
@@ -152,11 +122,7 @@
     VkImage colorImage;
 
     // create msaa surface if necessary
-<<<<<<< HEAD
-    if (desc.fSampleCnt > 1) {
-=======
     if (sampleCnt > 1) {
->>>>>>> 40be567a
         GrVkImage::ImageDesc msImageDesc;
         msImageDesc.fImageType = VK_IMAGE_TYPE_2D;
         msImageDesc.fFormat = pixelFormat;
@@ -196,11 +162,7 @@
     views.colorAttachmentView = GrVkImageView::Create(
             gpu, colorImage, pixelFormat, GrVkImageView::kColor_Type, 1, GrVkYcbcrConversionInfo());
     if (!views.colorAttachmentView) {
-<<<<<<< HEAD
-        if (desc.fSampleCnt > 1) {
-=======
         if (sampleCnt > 1) {
->>>>>>> 40be567a
             views.resolveAttachmentView->unref(gpu);
             GrVkImage::DestroyImageInfo(gpu, &views.msInfo);
         }
@@ -210,14 +172,6 @@
     return views;
 }
 
-<<<<<<< HEAD
-sk_sp<GrVkTextureRenderTarget>
-GrVkTextureRenderTarget::MakeNewTextureRenderTarget(GrVkGpu* gpu,
-                                                    SkBudgeted budgeted,
-                                                    const GrSurfaceDesc& desc,
-                                                    const GrVkImage::ImageDesc& imageDesc,
-                                                    GrMipMapsStatus mipMapsStatus) {
-=======
 sk_sp<GrVkTextureRenderTarget> GrVkTextureRenderTarget::MakeNewTextureRenderTarget(
         GrVkGpu* gpu,
         SkBudgeted budgeted,
@@ -225,7 +179,6 @@
         int sampleCnt,
         const GrVkImage::ImageDesc& imageDesc,
         GrMipMapsStatus mipMapsStatus) {
->>>>>>> 40be567a
     SkASSERT(imageDesc.fUsageFlags & VK_IMAGE_USAGE_COLOR_ATTACHMENT_BIT);
     SkASSERT(imageDesc.fUsageFlags & VK_IMAGE_USAGE_SAMPLED_BIT);
 
@@ -235,28 +188,16 @@
     }
     sk_sp<GrVkImageLayout> layout(new GrVkImageLayout(info.fImageLayout));
 
-<<<<<<< HEAD
-    Views views = create_views(gpu, desc, info);
-=======
     Views views = create_views(gpu, desc, sampleCnt, info);
->>>>>>> 40be567a
     if (!views.colorAttachmentView) {
         GrVkImage::DestroyImageInfo(gpu, &info);
         return nullptr;
     }
-<<<<<<< HEAD
-    if (desc.fSampleCnt > 1) {
-        return sk_sp<GrVkTextureRenderTarget>(new GrVkTextureRenderTarget(
-                gpu, budgeted, desc, info, std::move(layout), views.imageView, views.msInfo,
-                std::move(views.msLayout), views.colorAttachmentView, views.resolveAttachmentView,
-                mipMapsStatus));
-=======
     if (sampleCnt > 1) {
         return sk_sp<GrVkTextureRenderTarget>(new GrVkTextureRenderTarget(
                 gpu, budgeted, desc, sampleCnt, info, std::move(layout), views.imageView,
                 views.msInfo, std::move(views.msLayout), views.colorAttachmentView,
                 views.resolveAttachmentView, mipMapsStatus));
->>>>>>> 40be567a
     } else {
         return sk_sp<GrVkTextureRenderTarget>(new GrVkTextureRenderTarget(
                 gpu, budgeted, desc, info, std::move(layout), views.imageView,
@@ -267,37 +208,20 @@
 sk_sp<GrVkTextureRenderTarget> GrVkTextureRenderTarget::MakeWrappedTextureRenderTarget(
         GrVkGpu* gpu,
         const GrSurfaceDesc& desc,
-<<<<<<< HEAD
-=======
         int sampleCnt,
->>>>>>> 40be567a
         GrWrapOwnership wrapOwnership,
         GrWrapCacheable cacheable,
         const GrVkImageInfo& info,
         sk_sp<GrVkImageLayout> layout) {
-<<<<<<< HEAD
-    // Wrapped textures require both image and allocation (because they can be mapped)
-    SkASSERT(VK_NULL_HANDLE != info.fImage && VK_NULL_HANDLE != info.fAlloc.fMemory);
-=======
     // Adopted textures require both image and allocation because we're responsible for freeing
     SkASSERT(VK_NULL_HANDLE != info.fImage &&
              (kBorrow_GrWrapOwnership == wrapOwnership || VK_NULL_HANDLE != info.fAlloc.fMemory));
->>>>>>> 40be567a
 
     GrMipMapsStatus mipMapsStatus = info.fLevelCount > 1 ? GrMipMapsStatus::kDirty
                                                          : GrMipMapsStatus::kNotAllocated;
 
     GrBackendObjectOwnership ownership = kBorrow_GrWrapOwnership == wrapOwnership
             ? GrBackendObjectOwnership::kBorrowed : GrBackendObjectOwnership::kOwned;
-<<<<<<< HEAD
-    Views views = create_views(gpu, desc, info);
-    if (!views.colorAttachmentView) {
-        return nullptr;
-    }
-    if (desc.fSampleCnt > 1) {
-        return sk_sp<GrVkTextureRenderTarget>(new GrVkTextureRenderTarget(
-                gpu, desc, info, std::move(layout), views.imageView, views.msInfo,
-=======
     Views views = create_views(gpu, desc, sampleCnt, info);
     if (!views.colorAttachmentView) {
         return nullptr;
@@ -305,7 +229,6 @@
     if (sampleCnt > 1) {
         return sk_sp<GrVkTextureRenderTarget>(new GrVkTextureRenderTarget(
                 gpu, desc, sampleCnt, info, std::move(layout), views.imageView, views.msInfo,
->>>>>>> 40be567a
                 std::move(views.msLayout), views.colorAttachmentView, views.resolveAttachmentView,
                 mipMapsStatus, ownership, cacheable));
     } else {
