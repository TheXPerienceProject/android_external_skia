/*
 * Copyright 2013 Google Inc.
 *
 * Use of this source code is governed by a BSD-style license that can be
 * found in the LICENSE file.
 */

#include "include/core/SkCanvas.h"
#include "include/core/SkData.h"
#include "include/core/SkOverdrawCanvas.h"
#include "include/core/SkPath.h"
#include "include/core/SkRRect.h"
#include "include/core/SkRegion.h"
#include "include/core/SkSurface.h"
#include "include/gpu/GrBackendSurface.h"
#include "include/gpu/GrContext.h"
#include "src/core/SkAutoPixmapStorage.h"
#include "src/core/SkDevice.h"
#include "src/core/SkUtils.h"
#include "src/gpu/GrContextPriv.h"
#include "src/gpu/GrGpu.h"
#include "src/gpu/GrGpuResourcePriv.h"
#include "src/gpu/GrRenderTargetContext.h"
#include "src/gpu/GrResourceProvider.h"
#include "src/gpu/SkGpuDevice.h"
#include "src/image/SkImage_Base.h"
#include "src/image/SkImage_Gpu.h"
#include "src/image/SkSurface_Gpu.h"
#include "tests/Test.h"
#include "tests/TestUtils.h"

#include <functional>
#include <initializer_list>
#include <vector>

#include "tools/ToolUtils.h"

static void release_direct_surface_storage(void* pixels, void* context) {
    SkASSERT(pixels == context);
    sk_free(pixels);
}
static sk_sp<SkSurface> create_surface(SkAlphaType at = kPremul_SkAlphaType,
                                       SkImageInfo* requestedInfo = nullptr) {
    const SkImageInfo info = SkImageInfo::MakeN32(10, 10, at);
    if (requestedInfo) {
        *requestedInfo = info;
    }
    return SkSurface::MakeRaster(info);
}
static sk_sp<SkSurface> create_direct_surface(SkAlphaType at = kPremul_SkAlphaType,
                                              SkImageInfo* requestedInfo = nullptr) {
    const SkImageInfo info = SkImageInfo::MakeN32(10, 10, at);
    if (requestedInfo) {
        *requestedInfo = info;
    }
    const size_t rowBytes = info.minRowBytes();
    void* storage = sk_malloc_throw(info.computeByteSize(rowBytes));
    return SkSurface::MakeRasterDirectReleaseProc(info, storage, rowBytes,
                                                  release_direct_surface_storage,
                                                  storage);
}
static sk_sp<SkSurface> create_gpu_surface(GrContext* context, SkAlphaType at = kPremul_SkAlphaType,
                                           SkImageInfo* requestedInfo = nullptr) {
    const SkImageInfo info = SkImageInfo::MakeN32(10, 10, at);
    if (requestedInfo) {
        *requestedInfo = info;
    }
    return SkSurface::MakeRenderTarget(context, SkBudgeted::kNo, info);
}
static sk_sp<SkSurface> create_gpu_scratch_surface(GrContext* context,
                                                   SkAlphaType at = kPremul_SkAlphaType,
                                                   SkImageInfo* requestedInfo = nullptr) {
    const SkImageInfo info = SkImageInfo::MakeN32(10, 10, at);
    if (requestedInfo) {
        *requestedInfo = info;
    }
    return SkSurface::MakeRenderTarget(context, SkBudgeted::kYes, info);
}

DEF_TEST(SurfaceEmpty, reporter) {
    const SkImageInfo info = SkImageInfo::Make(0, 0, kN32_SkColorType, kPremul_SkAlphaType);
    REPORTER_ASSERT(reporter, nullptr == SkSurface::MakeRaster(info));
    REPORTER_ASSERT(reporter, nullptr == SkSurface::MakeRasterDirect(info, nullptr, 0));

}
DEF_GPUTEST_FOR_RENDERING_CONTEXTS(SurfaceEmpty_Gpu, reporter, ctxInfo) {
    const SkImageInfo info = SkImageInfo::Make(0, 0, kN32_SkColorType, kPremul_SkAlphaType);
    REPORTER_ASSERT(reporter, nullptr ==
                    SkSurface::MakeRenderTarget(ctxInfo.grContext(), SkBudgeted::kNo, info));
}

DEF_GPUTEST_FOR_RENDERING_CONTEXTS(GrContext_colorTypeSupportedAsSurface, reporter, ctxInfo) {
    GrContext* context = ctxInfo.grContext();

    for (int ct = 0; ct < kLastEnum_SkColorType; ++ct) {
        static constexpr int kSize = 10;

        SkColorType colorType = static_cast<SkColorType>(ct);
        auto info = SkImageInfo::Make(kSize, kSize, colorType, kOpaque_SkAlphaType, nullptr);
        bool can = context->colorTypeSupportedAsSurface(colorType);
        auto surf = SkSurface::MakeRenderTarget(context, SkBudgeted::kYes, info, 1, nullptr);
        REPORTER_ASSERT(reporter, can == SkToBool(surf), "ct: %d, can: %d, surf: %d",
                        colorType, can, SkToBool(surf));

        GrBackendTexture backendTex = context->createBackendTexture(
<<<<<<< HEAD
                kSize, kSize, colorType, GrMipMapped::kNo, GrRenderable::kYes);
=======
                kSize, kSize, colorType,
                SkColors::kTransparent, GrMipMapped::kNo, GrRenderable::kYes, GrProtected::kNo);
>>>>>>> 40be567a
        surf = SkSurface::MakeFromBackendTexture(context, backendTex,
                                                 kTopLeft_GrSurfaceOrigin, 0, colorType, nullptr,
                                                 nullptr);
        REPORTER_ASSERT(reporter, can == SkToBool(surf), "ct: %d, can: %d, surf: %d",
                        colorType, can, SkToBool(surf));

        surf = SkSurface::MakeFromBackendTextureAsRenderTarget(context, backendTex,
                                                               kTopLeft_GrSurfaceOrigin, 1,
                                                               colorType, nullptr, nullptr);
        REPORTER_ASSERT(reporter, can == SkToBool(surf), "ct: %d, can: %d, surf: %d",
                        colorType, can, SkToBool(surf));

        surf.reset();
        context->flush();
        context->deleteBackendTexture(backendTex);

        static constexpr int kSampleCnt = 2;

        can = context->maxSurfaceSampleCountForColorType(colorType) >= kSampleCnt;
        surf = SkSurface::MakeRenderTarget(context, SkBudgeted::kYes, info, kSampleCnt, nullptr);
        REPORTER_ASSERT(reporter, can == SkToBool(surf), "ct: %d, can: %d, surf: %d",
                        colorType, can, SkToBool(surf));

        backendTex = context->createBackendTexture(kSize, kSize, colorType,
<<<<<<< HEAD
                                                   GrMipMapped::kNo, GrRenderable::kYes);
=======
                                                   SkColors::kTransparent,
                                                   GrMipMapped::kNo, GrRenderable::kYes,
                                                   GrProtected::kNo);
>>>>>>> 40be567a
        surf = SkSurface::MakeFromBackendTexture(context, backendTex,
                                                 kTopLeft_GrSurfaceOrigin, kSampleCnt, colorType,
                                                 nullptr, nullptr);
        REPORTER_ASSERT(reporter, can == SkToBool(surf),
                        "colorTypeSupportedAsSurface:%d, surf:%d, ct:%d", can, SkToBool(surf),
                        colorType);
        // Ensure that the sample count stored on the resulting SkSurface is a valid value.
        if (surf) {
            auto* rtc = ((SkSurface_Gpu*)(surf.get()))->getDevice()->accessRenderTargetContext();
<<<<<<< HEAD
            int storedCnt = rtc->numStencilSamples();
            int allowedCnt = context->priv().caps()->getSampleCount(
                    storedCnt, rtc->asSurfaceProxy()->config());
=======
            int storedCnt = rtc->numSamples();
            int allowedCnt = context->priv().caps()->getRenderTargetSampleCount(
                    storedCnt, backendTex.getBackendFormat());
>>>>>>> 40be567a
            REPORTER_ASSERT(reporter, storedCnt == allowedCnt,
                            "Should store an allowed sample count (%d vs %d)", allowedCnt,
                            storedCnt);
        }

        surf = SkSurface::MakeFromBackendTextureAsRenderTarget(context, backendTex,
                                                               kTopLeft_GrSurfaceOrigin, kSampleCnt,
                                                               colorType, nullptr, nullptr);
        REPORTER_ASSERT(reporter, can == SkToBool(surf),
                        "colorTypeSupportedAsSurface:%d, surf:%d, ct:%d", can, SkToBool(surf),
                        colorType);
        if (surf) {
            auto* rtc = ((SkSurface_Gpu*)(surf.get()))->getDevice()->accessRenderTargetContext();
<<<<<<< HEAD
            int storedCnt = rtc->numStencilSamples();
            int allowedCnt = context->priv().caps()->getSampleCount(
                    storedCnt, rtc->asSurfaceProxy()->config());
=======
            int storedCnt = rtc->numSamples();
            int allowedCnt = context->priv().caps()->getRenderTargetSampleCount(
                    storedCnt, backendTex.getBackendFormat());
>>>>>>> 40be567a
            REPORTER_ASSERT(reporter, storedCnt == allowedCnt,
                            "Should store an allowed sample count (%d vs %d)", allowedCnt,
                            storedCnt);
        }

        surf.reset();
        context->flush();
        context->deleteBackendTexture(backendTex);

        auto* gpu = context->priv().getGpu();

        GrBackendRenderTarget backendRenderTarget = gpu->createTestingOnlyBackendRenderTarget(
                16, 16, SkColorTypeToGrColorType(colorType));
        can = context->colorTypeSupportedAsSurface(colorType);
        surf = SkSurface::MakeFromBackendRenderTarget(context, backendRenderTarget,
                                                      kTopLeft_GrSurfaceOrigin, colorType, nullptr,
                                                      nullptr);
        REPORTER_ASSERT(reporter, can == SkToBool(surf), "ct: %d, can: %d, surf: %d", colorType,
                        can, SkToBool(surf));
        surf.reset();
        context->flush();
        if (backendRenderTarget.isValid()) {
            gpu->deleteTestingOnlyBackendRenderTarget(backendRenderTarget);
        }
    }
}

DEF_GPUTEST_FOR_RENDERING_CONTEXTS(GrContext_maxSurfaceSamplesForColorType, reporter, ctxInfo) {
    GrContext* context = ctxInfo.grContext();

    static constexpr int kSize = 10;

    for (int ct = 0; ct < kLastEnum_SkColorType; ++ct) {

        SkColorType colorType = static_cast<SkColorType>(ct);
        int max = context->maxSurfaceSampleCountForColorType(colorType);
        if (!max) {
            continue;
        }
        GrBackendTexture backendTex = context->createBackendTexture(
<<<<<<< HEAD
                kSize, kSize, colorType, GrMipMapped::kNo, GrRenderable::kYes);
=======
                kSize, kSize, colorType, SkColors::kTransparent,
                GrMipMapped::kNo, GrRenderable::kYes, GrProtected::kNo);
>>>>>>> 40be567a
        if (!backendTex.isValid()) {
            continue;
        }
        SkScopeExit freeTex([&backendTex, context] {
            context->deleteBackendTexture(backendTex);
        });
        auto info = SkImageInfo::Make(kSize, kSize, colorType, kOpaque_SkAlphaType, nullptr);
        auto surf = SkSurface::MakeFromBackendTexture(context, backendTex,
                                                      kTopLeft_GrSurfaceOrigin, max,
                                                      colorType, nullptr, nullptr);
        REPORTER_ASSERT(reporter, surf);
        if (!surf) {
            continue;
        }
        int sampleCnt = ((SkSurface_Gpu*)(surf.get()))
                                ->getDevice()
                                ->accessRenderTargetContext()
                                ->numSamples();
        REPORTER_ASSERT(reporter, sampleCnt == max, "Exected: %d, actual: %d", max, sampleCnt);
    }
}

static void test_canvas_peek(skiatest::Reporter* reporter,
                             sk_sp<SkSurface>& surface,
                             const SkImageInfo& requestInfo,
                             bool expectPeekSuccess) {
    const SkColor color = SK_ColorRED;
    const SkPMColor pmcolor = SkPreMultiplyColor(color);
    surface->getCanvas()->clear(color);

    SkPixmap pmap;
    bool success = surface->getCanvas()->peekPixels(&pmap);
    REPORTER_ASSERT(reporter, expectPeekSuccess == success);

    SkPixmap pmap2;
    const void* addr2 = surface->peekPixels(&pmap2) ? pmap2.addr() : nullptr;

    if (success) {
        REPORTER_ASSERT(reporter, requestInfo == pmap.info());
        REPORTER_ASSERT(reporter, requestInfo.minRowBytes() <= pmap.rowBytes());
        REPORTER_ASSERT(reporter, pmcolor == *pmap.addr32());

        REPORTER_ASSERT(reporter, pmap.addr() == pmap2.addr());
        REPORTER_ASSERT(reporter, pmap.info() == pmap2.info());
        REPORTER_ASSERT(reporter, pmap.rowBytes() == pmap2.rowBytes());
    } else {
        REPORTER_ASSERT(reporter, nullptr == addr2);
    }
}
DEF_TEST(SurfaceCanvasPeek, reporter) {
    for (auto& surface_func : { &create_surface, &create_direct_surface }) {
        SkImageInfo requestInfo;
        auto surface(surface_func(kPremul_SkAlphaType, &requestInfo));
        test_canvas_peek(reporter, surface, requestInfo, true);
    }
}
DEF_GPUTEST_FOR_RENDERING_CONTEXTS(SurfaceCanvasPeek_Gpu, reporter, ctxInfo) {
    for (auto& surface_func : { &create_gpu_surface, &create_gpu_scratch_surface }) {
        SkImageInfo requestInfo;
        auto surface(surface_func(ctxInfo.grContext(), kPremul_SkAlphaType, &requestInfo));
        test_canvas_peek(reporter, surface, requestInfo, false);
    }
}

static void test_snapshot_alphatype(skiatest::Reporter* reporter, const sk_sp<SkSurface>& surface,
                                    SkAlphaType expectedAlphaType) {
    REPORTER_ASSERT(reporter, surface);
    if (surface) {
        sk_sp<SkImage> image(surface->makeImageSnapshot());
        REPORTER_ASSERT(reporter, image);
        if (image) {
            REPORTER_ASSERT(reporter, image->alphaType() == expectedAlphaType);
        }
    }
}
DEF_TEST(SurfaceSnapshotAlphaType, reporter) {
    for (auto& surface_func : { &create_surface, &create_direct_surface }) {
        for (auto& at: { kOpaque_SkAlphaType, kPremul_SkAlphaType, kUnpremul_SkAlphaType }) {
            auto surface(surface_func(at, nullptr));
            test_snapshot_alphatype(reporter, surface, at);
        }
    }
}
DEF_GPUTEST_FOR_RENDERING_CONTEXTS(SurfaceSnapshotAlphaType_Gpu, reporter, ctxInfo) {
    for (auto& surface_func : { &create_gpu_surface, &create_gpu_scratch_surface }) {
        // GPU doesn't support creating unpremul surfaces, so only test opaque + premul
        for (auto& at : { kOpaque_SkAlphaType, kPremul_SkAlphaType }) {
            auto surface(surface_func(ctxInfo.grContext(), at, nullptr));
            test_snapshot_alphatype(reporter, surface, at);
        }
    }
}

static void test_backend_texture_access_copy_on_write(
    skiatest::Reporter* reporter, SkSurface* surface, SkSurface::BackendHandleAccess access) {
    GrBackendTexture tex1 = surface->getBackendTexture(access);
    sk_sp<SkImage> snap1(surface->makeImageSnapshot());

    GrBackendTexture tex2 = surface->getBackendTexture(access);
    sk_sp<SkImage> snap2(surface->makeImageSnapshot());

    // If the access mode triggers CoW, then the backend objects should reflect it.
    REPORTER_ASSERT(reporter, GrBackendTexture::TestingOnly_Equals(tex1, tex2) == (snap1 == snap2));
}

static void test_backend_rendertarget_access_copy_on_write(
    skiatest::Reporter* reporter, SkSurface* surface, SkSurface::BackendHandleAccess access) {
    GrBackendRenderTarget rt1 = surface->getBackendRenderTarget(access);
    sk_sp<SkImage> snap1(surface->makeImageSnapshot());

    GrBackendRenderTarget rt2 = surface->getBackendRenderTarget(access);
    sk_sp<SkImage> snap2(surface->makeImageSnapshot());

    // If the access mode triggers CoW, then the backend objects should reflect it.
    REPORTER_ASSERT(reporter, GrBackendRenderTarget::TestingOnly_Equals(rt1, rt2) ==
                              (snap1 == snap2));
}

DEF_GPUTEST_FOR_RENDERING_CONTEXTS(SurfaceBackendSurfaceAccessCopyOnWrite_Gpu, reporter, ctxInfo) {
    const SkSurface::BackendHandleAccess accessModes[] = {
        SkSurface::kFlushRead_BackendHandleAccess,
        SkSurface::kFlushWrite_BackendHandleAccess,
        SkSurface::kDiscardWrite_BackendHandleAccess,
    };

    for (auto& surface_func : { &create_gpu_surface, &create_gpu_scratch_surface }) {
        for (auto& accessMode : accessModes) {
            {
<<<<<<< HEAD
                auto surface(surface_func(ctxInfo.grContext(), kPremul_SkAlphaType, nullptr));
                test_backend_texture_access_copy_on_write(reporter, surface.get(), accessMode);
            }
            {
                auto surface(surface_func(ctxInfo.grContext(), kPremul_SkAlphaType, nullptr));
=======
                auto surface(surface_func(ctxInfo.grContext(), kPremul_SkAlphaType, nullptr));
                test_backend_texture_access_copy_on_write(reporter, surface.get(), accessMode);
            }
            {
                auto surface(surface_func(ctxInfo.grContext(), kPremul_SkAlphaType, nullptr));
>>>>>>> 40be567a
                test_backend_rendertarget_access_copy_on_write(reporter, surface.get(), accessMode);
            }
        }
    }
}

template<typename Type, Type(SkSurface::*func)(SkSurface::BackendHandleAccess)>
static void test_backend_unique_id(skiatest::Reporter* reporter, SkSurface* surface) {
    sk_sp<SkImage> image0(surface->makeImageSnapshot());

    Type obj = (surface->*func)(SkSurface::kFlushRead_BackendHandleAccess);
    REPORTER_ASSERT(reporter, obj.isValid());
    sk_sp<SkImage> image1(surface->makeImageSnapshot());
    // just read access should not affect the snapshot
    REPORTER_ASSERT(reporter, image0->uniqueID() == image1->uniqueID());

    obj = (surface->*func)(SkSurface::kFlushWrite_BackendHandleAccess);
    REPORTER_ASSERT(reporter, obj.isValid());
    sk_sp<SkImage> image2(surface->makeImageSnapshot());
    // expect a new image, since we claimed we would write
    REPORTER_ASSERT(reporter, image0->uniqueID() != image2->uniqueID());

    obj = (surface->*func)(SkSurface::kDiscardWrite_BackendHandleAccess);
    REPORTER_ASSERT(reporter, obj.isValid());
    sk_sp<SkImage> image3(surface->makeImageSnapshot());
    // expect a new(er) image, since we claimed we would write
    REPORTER_ASSERT(reporter, image0->uniqueID() != image3->uniqueID());
    REPORTER_ASSERT(reporter, image2->uniqueID() != image3->uniqueID());
}

// No CPU test.
DEF_GPUTEST_FOR_RENDERING_CONTEXTS(SurfaceBackendHandleAccessIDs_Gpu, reporter, ctxInfo) {
    for (auto& surface_func : { &create_gpu_surface, &create_gpu_scratch_surface }) {
        {
            auto surface(surface_func(ctxInfo.grContext(), kPremul_SkAlphaType, nullptr));
            test_backend_unique_id<GrBackendTexture, &SkSurface::getBackendTexture>(reporter,
                                                                                    surface.get());
        }
        {
            auto surface(surface_func(ctxInfo.grContext(), kPremul_SkAlphaType, nullptr));
            test_backend_unique_id<GrBackendRenderTarget, &SkSurface::getBackendRenderTarget>(
                                                                reporter, surface.get());
        }
    }
}

// Verify that the right canvas commands trigger a copy on write.
static void test_copy_on_write(skiatest::Reporter* reporter, SkSurface* surface) {
    SkCanvas* canvas = surface->getCanvas();

    const SkRect testRect =
        SkRect::MakeXYWH(SkIntToScalar(0), SkIntToScalar(0),
                         SkIntToScalar(4), SkIntToScalar(5));
    SkPath testPath;
    testPath.addRect(SkRect::MakeXYWH(SkIntToScalar(0), SkIntToScalar(0),
                                      SkIntToScalar(2), SkIntToScalar(1)));

    const SkIRect testIRect = SkIRect::MakeXYWH(0, 0, 2, 1);

    SkRegion testRegion;
    testRegion.setRect(testIRect);


    const SkColor testColor = 0x01020304;
    const SkPaint testPaint;
    const SkPoint testPoints[3] = {
        {SkIntToScalar(0), SkIntToScalar(0)},
        {SkIntToScalar(2), SkIntToScalar(1)},
        {SkIntToScalar(0), SkIntToScalar(2)}
    };
    const size_t testPointCount = 3;

    SkBitmap testBitmap;
    testBitmap.allocN32Pixels(10, 10);
    testBitmap.eraseColor(0);

    SkRRect testRRect;
    testRRect.setRectXY(testRect, SK_Scalar1, SK_Scalar1);

    SkString testText("Hello World");

#define EXPECT_COPY_ON_WRITE(command)                               \
    {                                                               \
        sk_sp<SkImage> imageBefore = surface->makeImageSnapshot();  \
        sk_sp<SkImage> aur_before(imageBefore);                     \
        canvas-> command ;                                          \
        sk_sp<SkImage> imageAfter = surface->makeImageSnapshot();   \
        sk_sp<SkImage> aur_after(imageAfter);                       \
        REPORTER_ASSERT(reporter, imageBefore != imageAfter);       \
    }

    EXPECT_COPY_ON_WRITE(clear(testColor))
    EXPECT_COPY_ON_WRITE(drawPaint(testPaint))
    EXPECT_COPY_ON_WRITE(drawPoints(SkCanvas::kPoints_PointMode, testPointCount, testPoints, \
        testPaint))
    EXPECT_COPY_ON_WRITE(drawOval(testRect, testPaint))
    EXPECT_COPY_ON_WRITE(drawRect(testRect, testPaint))
    EXPECT_COPY_ON_WRITE(drawRRect(testRRect, testPaint))
    EXPECT_COPY_ON_WRITE(drawPath(testPath, testPaint))
    EXPECT_COPY_ON_WRITE(drawBitmap(testBitmap, 0, 0))
    EXPECT_COPY_ON_WRITE(drawBitmapRect(testBitmap, testRect, nullptr))
    EXPECT_COPY_ON_WRITE(drawBitmapNine(testBitmap, testIRect, testRect, nullptr))
    EXPECT_COPY_ON_WRITE(drawString(testText, 0, 1, SkFont(), testPaint))
}
DEF_TEST(SurfaceCopyOnWrite, reporter) {
    test_copy_on_write(reporter, create_surface().get());
}
DEF_GPUTEST_FOR_RENDERING_CONTEXTS(SurfaceCopyOnWrite_Gpu, reporter, ctxInfo) {
    for (auto& surface_func : { &create_gpu_surface, &create_gpu_scratch_surface }) {
        auto surface(surface_func(ctxInfo.grContext(), kPremul_SkAlphaType, nullptr));
        test_copy_on_write(reporter, surface.get());
    }
}

static void test_writable_after_snapshot_release(skiatest::Reporter* reporter,
                                                 SkSurface* surface) {
    // This test succeeds by not triggering an assertion.
    // The test verifies that the surface remains writable (usable) after
    // acquiring and releasing a snapshot without triggering a copy on write.
    SkCanvas* canvas = surface->getCanvas();
    canvas->clear(1);
    surface->makeImageSnapshot();  // Create and destroy SkImage
    canvas->clear(2);  // Must not assert internally
}
DEF_TEST(SurfaceWriteableAfterSnapshotRelease, reporter) {
    test_writable_after_snapshot_release(reporter, create_surface().get());
}
DEF_GPUTEST_FOR_RENDERING_CONTEXTS(SurfaceWriteableAfterSnapshotRelease_Gpu, reporter, ctxInfo) {
    for (auto& surface_func : { &create_gpu_surface, &create_gpu_scratch_surface }) {
        auto surface(surface_func(ctxInfo.grContext(), kPremul_SkAlphaType, nullptr));
        test_writable_after_snapshot_release(reporter, surface.get());
    }
}

static void test_crbug263329(skiatest::Reporter* reporter,
                             SkSurface* surface1,
                             SkSurface* surface2) {
    // This is a regression test for crbug.com/263329
    // Bug was caused by onCopyOnWrite releasing the old surface texture
    // back to the scratch texture pool even though the texture is used
    // by and active SkImage_Gpu.
    SkCanvas* canvas1 = surface1->getCanvas();
    SkCanvas* canvas2 = surface2->getCanvas();
    canvas1->clear(1);
    sk_sp<SkImage> image1(surface1->makeImageSnapshot());
    // Trigger copy on write, new backing is a scratch texture
    canvas1->clear(2);
    sk_sp<SkImage> image2(surface1->makeImageSnapshot());
    // Trigger copy on write, old backing should not be returned to scratch
    // pool because it is held by image2
    canvas1->clear(3);

    canvas2->clear(4);
    sk_sp<SkImage> image3(surface2->makeImageSnapshot());
    // Trigger copy on write on surface2. The new backing store should not
    // be recycling a texture that is held by an existing image.
    canvas2->clear(5);
    sk_sp<SkImage> image4(surface2->makeImageSnapshot());
    REPORTER_ASSERT(reporter, as_IB(image4)->getTexture() != as_IB(image3)->getTexture());
    // The following assertion checks crbug.com/263329
    REPORTER_ASSERT(reporter, as_IB(image4)->getTexture() != as_IB(image2)->getTexture());
    REPORTER_ASSERT(reporter, as_IB(image4)->getTexture() != as_IB(image1)->getTexture());
    REPORTER_ASSERT(reporter, as_IB(image3)->getTexture() != as_IB(image2)->getTexture());
    REPORTER_ASSERT(reporter, as_IB(image3)->getTexture() != as_IB(image1)->getTexture());
    REPORTER_ASSERT(reporter, as_IB(image2)->getTexture() != as_IB(image1)->getTexture());
}
DEF_GPUTEST_FOR_RENDERING_CONTEXTS(SurfaceCRBug263329_Gpu, reporter, ctxInfo) {
    for (auto& surface_func : { &create_gpu_surface, &create_gpu_scratch_surface }) {
        auto surface1(surface_func(ctxInfo.grContext(), kPremul_SkAlphaType, nullptr));
        auto surface2(surface_func(ctxInfo.grContext(), kPremul_SkAlphaType, nullptr));
        test_crbug263329(reporter, surface1.get(), surface2.get());
    }
}

DEF_TEST(SurfaceGetTexture, reporter) {
    auto surface(create_surface());
    sk_sp<SkImage> image(surface->makeImageSnapshot());
    REPORTER_ASSERT(reporter, !as_IB(image)->isTextureBacked());
    surface->notifyContentWillChange(SkSurface::kDiscard_ContentChangeMode);
    REPORTER_ASSERT(reporter, !as_IB(image)->isTextureBacked());
}
DEF_GPUTEST_FOR_RENDERING_CONTEXTS(SurfacepeekTexture_Gpu, reporter, ctxInfo) {
    for (auto& surface_func : { &create_gpu_surface, &create_gpu_scratch_surface }) {
        auto surface(surface_func(ctxInfo.grContext(), kPremul_SkAlphaType, nullptr));
        sk_sp<SkImage> image(surface->makeImageSnapshot());

        REPORTER_ASSERT(reporter, as_IB(image)->isTextureBacked());
        GrBackendTexture backendTex = image->getBackendTexture(false);
        REPORTER_ASSERT(reporter, backendTex.isValid());
        surface->notifyContentWillChange(SkSurface::kDiscard_ContentChangeMode);
        REPORTER_ASSERT(reporter, as_IB(image)->isTextureBacked());
        GrBackendTexture backendTex2 = image->getBackendTexture(false);
        REPORTER_ASSERT(reporter, GrBackendTexture::TestingOnly_Equals(backendTex, backendTex2));
    }
}

static SkBudgeted is_budgeted(const sk_sp<SkSurface>& surf) {
    SkSurface_Gpu* gsurf = (SkSurface_Gpu*)surf.get();

    GrRenderTargetProxy* proxy = gsurf->getDevice()->accessRenderTargetContext()
                                                                        ->asRenderTargetProxy();
    return proxy->isBudgeted();
}

static SkBudgeted is_budgeted(SkImage* image) {
    return ((SkImage_Gpu*)image)->peekProxy()->isBudgeted();
}

static SkBudgeted is_budgeted(const sk_sp<SkImage> image) {
    return is_budgeted(image.get());
}

DEF_GPUTEST_FOR_RENDERING_CONTEXTS(SurfaceBudget, reporter, ctxInfo) {
    SkImageInfo info = SkImageInfo::MakeN32Premul(8,8);
    for (auto budgeted : { SkBudgeted::kNo, SkBudgeted::kYes }) {
        auto surface(SkSurface::MakeRenderTarget(ctxInfo.grContext(), budgeted, info));
        SkASSERT(surface);
        REPORTER_ASSERT(reporter, budgeted == is_budgeted(surface));

        sk_sp<SkImage> image(surface->makeImageSnapshot());

        // Initially the image shares a texture with the surface, and the
        // the budgets should always match.
        REPORTER_ASSERT(reporter, budgeted == is_budgeted(surface));
        REPORTER_ASSERT(reporter, budgeted == is_budgeted(image));

        // Now trigger copy-on-write
        surface->getCanvas()->clear(SK_ColorBLUE);

        // They don't share a texture anymore but the budgets should still match.
        REPORTER_ASSERT(reporter, budgeted == is_budgeted(surface));
        REPORTER_ASSERT(reporter, budgeted == is_budgeted(image));
    }
}

static void test_no_canvas1(skiatest::Reporter* reporter,
                            SkSurface* surface,
                            SkSurface::ContentChangeMode mode) {
    // Test passes by not asserting
    surface->notifyContentWillChange(mode);
}
static void test_no_canvas2(skiatest::Reporter* reporter,
                            SkSurface* surface,
                            SkSurface::ContentChangeMode mode) {
    // Verifies the robustness of SkSurface for handling use cases where calls
    // are made before a canvas is created.
    sk_sp<SkImage> image1 = surface->makeImageSnapshot();
    sk_sp<SkImage> aur_image1(image1);
    surface->notifyContentWillChange(mode);
    sk_sp<SkImage> image2 = surface->makeImageSnapshot();
    sk_sp<SkImage> aur_image2(image2);
    REPORTER_ASSERT(reporter, image1 != image2);
}
DEF_TEST(SurfaceNoCanvas, reporter) {
    SkSurface::ContentChangeMode modes[] =
            { SkSurface::kDiscard_ContentChangeMode, SkSurface::kRetain_ContentChangeMode};
    for (auto& test_func : { &test_no_canvas1, &test_no_canvas2 }) {
        for (auto& mode : modes) {
            test_func(reporter, create_surface().get(), mode);
        }
    }
}
DEF_GPUTEST_FOR_RENDERING_CONTEXTS(SurfaceNoCanvas_Gpu, reporter, ctxInfo) {
    SkSurface::ContentChangeMode modes[] =
            { SkSurface::kDiscard_ContentChangeMode, SkSurface::kRetain_ContentChangeMode};
    for (auto& surface_func : { &create_gpu_surface, &create_gpu_scratch_surface }) {
        for (auto& test_func : { &test_no_canvas1, &test_no_canvas2 }) {
            for (auto& mode : modes) {
                auto surface(surface_func(ctxInfo.grContext(), kPremul_SkAlphaType, nullptr));
                test_func(reporter, surface.get(), mode);
            }
        }
    }
}

static void check_rowbytes_remain_consistent(SkSurface* surface, skiatest::Reporter* reporter) {
    SkPixmap surfacePM;
    REPORTER_ASSERT(reporter, surface->peekPixels(&surfacePM));

    sk_sp<SkImage> image(surface->makeImageSnapshot());
    SkPixmap pm;
    REPORTER_ASSERT(reporter, image->peekPixels(&pm));

    REPORTER_ASSERT(reporter, surfacePM.rowBytes() == pm.rowBytes());

    // trigger a copy-on-write
    surface->getCanvas()->drawPaint(SkPaint());
    sk_sp<SkImage> image2(surface->makeImageSnapshot());
    REPORTER_ASSERT(reporter, image->uniqueID() != image2->uniqueID());

    SkPixmap pm2;
    REPORTER_ASSERT(reporter, image2->peekPixels(&pm2));
    REPORTER_ASSERT(reporter, pm2.rowBytes() == pm.rowBytes());
}

DEF_TEST(surface_rowbytes, reporter) {
    const SkImageInfo info = SkImageInfo::MakeN32Premul(100, 100);

    auto surf0(SkSurface::MakeRaster(info));
    check_rowbytes_remain_consistent(surf0.get(), reporter);

    // specify a larger rowbytes
    auto surf1(SkSurface::MakeRaster(info, 500, nullptr));
    check_rowbytes_remain_consistent(surf1.get(), reporter);

    // Try some illegal rowByte values
    auto s = SkSurface::MakeRaster(info, 396, nullptr);    // needs to be at least 400
    REPORTER_ASSERT(reporter, nullptr == s);
    s = SkSurface::MakeRaster(info, std::numeric_limits<size_t>::max(), nullptr);
    REPORTER_ASSERT(reporter, nullptr == s);
}

DEF_TEST(surface_raster_zeroinitialized, reporter) {
    sk_sp<SkSurface> s(SkSurface::MakeRasterN32Premul(100, 100));
    SkPixmap pixmap;
    REPORTER_ASSERT(reporter, s->peekPixels(&pixmap));

    for (int i = 0; i < pixmap.info().width(); ++i) {
        for (int j = 0; j < pixmap.info().height(); ++j) {
            REPORTER_ASSERT(reporter, *pixmap.addr32(i, j) == 0);
        }
    }
}

static sk_sp<SkSurface> create_gpu_surface_backend_texture(
<<<<<<< HEAD
    GrContext* ctx, int sampleCnt, SkColor color, GrBackendTexture* outTexture) {
=======
    GrContext* ctx, int sampleCnt, const SkColor4f& color, GrBackendTexture* outTexture) {
>>>>>>> 40be567a

    // On Pixel and Pixel2XL's with Adreno 530 and 540s, setting width and height to 10s reliably
    // triggers what appears to be a driver race condition where the 10x10 surface from the
    // OverdrawSurface_gpu test is reused(?) for this surface created by the SurfacePartialDraw_gpu
    // test.
    //
    // Immediately after creation of this surface, readback shows the correct initial solid color.
    // However, sometime before content is rendered into the upper half of the surface, the driver
    // presumably cleans up the OverdrawSurface_gpu's memory which corrupts this color buffer. The
    // top half of the surface is fine after the partially-covering rectangle is drawn, but the
    // untouched bottom half contains random pixel values that trigger asserts in the
    // SurfacePartialDraw_gpu test for no longer matching the initial color. Running the
    // SurfacePartialDraw_gpu test without the OverdrawSurface_gpu test completes successfully.
    //
    // Requesting a much larger backend texture size seems to prevent it from reusing the same
    // memory and avoids the issue.
#if defined(SK_BUILD_FOR_SKQP)
    const int kWidth = 10;
    const int kHeight = 10;
#else
    const int kWidth = 100;
    const int kHeight = 100;
#endif

    SkImageInfo ii = SkImageInfo::Make(kWidth, kHeight, SkColorType::kRGBA_8888_SkColorType,
                                       kPremul_SkAlphaType);

<<<<<<< HEAD
    if (!create_backend_texture(ctx, outTexture, ii, GrMipMapped::kNo, color,
=======
    if (!create_backend_texture(ctx, outTexture, ii, color, GrMipMapped::kNo,
>>>>>>> 40be567a
                                GrRenderable::kYes)) {
        return nullptr;
    }

    sk_sp<SkSurface> surface = SkSurface::MakeFromBackendTexture(ctx, *outTexture,
                                                                 kTopLeft_GrSurfaceOrigin, sampleCnt,
                                                                 kRGBA_8888_SkColorType,
                                                                 nullptr, nullptr);
    if (!surface) {
        delete_backend_texture(ctx, *outTexture);
        return nullptr;
    }
    return surface;
}

static sk_sp<SkSurface> create_gpu_surface_backend_texture_as_render_target(
<<<<<<< HEAD
    GrContext* ctx, int sampleCnt, SkColor color, GrBackendTexture* outTexture) {
=======
    GrContext* ctx, int sampleCnt, const SkColor4f& color, GrBackendTexture* outTexture) {
>>>>>>> 40be567a

    const int kWidth = 10;
    const int kHeight = 10;

    SkImageInfo ii = SkImageInfo::Make(kWidth, kHeight, SkColorType::kRGBA_8888_SkColorType,
                                       kPremul_SkAlphaType);

<<<<<<< HEAD
    if (!create_backend_texture(ctx, outTexture, ii, GrMipMapped::kNo, color,
=======
    if (!create_backend_texture(ctx, outTexture, ii, color, GrMipMapped::kNo,
>>>>>>> 40be567a
                                GrRenderable::kYes)) {
        return nullptr;
    }

    sk_sp<SkSurface> surface = SkSurface::MakeFromBackendTextureAsRenderTarget(
            ctx, *outTexture, kTopLeft_GrSurfaceOrigin, sampleCnt, kRGBA_8888_SkColorType,
            nullptr, nullptr);

    if (!surface) {
        delete_backend_texture(ctx, *outTexture);
        return nullptr;
    }
    return surface;
}

static void test_surface_context_clear(skiatest::Reporter* reporter,
                                       GrSurfaceContext* surfaceContext, uint32_t expectedValue) {
    int w = surfaceContext->width();
    int h = surfaceContext->height();

    SkImageInfo ii = SkImageInfo::Make(w, h, kRGBA_8888_SkColorType, kPremul_SkAlphaType);

    SkAutoPixmapStorage readback;
    readback.alloc(ii);

    readback.erase(~expectedValue);
    surfaceContext->readPixels(readback.info(), readback.writable_addr(), readback.rowBytes(),
                               {0, 0});
    for (int y = 0; y < h; ++y) {
        for (int x = 0; x < w; ++x) {
            uint32_t pixel = readback.addr32()[y * w + x];
            if (pixel != expectedValue) {
                SkString msg;
                if (expectedValue) {
                    msg = "SkSurface should have left render target unmodified";
                } else {
                    msg = "SkSurface should have cleared the render target";
                }
                ERRORF(reporter,
                       "%s but read 0x%08x (instead of 0x%08x) at %x,%d", msg.c_str(), pixel,
                       expectedValue, x, y);
                return;
            }
        }
    }
}

DEF_GPUTEST_FOR_GL_RENDERING_CONTEXTS(SurfaceClear_Gpu, reporter, ctxInfo) {
    GrContext* context = ctxInfo.grContext();
<<<<<<< HEAD

    std::function<sk_sp<GrSurfaceContext>(SkSurface*)> grSurfaceContextGetters[] = {
        [] (SkSurface* s){
            return sk_ref_sp(s->getCanvas()->internal_private_accessTopLayerRenderTargetContext());
        },
        [context] (SkSurface* s){
            sk_sp<SkImage> i(s->makeImageSnapshot());
            SkImage_Gpu* gpuImage = (SkImage_Gpu *) as_IB(i);
            sk_sp<GrTextureProxy> proxy = gpuImage->asTextureProxyRef(context);
            return context->priv().makeWrappedSurfaceContext(std::move(proxy),
                                                             gpuImage->refColorSpace());
        }
=======
    // Snaps an image from a surface and then makes a GrSurfaceContext from the image's texture.
    auto makeImageSurfaceContext = [context](SkSurface* surface) {
        sk_sp<SkImage> i(surface->makeImageSnapshot());
        SkImage_Gpu* gpuImage = (SkImage_Gpu*)as_IB(i);
        sk_sp<GrTextureProxy> proxy = gpuImage->asTextureProxyRef(context);
        return context->priv().makeWrappedSurfaceContext(
                std::move(proxy), SkColorTypeToGrColorType(i->colorType()), kPremul_SkAlphaType,
                gpuImage->refColorSpace());
>>>>>>> 40be567a
    };

    // Test that non-wrapped RTs are created clear.
    for (auto& surface_func : {&create_gpu_surface, &create_gpu_scratch_surface}) {
        auto surface = surface_func(context, kPremul_SkAlphaType, nullptr);
        if (!surface) {
            ERRORF(reporter, "Could not create GPU SkSurface.");
            return;
        }
<<<<<<< HEAD
        // Wrapped RTs are *not* supposed to clear (to allow client to partially update a surface).
        const SkColor kOrigColor = 0xABABABAB;
        for (auto& surfaceFunc : {&create_gpu_surface_backend_texture,
                                  &create_gpu_surface_backend_texture_as_render_target}) {
            GrBackendTexture backendTex;
            auto surface = surfaceFunc(context, 1, kOrigColor, &backendTex);
            test_surface_clear(reporter, surface, grSurfaceGetter, kOrigColor);
            surface.reset();
            context->deleteBackendTexture(backendTex);
=======
        auto rtc = surface->getCanvas()->internal_private_accessTopLayerRenderTargetContext();
        if (!rtc) {
            ERRORF(reporter, "Could access surface context of GPU SkSurface.");
            return;
        }
        test_surface_context_clear(reporter, rtc, 0x0);
        auto imageSurfaceCtx = makeImageSurfaceContext(surface.get());
        test_surface_context_clear(reporter, imageSurfaceCtx.get(), 0x0);
    }

    // Wrapped RTs are *not* supposed to clear (to allow client to partially update a surface).
    const SkColor4f kOrigColor{.67f, .67f, .67f, 1};
    for (auto& surfaceFunc : {&create_gpu_surface_backend_texture,
                              &create_gpu_surface_backend_texture_as_render_target}) {
        GrBackendTexture backendTex;
        auto surface = surfaceFunc(context, 1, kOrigColor, &backendTex);
        if (!surface) {
            ERRORF(reporter, "Could not create GPU SkSurface.");
            return;
        }
        auto rtc = surface->getCanvas()->internal_private_accessTopLayerRenderTargetContext();
        if (!rtc) {
            ERRORF(reporter, "Could access surface context of GPU SkSurface.");
            return;
>>>>>>> 40be567a
        }
        test_surface_context_clear(reporter, rtc, kOrigColor.toSkColor());
        auto imageSurfaceCtx = makeImageSurfaceContext(surface.get());
        test_surface_context_clear(reporter, imageSurfaceCtx.get(), kOrigColor.toSkColor());
        context->deleteBackendTexture(backendTex);
    }
}

static void test_surface_draw_partially(
    skiatest::Reporter* reporter, sk_sp<SkSurface> surface, uint32_t origColor) {
    const int kW = surface->width();
    const int kH = surface->height();
    SkPaint paint;
    const SkColor kRectColor = ~origColor | 0xFF000000;
    paint.setColor(kRectColor);
    surface->getCanvas()->drawRect(SkRect::MakeIWH(kW, kH/2), paint);

    // Read back RGBA to avoid format conversions that may not be supported on all platforms.
    SkImageInfo readInfo = SkImageInfo::Make(kW, kH, kRGBA_8888_SkColorType, kPremul_SkAlphaType);

    SkAutoPixmapStorage readback;
    readback.alloc(readInfo);

    readback.erase(~origColor);
    SkAssertResult(surface->readPixels(readback.info(), readback.writable_addr(),
                                       readback.rowBytes(), 0, 0));
    bool stop = false;

    SkPMColor origColorPM = SkPackARGB_as_RGBA((origColor >> 24 & 0xFF),
                                               (origColor >> 0 & 0xFF),
                                               (origColor >> 8 & 0xFF),
                                               (origColor >> 16 & 0xFF));
    SkPMColor rectColorPM = SkPackARGB_as_RGBA((kRectColor >> 24 & 0xFF),
                                               (kRectColor >> 16 & 0xFF),
                                               (kRectColor >> 8 & 0xFF),
                                               (kRectColor >> 0 & 0xFF));

    for (int y = 0; y < kH/2 && !stop; ++y) {
       for (int x = 0; x < kW && !stop; ++x) {
            REPORTER_ASSERT(reporter, rectColorPM == readback.addr32()[x + y * kW]);
            if (rectColorPM != readback.addr32()[x + y * kW]) {
                SkDebugf("--- got [%x] expected [%x], x = %d, y = %d\n",
                         readback.addr32()[x + y * kW], rectColorPM, x, y);
                stop = true;
            }
        }
    }
    stop = false;
    for (int y = kH/2; y < kH && !stop; ++y) {
        for (int x = 0; x < kW && !stop; ++x) {
            REPORTER_ASSERT(reporter, origColorPM == readback.addr32()[x + y * kW]);
            if (origColorPM != readback.addr32()[x + y * kW]) {
                SkDebugf("--- got [%x] expected [%x], x = %d, y = %d\n",
                         readback.addr32()[x + y * kW], origColorPM, x, y);
                stop = true;
            }
        }
    }
}

DEF_GPUTEST_FOR_RENDERING_CONTEXTS(SurfacePartialDraw_Gpu, reporter, ctxInfo) {
    GrContext* context = ctxInfo.grContext();

<<<<<<< HEAD
    static const SkColor kOrigColor = 0xFFAABBCC;
=======
    static const SkColor4f kOrigColor { 0.667f, 0.733f, 0.8f, 1 };
>>>>>>> 40be567a

    for (auto& surfaceFunc : {&create_gpu_surface_backend_texture,
                              &create_gpu_surface_backend_texture_as_render_target}) {
        // Validate that we can draw to the canvas and that the original texture color is
        // preserved in pixels that aren't rendered to via the surface.
        // This works only for non-multisampled case.
        GrBackendTexture backendTex;
        auto surface = surfaceFunc(context, 1, kOrigColor, &backendTex);
        if (surface) {
            test_surface_draw_partially(reporter, surface, kOrigColor.toSkColor());
            surface.reset();
            context->deleteBackendTexture(backendTex);
        }
    }
}

struct ReleaseChecker {
    ReleaseChecker() : fReleaseCount(0) {}
    int fReleaseCount;
    static void Release(void* self) {
        static_cast<ReleaseChecker*>(self)->fReleaseCount++;
    }
};


DEF_GPUTEST_FOR_RENDERING_CONTEXTS(SurfaceWrappedWithRelease_Gpu, reporter, ctxInfo) {
    const int kWidth = 10;
    const int kHeight = 10;

    GrContext* ctx = ctxInfo.grContext();
    GrGpu* gpu = ctx->priv().getGpu();

    for (bool useTexture : {false, true}) {
        GrBackendTexture backendTex;
        GrBackendRenderTarget backendRT;
        sk_sp<SkSurface> surface;

        ReleaseChecker releaseChecker;
        GrSurfaceOrigin texOrigin = kBottomLeft_GrSurfaceOrigin;

        if (useTexture) {
            SkImageInfo ii = SkImageInfo::Make(kWidth, kHeight, SkColorType::kRGBA_8888_SkColorType,
                                               kPremul_SkAlphaType);
<<<<<<< HEAD
            if (!create_backend_texture(ctx, &backendTex, ii, GrMipMapped::kNo, SK_ColorRED,
=======
            if (!create_backend_texture(ctx, &backendTex, ii, SkColors::kRed, GrMipMapped::kNo,
>>>>>>> 40be567a
                                        GrRenderable::kYes)) {
                continue;
            }

            surface = SkSurface::MakeFromBackendTexture(ctx, backendTex, texOrigin, 1,
                                                        kRGBA_8888_SkColorType,
                                                        nullptr, nullptr,
                                                        ReleaseChecker::Release,
                                                        &releaseChecker);
        } else {
            backendRT = gpu->createTestingOnlyBackendRenderTarget(kWidth, kHeight,
                                                                  GrColorType::kRGBA_8888);
            if (!backendRT.isValid()) {
                continue;
            }
            surface = SkSurface::MakeFromBackendRenderTarget(ctx, backendRT, texOrigin,
                                                             kRGBA_8888_SkColorType,
                                                             nullptr, nullptr,
                                                             ReleaseChecker::Release,
                                                             &releaseChecker);
        }
        if (!surface) {
            ERRORF(reporter, "Failed to create surface");
            continue;
        }

        surface->getCanvas()->clear(SK_ColorRED);
        surface->flush();
        gpu->testingOnly_flushGpuAndSync();

        // Now exercise the release proc
        REPORTER_ASSERT(reporter, 0 == releaseChecker.fReleaseCount);
        surface.reset(nullptr); // force a release of the surface
        REPORTER_ASSERT(reporter, 1 == releaseChecker.fReleaseCount);

        if (useTexture) {
            delete_backend_texture(ctx, backendTex);
        } else {
            gpu->deleteTestingOnlyBackendRenderTarget(backendRT);
        }
    }
}

DEF_GPUTEST_FOR_GL_RENDERING_CONTEXTS(SurfaceAttachStencil_Gpu, reporter, ctxInfo) {
    GrContext* context = ctxInfo.grContext();
    const GrCaps* caps = context->priv().caps();

    if (caps->avoidStencilBuffers()) {
        return;
    }

<<<<<<< HEAD
    static const SkColor kOrigColor = 0xFFAABBCC;
=======
    static const SkColor4f kOrigColor { 0.667f, 0.733f, 0.8f, 1 };
>>>>>>> 40be567a

    auto resourceProvider = context->priv().resourceProvider();

    for (auto& surfaceFunc : {&create_gpu_surface_backend_texture,
                              &create_gpu_surface_backend_texture_as_render_target}) {
        for (int sampleCnt : {1, 4, 8}) {
            GrBackendTexture backendTex;
            auto surface = surfaceFunc(context, sampleCnt, kOrigColor, &backendTex);

            if (!surface && sampleCnt > 1) {
                // Certain platforms don't support MSAA, skip these.
                continue;
            }

            // Validate that we can attach a stencil buffer to an SkSurface created by either of
            // our surface functions.
            GrRenderTarget* rt = surface->getCanvas()
                ->internal_private_accessTopLayerRenderTargetContext()->accessRenderTarget();
<<<<<<< HEAD
            REPORTER_ASSERT(reporter, resourceProvider->attachStencilAttachment(rt));
=======
            REPORTER_ASSERT(reporter, resourceProvider->attachStencilAttachment(rt, sampleCnt));
>>>>>>> 40be567a
            context->deleteBackendTexture(backendTex);
        }
    }
}

DEF_GPUTEST_FOR_RENDERING_CONTEXTS(ReplaceSurfaceBackendTexture, reporter, ctxInfo) {
    GrContext* context = ctxInfo.grContext();

    for (int sampleCnt : {1, 2}) {
        GrBackendTexture backendTexture1;
        auto ii = SkImageInfo::Make(10, 10, kRGBA_8888_SkColorType, kPremul_SkAlphaType, nullptr);
<<<<<<< HEAD
        if (!create_backend_texture(context, &backendTexture1, ii, GrMipMapped::kNo,
                                    SK_ColorTRANSPARENT, GrRenderable::kYes)) {
=======
        if (!create_backend_texture(context, &backendTexture1, ii, SkColors::kTransparent,
                                    GrMipMapped::kNo, GrRenderable::kYes)) {
>>>>>>> 40be567a
            continue;
        }
        SkScopeExit delete1(
                [context, &backendTexture1] { delete_backend_texture(context, backendTexture1); });
        GrBackendTexture backendTexture2;
<<<<<<< HEAD
        if (!create_backend_texture(context, &backendTexture2, ii, GrMipMapped::kNo,
                                    SK_ColorTRANSPARENT, GrRenderable::kYes)) {
=======
        if (!create_backend_texture(context, &backendTexture2, ii, SkColors::kTransparent,
                                    GrMipMapped::kNo, GrRenderable::kYes)) {
>>>>>>> 40be567a
            ERRORF(reporter, "Expected to be able to make second texture");
            continue;
        }
        SkScopeExit delete2(
                [context, &backendTexture2] { delete_backend_texture(context, backendTexture2); });
        auto ii2 = ii.makeWH(8, 8);
        GrBackendTexture backendTexture3;
<<<<<<< HEAD
        if (!create_backend_texture(context, &backendTexture3, ii2, GrMipMapped::kNo,
                                    SK_ColorTRANSPARENT, GrRenderable::kYes)) {
=======
        if (!create_backend_texture(context, &backendTexture3, ii2, SkColors::kTransparent,
                                    GrMipMapped::kNo, GrRenderable::kYes)) {
>>>>>>> 40be567a
            ERRORF(reporter, "Couldn't create different sized texture.");
            continue;
        }
        SkScopeExit delete3(
                [context, &backendTexture3] { delete_backend_texture(context, backendTexture3); });

        auto surf = SkSurface::MakeFromBackendTexture(
                context, backendTexture1, kTopLeft_GrSurfaceOrigin, sampleCnt,
                kRGBA_8888_SkColorType, ii.refColorSpace(), nullptr);
        if (!surf) {
            continue;
        }
        surf->getCanvas()->clear(SK_ColorBLUE);
        // Change matrix, layer, and clip state before swapping out the backing texture.
        surf->getCanvas()->translate(5, 5);
        surf->getCanvas()->saveLayer(nullptr, nullptr);
        surf->getCanvas()->clipRect(SkRect::MakeXYWH(0, 0, 1, 1));
        // switch origin while we're at it.
        bool replaced = surf->replaceBackendTexture(backendTexture2, kBottomLeft_GrSurfaceOrigin);
        REPORTER_ASSERT(reporter, replaced);
        SkPaint paint;
        paint.setColor(SK_ColorRED);
        surf->getCanvas()->drawRect(SkRect::MakeWH(5, 5), paint);
        surf->getCanvas()->restore();

        // Check that the replacement texture got the right color values.
        SkAutoPixmapStorage pm;
        pm.alloc(ii);
        bool bad = !surf->readPixels(pm, 0, 0);
        REPORTER_ASSERT(reporter, !bad, "Could not read surface.");
        for (int y = 0; y < ii.height() && !bad; ++y) {
            for (int x = 0; x < ii.width() && !bad; ++x) {
                auto expected = (x == 5 && y == 5) ? 0xFF0000FF : 0xFFFF0000;
                auto found = *pm.addr32(x, y);
                if (found != expected) {
                    bad = true;
                    ERRORF(reporter, "Expected color 0x%08x, found color 0x%08x at %d, %d.",
                           expected, found, x, y);
                }
            }
        }
        // The original texture should still be all blue.
        surf = SkSurface::MakeFromBackendTexture(
                context, backendTexture1, kBottomLeft_GrSurfaceOrigin, sampleCnt,
                kRGBA_8888_SkColorType, ii.refColorSpace(), nullptr);
        if (!surf) {
            ERRORF(reporter, "Could not create second surface.");
            continue;
        }
        bad = !surf->readPixels(pm, 0, 0);
        REPORTER_ASSERT(reporter, !bad, "Could not read second surface.");
        for (int y = 0; y < ii.height() && !bad; ++y) {
            for (int x = 0; x < ii.width() && !bad; ++x) {
                auto expected = 0xFFFF0000;
                auto found = *pm.addr32(x, y);
                if (found != expected) {
                    bad = true;
                    ERRORF(reporter, "Expected color 0x%08x, found color 0x%08x at %d, %d.",
                           expected, found, x, y);
                }
            }
        }

        // Can't replace with the same texture
        REPORTER_ASSERT(reporter,
                        !surf->replaceBackendTexture(backendTexture1, kTopLeft_GrSurfaceOrigin));
        // Can't replace with invalid texture
        REPORTER_ASSERT(reporter, !surf->replaceBackendTexture({}, kTopLeft_GrSurfaceOrigin));
        // Can't replace with different size texture.
        REPORTER_ASSERT(reporter,
                        !surf->replaceBackendTexture(backendTexture3, kTopLeft_GrSurfaceOrigin));
        // Can't replace texture of non-wrapped SkSurface.
        surf = SkSurface::MakeRenderTarget(context, SkBudgeted::kYes, ii, sampleCnt, nullptr);
        REPORTER_ASSERT(reporter, surf);
        if (surf) {
            REPORTER_ASSERT(reporter, !surf->replaceBackendTexture(backendTexture1,
                                                                   kTopLeft_GrSurfaceOrigin));
        }
    }
}

static void test_overdraw_surface(skiatest::Reporter* r, SkSurface* surface) {
    SkOverdrawCanvas canvas(surface->getCanvas());
    canvas.drawPaint(SkPaint());
    sk_sp<SkImage> image = surface->makeImageSnapshot();

    SkBitmap bitmap;
    image->asLegacyBitmap(&bitmap);
    for (int y = 0; y < 10; y++) {
        for (int x = 0; x < 10; x++) {
            REPORTER_ASSERT(r, 1 == SkGetPackedA32(*bitmap.getAddr32(x, y)));
        }
    }
}

DEF_TEST(OverdrawSurface_Raster, r) {
    sk_sp<SkSurface> surface = create_surface();
    test_overdraw_surface(r, surface.get());
}

DEF_GPUTEST_FOR_RENDERING_CONTEXTS(OverdrawSurface_Gpu, r, ctxInfo) {
    GrContext* context = ctxInfo.grContext();
    sk_sp<SkSurface> surface = create_gpu_surface(context);
    test_overdraw_surface(r, surface.get());
}

DEF_TEST(Surface_null, r) {
    REPORTER_ASSERT(r, SkSurface::MakeNull(0, 0) == nullptr);

    const int w = 37;
    const int h = 1000;
    auto surf = SkSurface::MakeNull(w, h);
    auto canvas = surf->getCanvas();

    canvas->drawPaint(SkPaint());   // should not crash, but don't expect anything to draw
    REPORTER_ASSERT(r, surf->makeImageSnapshot() == nullptr);
}

// assert: if a given imageinfo is valid for a surface, then it must be valid for an image
//         (so the snapshot can succeed)
DEF_TEST(surface_image_unity, reporter) {
    auto do_test = [reporter](const SkImageInfo& info) {
        size_t rowBytes = info.minRowBytes();
        auto surf = SkSurface::MakeRaster(info, rowBytes, nullptr);
        if (surf) {
            auto img = surf->makeImageSnapshot();
            if (!img && false) {    // change to true to document the differences
                SkDebugf("image failed: [%08X %08X] %14s %s\n",
                         info.width(),
                         info.height(),
                         ToolUtils::colortype_name(info.colorType()),
                         ToolUtils::alphatype_name(info.alphaType()));
                return;
            }
            REPORTER_ASSERT(reporter, img != nullptr);

            char dummyPixel = 0;    // just need a valid address (not a valid size)
            SkPixmap pmap = { info, &dummyPixel, rowBytes };
            img = SkImage::MakeFromRaster(pmap, nullptr, nullptr);
            REPORTER_ASSERT(reporter, img != nullptr);
        }
    };

    const int32_t sizes[] = { -1, 0, 1, 1 << 18 };
    for (int cti = 0; cti <= kLastEnum_SkColorType; ++cti) {
        SkColorType ct = static_cast<SkColorType>(cti);
        for (int ati = 0; ati <= kLastEnum_SkAlphaType; ++ati) {
            SkAlphaType at = static_cast<SkAlphaType>(ati);
            for (int32_t size : sizes) {
                do_test(SkImageInfo::Make(1, size, ct, at));
                do_test(SkImageInfo::Make(size, 1, ct, at));
            }
        }
    }
}<|MERGE_RESOLUTION|>--- conflicted
+++ resolved
@@ -103,12 +103,8 @@
                         colorType, can, SkToBool(surf));
 
         GrBackendTexture backendTex = context->createBackendTexture(
-<<<<<<< HEAD
-                kSize, kSize, colorType, GrMipMapped::kNo, GrRenderable::kYes);
-=======
                 kSize, kSize, colorType,
                 SkColors::kTransparent, GrMipMapped::kNo, GrRenderable::kYes, GrProtected::kNo);
->>>>>>> 40be567a
         surf = SkSurface::MakeFromBackendTexture(context, backendTex,
                                                  kTopLeft_GrSurfaceOrigin, 0, colorType, nullptr,
                                                  nullptr);
@@ -133,13 +129,9 @@
                         colorType, can, SkToBool(surf));
 
         backendTex = context->createBackendTexture(kSize, kSize, colorType,
-<<<<<<< HEAD
-                                                   GrMipMapped::kNo, GrRenderable::kYes);
-=======
                                                    SkColors::kTransparent,
                                                    GrMipMapped::kNo, GrRenderable::kYes,
                                                    GrProtected::kNo);
->>>>>>> 40be567a
         surf = SkSurface::MakeFromBackendTexture(context, backendTex,
                                                  kTopLeft_GrSurfaceOrigin, kSampleCnt, colorType,
                                                  nullptr, nullptr);
@@ -149,15 +141,9 @@
         // Ensure that the sample count stored on the resulting SkSurface is a valid value.
         if (surf) {
             auto* rtc = ((SkSurface_Gpu*)(surf.get()))->getDevice()->accessRenderTargetContext();
-<<<<<<< HEAD
-            int storedCnt = rtc->numStencilSamples();
-            int allowedCnt = context->priv().caps()->getSampleCount(
-                    storedCnt, rtc->asSurfaceProxy()->config());
-=======
             int storedCnt = rtc->numSamples();
             int allowedCnt = context->priv().caps()->getRenderTargetSampleCount(
                     storedCnt, backendTex.getBackendFormat());
->>>>>>> 40be567a
             REPORTER_ASSERT(reporter, storedCnt == allowedCnt,
                             "Should store an allowed sample count (%d vs %d)", allowedCnt,
                             storedCnt);
@@ -171,15 +157,9 @@
                         colorType);
         if (surf) {
             auto* rtc = ((SkSurface_Gpu*)(surf.get()))->getDevice()->accessRenderTargetContext();
-<<<<<<< HEAD
-            int storedCnt = rtc->numStencilSamples();
-            int allowedCnt = context->priv().caps()->getSampleCount(
-                    storedCnt, rtc->asSurfaceProxy()->config());
-=======
             int storedCnt = rtc->numSamples();
             int allowedCnt = context->priv().caps()->getRenderTargetSampleCount(
                     storedCnt, backendTex.getBackendFormat());
->>>>>>> 40be567a
             REPORTER_ASSERT(reporter, storedCnt == allowedCnt,
                             "Should store an allowed sample count (%d vs %d)", allowedCnt,
                             storedCnt);
@@ -220,12 +200,8 @@
             continue;
         }
         GrBackendTexture backendTex = context->createBackendTexture(
-<<<<<<< HEAD
-                kSize, kSize, colorType, GrMipMapped::kNo, GrRenderable::kYes);
-=======
                 kSize, kSize, colorType, SkColors::kTransparent,
                 GrMipMapped::kNo, GrRenderable::kYes, GrProtected::kNo);
->>>>>>> 40be567a
         if (!backendTex.isValid()) {
             continue;
         }
@@ -354,19 +330,11 @@
     for (auto& surface_func : { &create_gpu_surface, &create_gpu_scratch_surface }) {
         for (auto& accessMode : accessModes) {
             {
-<<<<<<< HEAD
                 auto surface(surface_func(ctxInfo.grContext(), kPremul_SkAlphaType, nullptr));
                 test_backend_texture_access_copy_on_write(reporter, surface.get(), accessMode);
             }
             {
                 auto surface(surface_func(ctxInfo.grContext(), kPremul_SkAlphaType, nullptr));
-=======
-                auto surface(surface_func(ctxInfo.grContext(), kPremul_SkAlphaType, nullptr));
-                test_backend_texture_access_copy_on_write(reporter, surface.get(), accessMode);
-            }
-            {
-                auto surface(surface_func(ctxInfo.grContext(), kPremul_SkAlphaType, nullptr));
->>>>>>> 40be567a
                 test_backend_rendertarget_access_copy_on_write(reporter, surface.get(), accessMode);
             }
         }
@@ -692,11 +660,7 @@
 }
 
 static sk_sp<SkSurface> create_gpu_surface_backend_texture(
-<<<<<<< HEAD
-    GrContext* ctx, int sampleCnt, SkColor color, GrBackendTexture* outTexture) {
-=======
     GrContext* ctx, int sampleCnt, const SkColor4f& color, GrBackendTexture* outTexture) {
->>>>>>> 40be567a
 
     // On Pixel and Pixel2XL's with Adreno 530 and 540s, setting width and height to 10s reliably
     // triggers what appears to be a driver race condition where the 10x10 surface from the
@@ -724,11 +688,7 @@
     SkImageInfo ii = SkImageInfo::Make(kWidth, kHeight, SkColorType::kRGBA_8888_SkColorType,
                                        kPremul_SkAlphaType);
 
-<<<<<<< HEAD
-    if (!create_backend_texture(ctx, outTexture, ii, GrMipMapped::kNo, color,
-=======
     if (!create_backend_texture(ctx, outTexture, ii, color, GrMipMapped::kNo,
->>>>>>> 40be567a
                                 GrRenderable::kYes)) {
         return nullptr;
     }
@@ -745,11 +705,7 @@
 }
 
 static sk_sp<SkSurface> create_gpu_surface_backend_texture_as_render_target(
-<<<<<<< HEAD
-    GrContext* ctx, int sampleCnt, SkColor color, GrBackendTexture* outTexture) {
-=======
     GrContext* ctx, int sampleCnt, const SkColor4f& color, GrBackendTexture* outTexture) {
->>>>>>> 40be567a
 
     const int kWidth = 10;
     const int kHeight = 10;
@@ -757,11 +713,7 @@
     SkImageInfo ii = SkImageInfo::Make(kWidth, kHeight, SkColorType::kRGBA_8888_SkColorType,
                                        kPremul_SkAlphaType);
 
-<<<<<<< HEAD
-    if (!create_backend_texture(ctx, outTexture, ii, GrMipMapped::kNo, color,
-=======
     if (!create_backend_texture(ctx, outTexture, ii, color, GrMipMapped::kNo,
->>>>>>> 40be567a
                                 GrRenderable::kYes)) {
         return nullptr;
     }
@@ -811,20 +763,6 @@
 
 DEF_GPUTEST_FOR_GL_RENDERING_CONTEXTS(SurfaceClear_Gpu, reporter, ctxInfo) {
     GrContext* context = ctxInfo.grContext();
-<<<<<<< HEAD
-
-    std::function<sk_sp<GrSurfaceContext>(SkSurface*)> grSurfaceContextGetters[] = {
-        [] (SkSurface* s){
-            return sk_ref_sp(s->getCanvas()->internal_private_accessTopLayerRenderTargetContext());
-        },
-        [context] (SkSurface* s){
-            sk_sp<SkImage> i(s->makeImageSnapshot());
-            SkImage_Gpu* gpuImage = (SkImage_Gpu *) as_IB(i);
-            sk_sp<GrTextureProxy> proxy = gpuImage->asTextureProxyRef(context);
-            return context->priv().makeWrappedSurfaceContext(std::move(proxy),
-                                                             gpuImage->refColorSpace());
-        }
-=======
     // Snaps an image from a surface and then makes a GrSurfaceContext from the image's texture.
     auto makeImageSurfaceContext = [context](SkSurface* surface) {
         sk_sp<SkImage> i(surface->makeImageSnapshot());
@@ -833,7 +771,6 @@
         return context->priv().makeWrappedSurfaceContext(
                 std::move(proxy), SkColorTypeToGrColorType(i->colorType()), kPremul_SkAlphaType,
                 gpuImage->refColorSpace());
->>>>>>> 40be567a
     };
 
     // Test that non-wrapped RTs are created clear.
@@ -843,17 +780,6 @@
             ERRORF(reporter, "Could not create GPU SkSurface.");
             return;
         }
-<<<<<<< HEAD
-        // Wrapped RTs are *not* supposed to clear (to allow client to partially update a surface).
-        const SkColor kOrigColor = 0xABABABAB;
-        for (auto& surfaceFunc : {&create_gpu_surface_backend_texture,
-                                  &create_gpu_surface_backend_texture_as_render_target}) {
-            GrBackendTexture backendTex;
-            auto surface = surfaceFunc(context, 1, kOrigColor, &backendTex);
-            test_surface_clear(reporter, surface, grSurfaceGetter, kOrigColor);
-            surface.reset();
-            context->deleteBackendTexture(backendTex);
-=======
         auto rtc = surface->getCanvas()->internal_private_accessTopLayerRenderTargetContext();
         if (!rtc) {
             ERRORF(reporter, "Could access surface context of GPU SkSurface.");
@@ -878,7 +804,6 @@
         if (!rtc) {
             ERRORF(reporter, "Could access surface context of GPU SkSurface.");
             return;
->>>>>>> 40be567a
         }
         test_surface_context_clear(reporter, rtc, kOrigColor.toSkColor());
         auto imageSurfaceCtx = makeImageSurfaceContext(surface.get());
@@ -942,11 +867,7 @@
 DEF_GPUTEST_FOR_RENDERING_CONTEXTS(SurfacePartialDraw_Gpu, reporter, ctxInfo) {
     GrContext* context = ctxInfo.grContext();
 
-<<<<<<< HEAD
-    static const SkColor kOrigColor = 0xFFAABBCC;
-=======
     static const SkColor4f kOrigColor { 0.667f, 0.733f, 0.8f, 1 };
->>>>>>> 40be567a
 
     for (auto& surfaceFunc : {&create_gpu_surface_backend_texture,
                               &create_gpu_surface_backend_texture_as_render_target}) {
@@ -990,11 +911,7 @@
         if (useTexture) {
             SkImageInfo ii = SkImageInfo::Make(kWidth, kHeight, SkColorType::kRGBA_8888_SkColorType,
                                                kPremul_SkAlphaType);
-<<<<<<< HEAD
-            if (!create_backend_texture(ctx, &backendTex, ii, GrMipMapped::kNo, SK_ColorRED,
-=======
             if (!create_backend_texture(ctx, &backendTex, ii, SkColors::kRed, GrMipMapped::kNo,
->>>>>>> 40be567a
                                         GrRenderable::kYes)) {
                 continue;
             }
@@ -1046,11 +963,7 @@
         return;
     }
 
-<<<<<<< HEAD
-    static const SkColor kOrigColor = 0xFFAABBCC;
-=======
     static const SkColor4f kOrigColor { 0.667f, 0.733f, 0.8f, 1 };
->>>>>>> 40be567a
 
     auto resourceProvider = context->priv().resourceProvider();
 
@@ -1069,11 +982,7 @@
             // our surface functions.
             GrRenderTarget* rt = surface->getCanvas()
                 ->internal_private_accessTopLayerRenderTargetContext()->accessRenderTarget();
-<<<<<<< HEAD
-            REPORTER_ASSERT(reporter, resourceProvider->attachStencilAttachment(rt));
-=======
             REPORTER_ASSERT(reporter, resourceProvider->attachStencilAttachment(rt, sampleCnt));
->>>>>>> 40be567a
             context->deleteBackendTexture(backendTex);
         }
     }
@@ -1085,25 +994,15 @@
     for (int sampleCnt : {1, 2}) {
         GrBackendTexture backendTexture1;
         auto ii = SkImageInfo::Make(10, 10, kRGBA_8888_SkColorType, kPremul_SkAlphaType, nullptr);
-<<<<<<< HEAD
-        if (!create_backend_texture(context, &backendTexture1, ii, GrMipMapped::kNo,
-                                    SK_ColorTRANSPARENT, GrRenderable::kYes)) {
-=======
         if (!create_backend_texture(context, &backendTexture1, ii, SkColors::kTransparent,
                                     GrMipMapped::kNo, GrRenderable::kYes)) {
->>>>>>> 40be567a
             continue;
         }
         SkScopeExit delete1(
                 [context, &backendTexture1] { delete_backend_texture(context, backendTexture1); });
         GrBackendTexture backendTexture2;
-<<<<<<< HEAD
-        if (!create_backend_texture(context, &backendTexture2, ii, GrMipMapped::kNo,
-                                    SK_ColorTRANSPARENT, GrRenderable::kYes)) {
-=======
         if (!create_backend_texture(context, &backendTexture2, ii, SkColors::kTransparent,
                                     GrMipMapped::kNo, GrRenderable::kYes)) {
->>>>>>> 40be567a
             ERRORF(reporter, "Expected to be able to make second texture");
             continue;
         }
@@ -1111,13 +1010,8 @@
                 [context, &backendTexture2] { delete_backend_texture(context, backendTexture2); });
         auto ii2 = ii.makeWH(8, 8);
         GrBackendTexture backendTexture3;
-<<<<<<< HEAD
-        if (!create_backend_texture(context, &backendTexture3, ii2, GrMipMapped::kNo,
-                                    SK_ColorTRANSPARENT, GrRenderable::kYes)) {
-=======
         if (!create_backend_texture(context, &backendTexture3, ii2, SkColors::kTransparent,
                                     GrMipMapped::kNo, GrRenderable::kYes)) {
->>>>>>> 40be567a
             ERRORF(reporter, "Couldn't create different sized texture.");
             continue;
         }
