--- conflicted
+++ resolved
@@ -82,12 +82,7 @@
 
         createInfo.pNext = &conversionInfo;
 
-<<<<<<< HEAD
-        const VkFormatFeatureFlags& flags = ycbcrInfo.fExternalFormatFeatures;
-
-=======
         VkFormatFeatureFlags flags = ycbcrInfo.fFormatFeatures;
->>>>>>> 40be567a
         if (!SkToBool(flags & VK_FORMAT_FEATURE_SAMPLED_IMAGE_YCBCR_CONVERSION_LINEAR_FILTER_BIT)) {
             createInfo.magFilter = VK_FILTER_NEAREST;
             createInfo.minFilter = VK_FILTER_NEAREST;
@@ -121,7 +116,6 @@
     if (fYcbcrConversion) {
         fYcbcrConversion->unref(gpu);
     }
-<<<<<<< HEAD
 }
 
 void GrVkSampler::abandonGPUData() const {
@@ -130,16 +124,6 @@
     }
 }
 
-=======
-}
-
-void GrVkSampler::abandonGPUData() const {
-    if (fYcbcrConversion) {
-        fYcbcrConversion->unrefAndAbandon();
-    }
-}
-
->>>>>>> 40be567a
 GrVkSampler::Key GrVkSampler::GenerateKey(const GrSamplerState& samplerState,
                                           const GrVkYcbcrConversionInfo& ycbcrInfo) {
     const int kTileModeXShift = 2;
