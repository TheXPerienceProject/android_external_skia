/*
 * Copyright 2017 Google Inc.
 *
 * Use of this source code is governed by a BSD-style license that can be
 * found in the LICENSE file.
 */

#include "src/gpu/mtl/GrMtlTexture.h"

#include "src/gpu/GrTexturePriv.h"
#include "src/gpu/mtl/GrMtlGpu.h"
#include "src/gpu/mtl/GrMtlUtil.h"

#if !__has_feature(objc_arc)
#error This file must be compiled with Arc. Use -fobjc-arc flag
#endif

GrMtlTexture::GrMtlTexture(GrMtlGpu* gpu,
                           SkBudgeted budgeted,
                           const GrSurfaceDesc& desc,
                           id<MTLTexture> texture,
                           GrMipMapsStatus mipMapsStatus)
<<<<<<< HEAD
        : GrSurface(gpu, desc)
        , INHERITED(gpu, desc, GrTextureType::k2D, mipMapsStatus)
=======
        : GrSurface(gpu, {desc.fWidth, desc.fHeight}, desc.fConfig, GrProtected::kNo)
        , INHERITED(gpu, {desc.fWidth, desc.fHeight}, desc.fConfig, GrProtected::kNo,
                    GrTextureType::k2D, mipMapsStatus)
>>>>>>> 40be567a
        , fTexture(texture) {
    SkASSERT((GrMipMapsStatus::kNotAllocated == mipMapsStatus) == (1 == texture.mipmapLevelCount));
    this->registerWithCache(budgeted);
}

GrMtlTexture::GrMtlTexture(GrMtlGpu* gpu,
                           Wrapped,
                           const GrSurfaceDesc& desc,
                           id<MTLTexture> texture,
                           GrMipMapsStatus mipMapsStatus,
                           GrWrapCacheable cacheable,
                           GrIOType ioType)
<<<<<<< HEAD
        : GrSurface(gpu, desc)
        , INHERITED(gpu, desc, GrTextureType::k2D, mipMapsStatus)
=======
        : GrSurface(gpu, {desc.fWidth, desc.fHeight}, desc.fConfig, GrProtected::kNo)
        , INHERITED(gpu, {desc.fWidth, desc.fHeight}, desc.fConfig, GrProtected::kNo,
                    GrTextureType::k2D, mipMapsStatus)
>>>>>>> 40be567a
        , fTexture(texture) {
    SkASSERT((GrMipMapsStatus::kNotAllocated == mipMapsStatus) == (1 == texture.mipmapLevelCount));
    if (ioType == kRead_GrIOType) {
        this->setReadOnly();
    }
    this->registerWithCacheWrapped(cacheable);
}

GrMtlTexture::GrMtlTexture(GrMtlGpu* gpu,
                           const GrSurfaceDesc& desc,
                           id<MTLTexture> texture,
                           GrMipMapsStatus mipMapsStatus)
<<<<<<< HEAD
        : GrSurface(gpu, desc)
        , INHERITED(gpu, desc, GrTextureType::k2D, mipMapsStatus)
=======
        : GrSurface(gpu, {desc.fWidth, desc.fHeight}, desc.fConfig, GrProtected::kNo)
        , INHERITED(gpu, {desc.fWidth, desc.fHeight}, desc.fConfig, GrProtected::kNo,
                    GrTextureType::k2D, mipMapsStatus)
>>>>>>> 40be567a
        , fTexture(texture) {
    SkASSERT((GrMipMapsStatus::kNotAllocated == mipMapsStatus) == (1 == texture.mipmapLevelCount));
}

<<<<<<< HEAD
sk_sp<GrMtlTexture> GrMtlTexture::CreateNewTexture(GrMtlGpu* gpu, SkBudgeted budgeted,
                                                   const GrSurfaceDesc& desc,
                                                   MTLTextureDescriptor* texDesc,
                                                   GrMipMapsStatus mipMapsStatus) {
    if (desc.fSampleCnt > 1) {
        SkASSERT(false); // Currently we don't support msaa
        return nullptr;
    }
    id<MTLTexture> texture = [gpu->device() newTextureWithDescriptor:texDesc];
    SkASSERT(nil != texture);
=======
sk_sp<GrMtlTexture> GrMtlTexture::MakeNewTexture(GrMtlGpu* gpu, SkBudgeted budgeted,
                                                   const GrSurfaceDesc& desc,
                                                   MTLTextureDescriptor* texDesc,
                                                   GrMipMapsStatus mipMapsStatus) {
    id<MTLTexture> texture = [gpu->device() newTextureWithDescriptor:texDesc];
    if (!texture) {
        return nullptr;
    }
>>>>>>> 40be567a
    SkASSERT(MTLTextureUsageShaderRead & texture.usage);
    return sk_sp<GrMtlTexture>(new GrMtlTexture(gpu, budgeted, desc, texture, mipMapsStatus));
}

sk_sp<GrMtlTexture> GrMtlTexture::MakeWrappedTexture(GrMtlGpu* gpu,
                                                     const GrSurfaceDesc& desc,
                                                     id<MTLTexture> texture,
                                                     GrWrapCacheable cacheable,
                                                     GrIOType ioType) {
<<<<<<< HEAD
    if (desc.fSampleCnt > 1) {
        SkASSERT(false); // Currently we don't support msaa
        return nullptr;
    }
=======
>>>>>>> 40be567a
    SkASSERT(nil != texture);
    SkASSERT(MTLTextureUsageShaderRead & texture.usage);
    GrMipMapsStatus mipMapsStatus = texture.mipmapLevelCount > 1 ? GrMipMapsStatus::kValid
                                                                 : GrMipMapsStatus::kNotAllocated;
    return sk_sp<GrMtlTexture>(new GrMtlTexture(gpu, kWrapped, desc, texture, mipMapsStatus,
                                                cacheable, ioType));
}

GrMtlTexture::~GrMtlTexture() {
    SkASSERT(nil == fTexture);
}

GrMtlGpu* GrMtlTexture::getMtlGpu() const {
    SkASSERT(!this->wasDestroyed());
    return static_cast<GrMtlGpu*>(this->getGpu());
}

GrBackendTexture GrMtlTexture::getBackendTexture() const {
    GrMipMapped mipMapped = fTexture.mipmapLevelCount > 1 ? GrMipMapped::kYes
                                                          : GrMipMapped::kNo;
    GrMtlTextureInfo info;
<<<<<<< HEAD
    info.fTexture = GrGetPtrFromId(fTexture);
=======
    info.fTexture.reset(GrRetainPtrFromId(fTexture));
>>>>>>> 40be567a
    return GrBackendTexture(this->width(), this->height(), mipMapped, info);
}

GrBackendFormat GrMtlTexture::backendFormat() const {
    return GrBackendFormat::MakeMtl(fTexture.pixelFormat);
}
<|MERGE_RESOLUTION|>--- conflicted
+++ resolved
@@ -20,14 +20,9 @@
                            const GrSurfaceDesc& desc,
                            id<MTLTexture> texture,
                            GrMipMapsStatus mipMapsStatus)
-<<<<<<< HEAD
-        : GrSurface(gpu, desc)
-        , INHERITED(gpu, desc, GrTextureType::k2D, mipMapsStatus)
-=======
         : GrSurface(gpu, {desc.fWidth, desc.fHeight}, desc.fConfig, GrProtected::kNo)
         , INHERITED(gpu, {desc.fWidth, desc.fHeight}, desc.fConfig, GrProtected::kNo,
                     GrTextureType::k2D, mipMapsStatus)
->>>>>>> 40be567a
         , fTexture(texture) {
     SkASSERT((GrMipMapsStatus::kNotAllocated == mipMapsStatus) == (1 == texture.mipmapLevelCount));
     this->registerWithCache(budgeted);
@@ -40,14 +35,9 @@
                            GrMipMapsStatus mipMapsStatus,
                            GrWrapCacheable cacheable,
                            GrIOType ioType)
-<<<<<<< HEAD
-        : GrSurface(gpu, desc)
-        , INHERITED(gpu, desc, GrTextureType::k2D, mipMapsStatus)
-=======
         : GrSurface(gpu, {desc.fWidth, desc.fHeight}, desc.fConfig, GrProtected::kNo)
         , INHERITED(gpu, {desc.fWidth, desc.fHeight}, desc.fConfig, GrProtected::kNo,
                     GrTextureType::k2D, mipMapsStatus)
->>>>>>> 40be567a
         , fTexture(texture) {
     SkASSERT((GrMipMapsStatus::kNotAllocated == mipMapsStatus) == (1 == texture.mipmapLevelCount));
     if (ioType == kRead_GrIOType) {
@@ -60,30 +50,13 @@
                            const GrSurfaceDesc& desc,
                            id<MTLTexture> texture,
                            GrMipMapsStatus mipMapsStatus)
-<<<<<<< HEAD
-        : GrSurface(gpu, desc)
-        , INHERITED(gpu, desc, GrTextureType::k2D, mipMapsStatus)
-=======
         : GrSurface(gpu, {desc.fWidth, desc.fHeight}, desc.fConfig, GrProtected::kNo)
         , INHERITED(gpu, {desc.fWidth, desc.fHeight}, desc.fConfig, GrProtected::kNo,
                     GrTextureType::k2D, mipMapsStatus)
->>>>>>> 40be567a
         , fTexture(texture) {
     SkASSERT((GrMipMapsStatus::kNotAllocated == mipMapsStatus) == (1 == texture.mipmapLevelCount));
 }
 
-<<<<<<< HEAD
-sk_sp<GrMtlTexture> GrMtlTexture::CreateNewTexture(GrMtlGpu* gpu, SkBudgeted budgeted,
-                                                   const GrSurfaceDesc& desc,
-                                                   MTLTextureDescriptor* texDesc,
-                                                   GrMipMapsStatus mipMapsStatus) {
-    if (desc.fSampleCnt > 1) {
-        SkASSERT(false); // Currently we don't support msaa
-        return nullptr;
-    }
-    id<MTLTexture> texture = [gpu->device() newTextureWithDescriptor:texDesc];
-    SkASSERT(nil != texture);
-=======
 sk_sp<GrMtlTexture> GrMtlTexture::MakeNewTexture(GrMtlGpu* gpu, SkBudgeted budgeted,
                                                    const GrSurfaceDesc& desc,
                                                    MTLTextureDescriptor* texDesc,
@@ -92,7 +65,6 @@
     if (!texture) {
         return nullptr;
     }
->>>>>>> 40be567a
     SkASSERT(MTLTextureUsageShaderRead & texture.usage);
     return sk_sp<GrMtlTexture>(new GrMtlTexture(gpu, budgeted, desc, texture, mipMapsStatus));
 }
@@ -102,13 +74,6 @@
                                                      id<MTLTexture> texture,
                                                      GrWrapCacheable cacheable,
                                                      GrIOType ioType) {
-<<<<<<< HEAD
-    if (desc.fSampleCnt > 1) {
-        SkASSERT(false); // Currently we don't support msaa
-        return nullptr;
-    }
-=======
->>>>>>> 40be567a
     SkASSERT(nil != texture);
     SkASSERT(MTLTextureUsageShaderRead & texture.usage);
     GrMipMapsStatus mipMapsStatus = texture.mipmapLevelCount > 1 ? GrMipMapsStatus::kValid
@@ -130,11 +95,7 @@
     GrMipMapped mipMapped = fTexture.mipmapLevelCount > 1 ? GrMipMapped::kYes
                                                           : GrMipMapped::kNo;
     GrMtlTextureInfo info;
-<<<<<<< HEAD
-    info.fTexture = GrGetPtrFromId(fTexture);
-=======
     info.fTexture.reset(GrRetainPtrFromId(fTexture));
->>>>>>> 40be567a
     return GrBackendTexture(this->width(), this->height(), mipMapped, info);
 }
 
