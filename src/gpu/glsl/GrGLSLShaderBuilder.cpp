--- conflicted
+++ resolved
@@ -5,20 +5,13 @@
  * found in the LICENSE file.
  */
 
-<<<<<<< HEAD
-=======
 #include "src/gpu/glsl/GrGLSLShaderBuilder.h"
 
->>>>>>> 40be567a
 #include "src/gpu/GrShaderCaps.h"
 #include "src/gpu/GrShaderVar.h"
 #include "src/gpu/GrSwizzle.h"
 #include "src/gpu/glsl/GrGLSLColorSpaceXformHelper.h"
 #include "src/gpu/glsl/GrGLSLProgramBuilder.h"
-<<<<<<< HEAD
-#include "src/gpu/glsl/GrGLSLShaderBuilder.h"
-=======
->>>>>>> 40be567a
 
 GrGLSLShaderBuilder::GrGLSLShaderBuilder(GrGLSLProgramBuilder* program)
     : fProgramBuilder(program)
@@ -166,11 +159,7 @@
         const GrShaderVar gColorXformArgs[] = { GrShaderVar("color", kHalf4_GrSLType) };
         SkString body;
         if (colorXformHelper->applyUnpremul()) {
-<<<<<<< HEAD
-            body.append("half nonZeroAlpha = max(color.a, 0.00001);");
-=======
             body.append("half nonZeroAlpha = max(color.a, 0.0001);");
->>>>>>> 40be567a
             body.append("color = half4(color.rgb / nonZeroAlpha, nonZeroAlpha);");
         }
         if (colorXformHelper->applySrcTF()) {
