--- conflicted
+++ resolved
@@ -75,12 +75,8 @@
         return nullptr;
     }
 
-<<<<<<< HEAD
-    sk_sp<GrTextureProxy> result = CopyOnGpu(this->context(), source, copyParams, willBeMipped);
-=======
     sk_sp<GrTextureProxy> result =
             CopyOnGpu(this->context(), source, this->colorType(), copyParams, willBeMipped);
->>>>>>> 40be567a
 
     if (!result) {
         // If we were unable to make a copy and we only needed a copy for mips, then we will return
