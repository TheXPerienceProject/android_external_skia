--- conflicted
+++ resolved
@@ -19,11 +19,7 @@
 #include "include/core/SkString.h"
 #include "include/utils/SkRandom.h"
 #include "src/core/SkBlurMask.h"
-<<<<<<< HEAD
-#include "tools/timer/AnimTimer.h"
-=======
 #include "tools/timer/TimeUtils.h"
->>>>>>> 40be567a
 
 /**
  * In GM mode this draws an array of circles with different radii and different blur radii. Below
@@ -38,15 +34,9 @@
 class BlurCircles2GM : public skiagm::GM {
 public:
     BlurCircles2GM() {
-<<<<<<< HEAD
-        fAnimRadius = AnimTimer::PingPong(
-                0, kRadiusPingPoingPeriod, kRadiusPingPoingShift, kMinRadius, kMaxRadius);
-        fAnimBlurRadius = AnimTimer::PingPong(0,
-=======
         fAnimRadius = TimeUtils::PingPong(
                 0, kRadiusPingPoingPeriod, kRadiusPingPoingShift, kMinRadius, kMaxRadius);
         fAnimBlurRadius = TimeUtils::PingPong(0,
->>>>>>> 40be567a
                                               kBlurRadiusPingPoingPeriod,
                                               kBlurRadiusPingPoingShift,
                                               kMinBlurRadius,
@@ -151,13 +141,8 @@
         }
     }
 
-<<<<<<< HEAD
-    bool onAnimate(const AnimTimer& timer) override {
-        fAnimRadius = timer.pingPong(kRadiusPingPoingPeriod, kRadiusPingPoingShift, kMinRadius,
-=======
     bool onAnimate(double nanos) override {
         fAnimRadius = TimeUtils::PingPong(1e-9 * nanos, kRadiusPingPoingPeriod, kRadiusPingPoingShift, kMinRadius,
->>>>>>> 40be567a
                                      kMaxRadius);
         fAnimBlurRadius = TimeUtils::PingPong(1e-9 * nanos, kBlurRadiusPingPoingPeriod, kBlurRadiusPingPoingShift,
                                          kMinBlurRadius, kMaxBlurRadius);
