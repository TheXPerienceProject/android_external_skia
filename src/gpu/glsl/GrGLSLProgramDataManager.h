--- conflicted
+++ resolved
@@ -55,11 +55,8 @@
 
     // convenience method for uploading a SkMatrix to a 3x3 matrix uniform
     void setSkMatrix(UniformHandle, const SkMatrix&) const;
-<<<<<<< HEAD
-=======
     // convenience method for uploading a SkMatrix to a 4x4 matrix uniform
     void setSkMatrix44(UniformHandle, const SkMatrix44&) const;
->>>>>>> 40be567a
 
     // for nvpr only
     GR_DEFINE_RESOURCE_HANDLE_CLASS(VaryingHandle);
