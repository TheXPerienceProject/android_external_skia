/*
 * Copyright 2017 Google Inc.
 *
 * Use of this source code is governed by a BSD-style license that can be
 * found in the LICENSE file.
 */

#ifndef GrResourceAllocator_DEFINED
#define GrResourceAllocator_DEFINED

#include "include/gpu/GrSurface.h"
<<<<<<< HEAD
#include "include/private/GrSurfaceProxy.h"
#include "src/gpu/GrGpuResourcePriv.h"
=======
#include "src/gpu/GrGpuResourcePriv.h"
#include "src/gpu/GrSurfaceProxy.h"
>>>>>>> 40be567a

#include "src/core/SkArenaAlloc.h"
#include "src/core/SkTDynamicHash.h"
#include "src/core/SkTMultiMap.h"

class GrDeinstantiateProxyTracker;
class GrResourceProvider;

// Print out explicit allocation information
#define GR_ALLOCATION_SPEW 0

// Print out information about interval creation
#define GR_TRACK_INTERVAL_CREATION 0

/*
 * The ResourceAllocator explicitly distributes GPU resources at flush time. It operates by
 * being given the usage intervals of the various proxies. It keeps these intervals in a singly
 * linked list sorted by increasing start index. (It also maintains a hash table from proxyID
 * to interval to find proxy reuse). When it comes time to allocate the resources it
 * traverses the sorted list and:
 *     removes intervals from the active list that have completed (returning their GrSurfaces
 *     to the free pool)

 *     allocates a new resource (preferably from the free pool) for the new interval
 *     adds the new interval to the active list (that is sorted by increasing end index)
 *
 * Note: the op indices (used in the usage intervals) come from the order of the ops in
 * their opLists after the opList DAG has been linearized.
 *
 *************************************************************************************************
 * How does instantiation failure handling work when explicitly allocating?
 *
 * In the gather usage intervals pass all the GrSurfaceProxies used in the flush should be
 * gathered (i.e., in GrOpList::gatherProxyIntervals).
 *
 * The allocator will churn through this list but could fail anywhere.
 *
 * Allocation failure handling occurs at two levels:
 *
 * 1) If the GrSurface backing an opList fails to allocate then the entire opList is dropped.
 *
 * 2) If an individual GrSurfaceProxy fails to allocate then any ops that use it are dropped
 * (via GrOpList::purgeOpsWithUninstantiatedProxies)
 *
 * The pass to determine which ops to drop is a bit laborious so we only check the opLists and
 * individual ops when something goes wrong in allocation (i.e., when the return code from
 * GrResourceAllocator::assign is bad)
 *
 * All together this means we should never attempt to draw an op which is missing some
 * required GrSurface.
 *
 * One wrinkle in this plan is that promise images are fulfilled during the gather interval pass.
 * If any of the promise images fail at this stage then the allocator is set into an error
 * state and all allocations are then scanned for failures during the main allocation pass.
 */
class GrResourceAllocator {
public:
    GrResourceAllocator(GrResourceProvider* resourceProvider,
                        GrDeinstantiateProxyTracker* tracker
                        SkDEBUGCODE(, int numOpLists))
            : fResourceProvider(resourceProvider)
            , fDeinstantiateTracker(tracker)
            SkDEBUGCODE(, fNumOpLists(numOpLists)) {
    }

    ~GrResourceAllocator();

    unsigned int curOp() const { return fNumOps; }
    void incOps() { fNumOps++; }

    /** Indicates whether a given call to addInterval represents an actual usage of the
     *  provided proxy. This is mainly here to accomodate deferred proxies attached to opLists.
     *  In that case we need to create an extra long interval for them (due to the upload) but
     *  don't want to count that usage/reference towards the proxy's recyclability.
     */
    enum class ActualUse : bool {
        kNo  = false,
        kYes = true
    };

    // Add a usage interval from 'start' to 'end' inclusive. This is usually used for renderTargets.
    // If an existing interval already exists it will be expanded to include the new range.
    void addInterval(GrSurfaceProxy*, unsigned int start, unsigned int end, ActualUse actualUse
                     SkDEBUGCODE(, bool isDirectDstRead = false));

    enum class AssignError {
        kNoError,
        kFailedProxyInstantiation
    };

    // Returns true when the opLists from 'startIndex' to 'stopIndex' should be executed;
    // false when nothing remains to be executed.
    // If any proxy fails to instantiate, the AssignError will be set to kFailedProxyInstantiation.
    // If this happens, the caller should remove all ops which reference an uninstantiated proxy.
    // This is used to execute a portion of the queued opLists in order to reduce the total
    // amount of GPU resources required.
    bool assign(int* startIndex, int* stopIndex, AssignError* outError);

    void determineRecyclability();
    void markEndOfOpList(int opListIndex);

#if GR_ALLOCATION_SPEW
    void dumpIntervals();
#endif

private:
    class Interval;

    // Remove dead intervals from the active list
    void expire(unsigned int curIndex);

    bool onOpListBoundary() const;
    void forceIntermediateFlush(int* stopIndex);

    // These two methods wrap the interactions with the free pool
    void recycleSurface(sk_sp<GrSurface> surface);
<<<<<<< HEAD
    sk_sp<GrSurface> findSurfaceFor(const GrSurfaceProxy* proxy, bool needsStencil);
=======
    sk_sp<GrSurface> findSurfaceFor(const GrSurfaceProxy* proxy, int minStencilSampleCount);
>>>>>>> 40be567a

    struct FreePoolTraits {
        static const GrScratchKey& GetKey(const GrSurface& s) {
            return s.resourcePriv().getScratchKey();
        }

        static uint32_t Hash(const GrScratchKey& key) { return key.hash(); }
        static void OnFree(GrSurface* s) { s->unref(); }
    };
    typedef SkTMultiMap<GrSurface, GrScratchKey, FreePoolTraits> FreePoolMultiMap;

    typedef SkTDynamicHash<Interval, unsigned int> IntvlHash;

    class Interval {
    public:
        Interval(GrSurfaceProxy* proxy, unsigned int start, unsigned int end)
            : fProxy(proxy)
            , fProxyID(proxy->uniqueID().asUInt())
            , fStart(start)
            , fEnd(end)
            , fNext(nullptr) {
            SkASSERT(proxy);
#if GR_TRACK_INTERVAL_CREATION
            fUniqueID = CreateUniqueID();
            SkDebugf("New intvl %d: proxyID: %d [ %d, %d ]\n",
                     fUniqueID, proxy->uniqueID().asUInt(), start, end);
#endif
        }

        // Used when recycling an interval
        void resetTo(GrSurfaceProxy* proxy, unsigned int start, unsigned int end) {
            SkASSERT(proxy);
            SkASSERT(!fProxy && !fNext);

            fUses = 0;
            fProxy = proxy;
            fProxyID = proxy->uniqueID().asUInt();
            fStart = start;
            fEnd = end;
            fNext = nullptr;
#if GR_TRACK_INTERVAL_CREATION
            fUniqueID = CreateUniqueID();
            SkDebugf("New intvl %d: proxyID: %d [ %d, %d ]\n",
                     fUniqueID, proxy->uniqueID().asUInt(), start, end);
#endif
        }

        ~Interval() {
            SkASSERT(!fAssignedSurface);
        }

        const GrSurfaceProxy* proxy() const { return fProxy; }
        GrSurfaceProxy* proxy() { return fProxy; }

        unsigned int start() const { return fStart; }
        unsigned int end() const { return fEnd; }

        void setNext(Interval* next) { fNext = next; }
        const Interval* next() const { return fNext; }
        Interval* next() { return fNext; }

        void markAsRecyclable() { fIsRecyclable = true;}
        bool isRecyclable() const { return fIsRecyclable; }

        void addUse() { fUses++; }
        int uses() { return fUses; }

        void extendEnd(unsigned int newEnd) {
            if (newEnd > fEnd) {
                fEnd = newEnd;
#if GR_TRACK_INTERVAL_CREATION
                SkDebugf("intvl %d: extending from %d to %d\n", fUniqueID, fEnd, newEnd);
#endif
            }
        }

        void assign(sk_sp<GrSurface>);
        bool wasAssignedSurface() const { return fAssignedSurface != nullptr; }
        sk_sp<GrSurface> detachSurface() { return std::move(fAssignedSurface); }

        // for SkTDynamicHash
        static const uint32_t& GetKey(const Interval& intvl) {
            return intvl.fProxyID;
        }
        static uint32_t Hash(const uint32_t& key) { return key; }

    private:
        sk_sp<GrSurface> fAssignedSurface;
        GrSurfaceProxy*  fProxy;
        uint32_t         fProxyID; // This is here b.c. DynamicHash requires a ref to the key
        unsigned int     fStart;
        unsigned int     fEnd;
        Interval*        fNext;
        unsigned int     fUses = 0;
        bool             fIsRecyclable = false;

#if GR_TRACK_INTERVAL_CREATION
        uint32_t        fUniqueID;

        uint32_t CreateUniqueID();
#endif
    };

    class IntervalList {
    public:
        IntervalList() = default;
        ~IntervalList() {
            // The only time we delete an IntervalList is in the GrResourceAllocator dtor.
            // Since the arena allocator will clean up for us we don't bother here.
        }

        bool empty() const {
            SkASSERT(SkToBool(fHead) == SkToBool(fTail));
            return !SkToBool(fHead);
        }
        const Interval* peekHead() const { return fHead; }
        Interval* peekHead() { return fHead; }
        Interval* popHead();
        void insertByIncreasingStart(Interval*);
        void insertByIncreasingEnd(Interval*);
        Interval* detachAll();

    private:
        SkDEBUGCODE(void validate() const;)

        Interval* fHead = nullptr;
        Interval* fTail = nullptr;
    };

    // Compositing use cases can create > 80 intervals.
    static const int kInitialArenaSize = 128 * sizeof(Interval);

    GrResourceProvider*          fResourceProvider;
    GrDeinstantiateProxyTracker* fDeinstantiateTracker;
    FreePoolMultiMap             fFreePool;          // Recently created/used GrSurfaces
    IntvlHash                    fIntvlHash;         // All the intervals, hashed by proxyID

    IntervalList                 fIntvlList;         // All the intervals sorted by increasing start
    IntervalList                 fActiveIntvls;      // List of live intervals during assignment
                                                     // (sorted by increasing end)
    unsigned int                 fNumOps = 0;
    SkTArray<unsigned int>       fEndOfOpListOpIndices;
    int                          fCurOpListIndex = 0;
    SkDEBUGCODE(const int        fNumOpLists = -1;)

    SkDEBUGCODE(bool             fAssigned = false;)

    char                         fStorage[kInitialArenaSize];
    SkArenaAlloc                 fIntervalAllocator{fStorage, kInitialArenaSize, kInitialArenaSize};
    Interval*                    fFreeIntervalList = nullptr;
<<<<<<< HEAD
=======
    bool                         fLazyInstantiationError = false;
>>>>>>> 40be567a
};

#endif // GrResourceAllocator_DEFINED<|MERGE_RESOLUTION|>--- conflicted
+++ resolved
@@ -9,13 +9,8 @@
 #define GrResourceAllocator_DEFINED
 
 #include "include/gpu/GrSurface.h"
-<<<<<<< HEAD
-#include "include/private/GrSurfaceProxy.h"
-#include "src/gpu/GrGpuResourcePriv.h"
-=======
 #include "src/gpu/GrGpuResourcePriv.h"
 #include "src/gpu/GrSurfaceProxy.h"
->>>>>>> 40be567a
 
 #include "src/core/SkArenaAlloc.h"
 #include "src/core/SkTDynamicHash.h"
@@ -132,11 +127,7 @@
 
     // These two methods wrap the interactions with the free pool
     void recycleSurface(sk_sp<GrSurface> surface);
-<<<<<<< HEAD
-    sk_sp<GrSurface> findSurfaceFor(const GrSurfaceProxy* proxy, bool needsStencil);
-=======
     sk_sp<GrSurface> findSurfaceFor(const GrSurfaceProxy* proxy, int minStencilSampleCount);
->>>>>>> 40be567a
 
     struct FreePoolTraits {
         static const GrScratchKey& GetKey(const GrSurface& s) {
@@ -287,10 +278,7 @@
     char                         fStorage[kInitialArenaSize];
     SkArenaAlloc                 fIntervalAllocator{fStorage, kInitialArenaSize, kInitialArenaSize};
     Interval*                    fFreeIntervalList = nullptr;
-<<<<<<< HEAD
-=======
     bool                         fLazyInstantiationError = false;
->>>>>>> 40be567a
 };
 
 #endif // GrResourceAllocator_DEFINED