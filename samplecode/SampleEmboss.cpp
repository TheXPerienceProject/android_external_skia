--- conflicted
+++ resolved
@@ -33,17 +33,7 @@
     }
 
 protected:
-<<<<<<< HEAD
-    virtual bool onQuery(Sample::Event* evt) {
-        if (Sample::TitleQ(*evt)) {
-            Sample::TitleR(evt, "Emboss");
-            return true;
-        }
-        return this->INHERITED::onQuery(evt);
-    }
-=======
     virtual SkString name() { return SkString("Emboss"); }
->>>>>>> 40be567a
 
     virtual void onDrawContent(SkCanvas* canvas) {
         SkPaint paint;
