/*
 * Copyright 2013 Google Inc.
 *
 * Use of this source code is governed by a BSD-style license that can be
 * found in the LICENSE file.
 */

#include "Test.h"

#include "SkCommandLineFlags.h"
#include "SkFontMgr.h"
#include "SkTypeface.h"

/*
 *  If the font backend is going to "alias" some font names to other fonts
 *  (e.g. sans -> Arial) then we want to at least get the same typeface back
 *  if we request the alias name multiple times.
 */
<<<<<<< HEAD
static void test_badnames(skiatest::Reporter* reporter) {
    const char* inName = "sans";
    SkAutoTUnref<SkTypeface> first(SkTypeface::CreateFromName(inName, SkTypeface::kNormal));
    
    SkString name;
    for (int i = 0; i < 10; ++i) {
        SkAutoTUnref<SkTypeface> face(SkTypeface::CreateFromName(inName, SkTypeface::kNormal));
#if 0
        face->getFamilyName(&name);
        printf("request %s, received %s, first id %x received %x\n",
               inName, name.c_str(), first->uniqueID(), face->uniqueID());
#endif
        REPORTER_ASSERT(reporter, first->uniqueID() == face->uniqueID());
=======
static void test_alias_names(skiatest::Reporter* reporter) {
    const char* inNames[] = {
        "sans", "sans-serif", "serif", "monospace", "times", "helvetica"
    };

    for (size_t i = 0; i < SK_ARRAY_COUNT(inNames); ++i) {
        SkAutoTUnref<SkTypeface> first(SkTypeface::CreateFromName(inNames[i],
                                                          SkTypeface::kNormal));
        if (NULL == first.get()) {
            continue;
        }
        for (int j = 0; j < 10; ++j) {
            SkAutoTUnref<SkTypeface> face(SkTypeface::CreateFromName(inNames[i],
                                                         SkTypeface::kNormal));
    #if 0
            SkString name;
            face->getFamilyName(&name);
            printf("request %s, received %s, first id %x received %x\n",
                   inNames[i], name.c_str(), first->uniqueID(), face->uniqueID());
    #endif
            REPORTER_ASSERT(reporter, first->uniqueID() == face->uniqueID());
        }
>>>>>>> 0a657bbc
    }
}

static void test_fontiter(skiatest::Reporter* reporter, bool verbose) {
    SkAutoTUnref<SkFontMgr> fm(SkFontMgr::RefDefault());
    int count = fm->countFamilies();

    for (int i = 0; i < count; ++i) {
        SkString fname;
        fm->getFamilyName(i, &fname);
        REPORTER_ASSERT(reporter, fname.size() > 0);

        SkAutoTUnref<SkFontStyleSet> fnset(fm->matchFamily(fname.c_str()));
        SkAutoTUnref<SkFontStyleSet> set(fm->createStyleSet(i));
        REPORTER_ASSERT(reporter, fnset->count() == set->count());

        if (verbose) {
            SkDebugf("[%2d] %s\n", i, fname.c_str());
        }

        for (int j = 0; j < set->count(); ++j) {
            SkString sname;
            SkFontStyle fs;
            set->getStyle(j, &fs, &sname);
//            REPORTER_ASSERT(reporter, sname.size() > 0);

            SkAutoTUnref<SkTypeface> face(set->createTypeface(j));
//            REPORTER_ASSERT(reporter, face.get());

            if (verbose) {
                SkDebugf("\t[%d] %s [%3d %d %d]\n", j, sname.c_str(),
                         fs.weight(), fs.width(), fs.isItalic());
            }
        }
    }
}

DEFINE_bool(verboseFontMgr, false, "run verbose fontmgr tests.");

static void TestFontMgr(skiatest::Reporter* reporter) {
    test_fontiter(reporter, FLAGS_verboseFontMgr);
<<<<<<< HEAD
    test_badnames(reporter);
=======
    test_alias_names(reporter);
>>>>>>> 0a657bbc
}

#include "TestClassDef.h"
DEFINE_TESTCLASS("FontMgr", FontMgrClass, TestFontMgr)<|MERGE_RESOLUTION|>--- conflicted
+++ resolved
@@ -16,21 +16,6 @@
  *  (e.g. sans -> Arial) then we want to at least get the same typeface back
  *  if we request the alias name multiple times.
  */
-<<<<<<< HEAD
-static void test_badnames(skiatest::Reporter* reporter) {
-    const char* inName = "sans";
-    SkAutoTUnref<SkTypeface> first(SkTypeface::CreateFromName(inName, SkTypeface::kNormal));
-    
-    SkString name;
-    for (int i = 0; i < 10; ++i) {
-        SkAutoTUnref<SkTypeface> face(SkTypeface::CreateFromName(inName, SkTypeface::kNormal));
-#if 0
-        face->getFamilyName(&name);
-        printf("request %s, received %s, first id %x received %x\n",
-               inName, name.c_str(), first->uniqueID(), face->uniqueID());
-#endif
-        REPORTER_ASSERT(reporter, first->uniqueID() == face->uniqueID());
-=======
 static void test_alias_names(skiatest::Reporter* reporter) {
     const char* inNames[] = {
         "sans", "sans-serif", "serif", "monospace", "times", "helvetica"
@@ -53,7 +38,6 @@
     #endif
             REPORTER_ASSERT(reporter, first->uniqueID() == face->uniqueID());
         }
->>>>>>> 0a657bbc
     }
 }
 
@@ -95,11 +79,7 @@
 
 static void TestFontMgr(skiatest::Reporter* reporter) {
     test_fontiter(reporter, FLAGS_verboseFontMgr);
-<<<<<<< HEAD
-    test_badnames(reporter);
-=======
     test_alias_names(reporter);
->>>>>>> 0a657bbc
 }
 
 #include "TestClassDef.h"
