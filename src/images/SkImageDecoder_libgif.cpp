--- conflicted
+++ resolved
@@ -18,12 +18,15 @@
 
 class SkGIFImageDecoder : public SkImageDecoder {
 public:
-    virtual Format getFormat() const {
+    virtual Format getFormat() const SK_OVERRIDE {
         return kGIF_Format;
     }
-    
+
 protected:
-    virtual bool onDecode(SkStream* stream, SkBitmap* bm, Mode mode);
+    virtual bool onDecode(SkStream* stream, SkBitmap* bm, Mode mode) SK_OVERRIDE;
+
+private:
+    typedef SkImageDecoder INHERITED;
 };
 
 static const uint8_t gStartingIterlaceYValue[] = {
@@ -48,7 +51,7 @@
         fCurrY = *fStartYPtr++;
         fDeltaY = *fDeltaYPtr++;
     }
-    
+
     int currY() const {
         SkASSERT(fStartYPtr);
         SkASSERT(fDeltaYPtr);
@@ -77,7 +80,7 @@
         }
         fCurrY = y;
     }
-    
+
 private:
     const int fHeight;
     int fCurrY;
@@ -87,9 +90,6 @@
 };
 
 ///////////////////////////////////////////////////////////////////////////////
-
-//#define GIF_STAMP       "GIF"    /* First chars in file - GIF stamp. */
-//#define GIF_STAMP_LEN   (sizeof(GIF_STAMP) - 1)
 
 static int DecodeCallBackProc(GifFileType* fileType, GifByteType* out,
                               int size) {
@@ -178,22 +178,22 @@
     int extFunction;
 #endif
     int transpIndex = -1;   // -1 means we don't have it (yet)
-    
+
     do {
         if (DGifGetRecordType(gif, &recType) == GIF_ERROR) {
             return error_return(gif, *bm, "DGifGetRecordType");
         }
-        
+
         switch (recType) {
         case IMAGE_DESC_RECORD_TYPE: {
             if (DGifGetImageDesc(gif) == GIF_ERROR) {
                 return error_return(gif, *bm, "IMAGE_DESC_RECORD_TYPE");
             }
-            
+
             if (gif->ImageCount < 1) {    // sanity check
                 return error_return(gif, *bm, "ImageCount < 1");
             }
-                
+
             width = gif->SWidth;
             height = gif->SHeight;
             if (width <= 0 || height <= 0 ||
@@ -201,37 +201,22 @@
                                            width, height)) {
                 return error_return(gif, *bm, "chooseFromOneChoice");
             }
-<<<<<<< HEAD
-            
-=======
 
             bm->setConfig(SkBitmap::kIndex8_Config, width, height);
->>>>>>> 58190644
             if (SkImageDecoder::kDecodeBounds_Mode == mode) {
                 return true;
             }
-<<<<<<< HEAD
-#ifdef SK_BUILD_FOR_ANDROID
-            // No Bitmap reuse supported for this format
-            if (!bm->isNull()) {
-                return false;
-            }
-#endif
-
-            bm->setConfig(SkBitmap::kIndex8_Config, width, height);
-=======
-
->>>>>>> 58190644
+
             SavedImage* image = &gif->SavedImages[gif->ImageCount-1];
             const GifImageDesc& desc = image->ImageDesc;
-            
+
             // check for valid descriptor
             if (   (desc.Top | desc.Left) < 0 ||
                     desc.Left + desc.Width > width ||
                     desc.Top + desc.Height > height) {
                 return error_return(gif, *bm, "TopLeft");
             }
-            
+
             // now we decode the colortable
             int colorCount = 0;
             {
@@ -245,7 +230,7 @@
                 SkPMColor* colorPtr = ctable->lockColors();
                 for (int index = 0; index < colorCount; index++)
                     colorPtr[index] = SkPackARGB32(0xFF,
-                                                   cmap->Colors[index].Red, 
+                                                   cmap->Colors[index].Red,
                                                    cmap->Colors[index].Green,
                                                    cmap->Colors[index].Blue);
 
@@ -261,7 +246,7 @@
                     return error_return(gif, *bm, "allocPixelRef");
                 }
             }
-            
+
             SkAutoLockPixels alp(*bm);
 
             // time to decode the scanlines
@@ -295,7 +280,7 @@
                 // bump our starting address
                 scanline += desc.Top * rowBytes + desc.Left;
             }
-            
+
             // now decode each scanline
             if (gif->Image.Interlace)
             {
@@ -321,7 +306,7 @@
             }
             goto DONE;
             } break;
-            
+
         case EXTENSION_RECORD_TYPE:
 #if GIFLIB_MAJOR < 5
             if (DGifGetExtension(gif, &temp_save.Function,
@@ -354,11 +339,11 @@
 #endif
             }
             break;
-            
+
         case TERMINATE_RECORD_TYPE:
             break;
-            
-        default:	/* Should be trapped by DGifGetRecordType */
+
+        default:    /* Should be trapped by DGifGetRecordType */
             break;
         }
     } while (recType != TERMINATE_RECORD_TYPE);
@@ -371,18 +356,34 @@
 DEFINE_DECODER_CREATOR(GIFImageDecoder);
 ///////////////////////////////////////////////////////////////////////////////
 
-#include "SkTRegistry.h"
-
-static SkImageDecoder* sk_libgif_dfactory(SkStream* stream) {
+static bool is_gif(SkStream* stream) {
     char buf[GIF_STAMP_LEN];
     if (stream->read(buf, GIF_STAMP_LEN) == GIF_STAMP_LEN) {
         if (memcmp(GIF_STAMP,   buf, GIF_STAMP_LEN) == 0 ||
                 memcmp(GIF87_STAMP, buf, GIF_STAMP_LEN) == 0 ||
                 memcmp(GIF89_STAMP, buf, GIF_STAMP_LEN) == 0) {
-            return SkNEW(SkGIFImageDecoder);
-        }
+            return true;
+        }
+    }
+    return false;
+}
+
+#include "SkTRegistry.h"
+
+static SkImageDecoder* sk_libgif_dfactory(SkStream* stream) {
+    if (is_gif(stream)) {
+        return SkNEW(SkGIFImageDecoder);
     }
     return NULL;
 }
 
-static SkTRegistry<SkImageDecoder*, SkStream*> gReg(sk_libgif_dfactory);+static SkTRegistry<SkImageDecoder*, SkStream*> gReg(sk_libgif_dfactory);
+
+static SkImageDecoder::Format get_format_gif(SkStream* stream) {
+    if (is_gif(stream)) {
+        return SkImageDecoder::kGIF_Format;
+    }
+    return SkImageDecoder::kUnknown_Format;
+}
+
+static SkTRegistry<SkImageDecoder::Format, SkStream*> gFormatReg(get_format_gif);