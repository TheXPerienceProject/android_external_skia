
out vec4 sk_FragColor;
void main() {
<<<<<<< HEAD
    sk_FragColor.x = 1.0;
    sk_FragColor.y = float(vec4(1.0) == -vec4(1.0) ? 1 : 0);
    sk_FragColor.z = float(vec4(0.0) == -vec4(0.0) ? 1 : 0);
=======
    {
        sk_FragColor.x = 1.0;
        sk_FragColor.y = 1.0;
        sk_FragColor.z = 1.0;
        sk_FragColor.w = 1.0;
    }

    {
        sk_FragColor.x = float(ivec4(-1) == ivec4(ivec2(-1), ivec2(-1)) ? 1 : 0);
        sk_FragColor.y = float(ivec4(1) != ivec4(-1) ? 1 : 0);
        sk_FragColor.z = float(ivec4(-2) == ivec4(-2, ivec3(-2)) ? 1 : 0);
        sk_FragColor.w = float(ivec2(1, -2) == ivec2(1, -2) ? 1 : 0);
    }

>>>>>>> 14c8748d
}<|MERGE_RESOLUTION|>--- conflicted
+++ resolved
@@ -1,11 +1,6 @@
 
 out vec4 sk_FragColor;
 void main() {
-<<<<<<< HEAD
-    sk_FragColor.x = 1.0;
-    sk_FragColor.y = float(vec4(1.0) == -vec4(1.0) ? 1 : 0);
-    sk_FragColor.z = float(vec4(0.0) == -vec4(0.0) ? 1 : 0);
-=======
     {
         sk_FragColor.x = 1.0;
         sk_FragColor.y = 1.0;
@@ -20,5 +15,4 @@
         sk_FragColor.w = float(ivec2(1, -2) == ivec2(1, -2) ? 1 : 0);
     }
 
->>>>>>> 14c8748d
 }