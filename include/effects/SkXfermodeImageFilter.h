--- conflicted
+++ resolved
@@ -10,10 +10,6 @@
 
 #include "include/core/SkBlendMode.h"
 #include "include/core/SkImageFilter.h"
-<<<<<<< HEAD
-#include "include/effects/SkArithmeticImageFilter.h"
-=======
->>>>>>> 40be567a
 
 /**
  * This filter takes a SkBlendMode, and uses it to composite the foreground over the background.
