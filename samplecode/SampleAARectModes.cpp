/*
 * Copyright 2011 Google Inc.
 *
 * Use of this source code is governed by a BSD-style license that can be
 * found in the LICENSE file.
 */

#include "include/core/SkBitmap.h"
#include "include/core/SkCanvas.h"
#include "include/core/SkColorPriv.h"
#include "include/core/SkShader.h"
#include "samplecode/Sample.h"

static const SkBlendMode gModes[] = {
    SkBlendMode::kClear,
    SkBlendMode::kSrc,
    SkBlendMode::kDst,
    SkBlendMode::kSrcOver,
    SkBlendMode::kDstOver,
    SkBlendMode::kSrcIn,
    SkBlendMode::kDstIn,
    SkBlendMode::kSrcOut,
    SkBlendMode::kDstOut,
    SkBlendMode::kSrcATop,
    SkBlendMode::kDstATop,
    SkBlendMode::kXor,
};

const int gWidth = 64;
const int gHeight = 64;
const SkScalar W = SkIntToScalar(gWidth);
const SkScalar H = SkIntToScalar(gHeight);

static SkScalar drawCell(SkCanvas* canvas, SkBlendMode mode, SkAlpha a0, SkAlpha a1) {
    SkPaint paint;
    paint.setAntiAlias(true);

    SkRect r = SkRect::MakeWH(W, H);
    r.inset(W/10, H/10);

    paint.setColor(SK_ColorBLUE);
    paint.setAlpha(a0);
    canvas->drawOval(r, paint);

    paint.setColor(SK_ColorRED);
    paint.setAlpha(a1);
    paint.setBlendMode(mode);

    SkScalar offset = SK_Scalar1 / 3;
    SkRect rect = SkRect::MakeXYWH(W / 4 + offset,
                                   H / 4 + offset,
                                   W / 2, H / 2);
    canvas->drawRect(rect, paint);

    return H;
}

static sk_sp<SkShader> make_bg_shader() {
    SkBitmap bm;
    bm.allocN32Pixels(2, 2);
    *bm.getAddr32(0, 0) = *bm.getAddr32(1, 1) = 0xFFFFFFFF;
    *bm.getAddr32(1, 0) = *bm.getAddr32(0, 1) = SkPackARGB32(0xFF, 0xCC,
                                                             0xCC, 0xCC);

    SkMatrix m;
    m.setScale(SkIntToScalar(6), SkIntToScalar(6));

    return bm.makeShader(SkTileMode::kRepeat, SkTileMode::kRepeat, &m);
}

class AARectsModesView : public Sample {
    SkPaint fBGPaint;

    void onOnceBeforeDraw() override {
        fBGPaint.setShader(make_bg_shader());
    }

<<<<<<< HEAD
protected:
    virtual bool onQuery(Sample::Event* evt) {
        if (Sample::TitleQ(*evt)) {
            Sample::TitleR(evt, "AARectsModes");
            return true;
        }
        return this->INHERITED::onQuery(evt);
    }
=======
    SkString name() override { return SkString("AARectsModes"); }
>>>>>>> 40be567a

    void onDrawContent(SkCanvas* canvas) override {
        const SkRect bounds = SkRect::MakeWH(W, H);
        static const SkAlpha gAlphaValue[] = { 0xFF, 0x88, 0x88 };

        canvas->translate(SkIntToScalar(4), SkIntToScalar(4));

        for (int alpha = 0; alpha < 4; ++alpha) {
            canvas->save();
            canvas->save();
            for (size_t i = 0; i < SK_ARRAY_COUNT(gModes); ++i) {
                if (6 == i) {
                    canvas->restore();
                    canvas->translate(W * 5, 0);
                    canvas->save();
                }

                canvas->drawRect(bounds, fBGPaint);
                canvas->saveLayer(&bounds, nullptr);
                SkScalar dy = drawCell(canvas, gModes[i], gAlphaValue[alpha & 1],
                                       gAlphaValue[alpha & 2]);
                canvas->restore();

                canvas->translate(0, dy * 5 / 4);
            }
            canvas->restore();
            canvas->restore();
            canvas->translate(W * 5 / 4, 0);
        }
    }
<<<<<<< HEAD

private:
    typedef Sample INHERITED;
};

///////////////////////////////////////////////////////////////////////////////

=======
};
>>>>>>> 40be567a
DEF_SAMPLE( return new AARectsModesView(); )<|MERGE_RESOLUTION|>--- conflicted
+++ resolved
@@ -75,18 +75,7 @@
         fBGPaint.setShader(make_bg_shader());
     }
 
-<<<<<<< HEAD
-protected:
-    virtual bool onQuery(Sample::Event* evt) {
-        if (Sample::TitleQ(*evt)) {
-            Sample::TitleR(evt, "AARectsModes");
-            return true;
-        }
-        return this->INHERITED::onQuery(evt);
-    }
-=======
     SkString name() override { return SkString("AARectsModes"); }
->>>>>>> 40be567a
 
     void onDrawContent(SkCanvas* canvas) override {
         const SkRect bounds = SkRect::MakeWH(W, H);
@@ -117,15 +106,5 @@
             canvas->translate(W * 5 / 4, 0);
         }
     }
-<<<<<<< HEAD
-
-private:
-    typedef Sample INHERITED;
 };
-
-///////////////////////////////////////////////////////////////////////////////
-
-=======
-};
->>>>>>> 40be567a
 DEF_SAMPLE( return new AARectsModesView(); )