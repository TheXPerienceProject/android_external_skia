/*
 * Copyright 2015 Google Inc.
 *
 * Use of this source code is governed by a BSD-style license that can be
 * found in the LICENSE file.
 */

#include "src/image/SkImage_Lazy.h"

#include "include/core/SkBitmap.h"
#include "include/core/SkData.h"
#include "include/core/SkImageGenerator.h"
#include "src/core/SkBitmapCache.h"
#include "src/core/SkCachedData.h"
#include "src/core/SkImagePriv.h"
#include "src/core/SkNextID.h"

#if SK_SUPPORT_GPU
<<<<<<< HEAD
#include "include/gpu/GrSamplerState.h"
=======
>>>>>>> 40be567a
#include "include/private/GrRecordingContext.h"
#include "include/private/GrResourceKey.h"
#include "src/gpu/GrCaps.h"
#include "src/gpu/GrGpuResourcePriv.h"
#include "src/gpu/GrImageTextureMaker.h"
#include "src/gpu/GrProxyProvider.h"
#include "src/gpu/GrRecordingContextPriv.h"
<<<<<<< HEAD
=======
#include "src/gpu/GrSamplerState.h"
>>>>>>> 40be567a
#include "src/gpu/GrYUVProvider.h"
#include "src/gpu/SkGr.h"
#endif

// Ref-counted tuple(SkImageGenerator, SkMutex) which allows sharing one generator among N images
class SharedGenerator final : public SkNVRefCnt<SharedGenerator> {
public:
    static sk_sp<SharedGenerator> Make(std::unique_ptr<SkImageGenerator> gen) {
        return gen ? sk_sp<SharedGenerator>(new SharedGenerator(std::move(gen))) : nullptr;
    }

    // This is thread safe.  It is a const field set in the constructor.
    const SkImageInfo& getInfo() { return fGenerator->getInfo(); }

private:
    explicit SharedGenerator(std::unique_ptr<SkImageGenerator> gen)
            : fGenerator(std::move(gen)) {
        SkASSERT(fGenerator);
    }

    friend class ScopedGenerator;
    friend class SkImage_Lazy;

    std::unique_ptr<SkImageGenerator> fGenerator;
    SkMutex                           fMutex;
};

///////////////////////////////////////////////////////////////////////////////

SkImage_Lazy::Validator::Validator(sk_sp<SharedGenerator> gen, const SkIRect* subset,
                                   const SkColorType* colorType, sk_sp<SkColorSpace> colorSpace)
        : fSharedGenerator(std::move(gen)) {
    if (!fSharedGenerator) {
        return;
    }

    // The following generator accessors are safe without acquiring the mutex (const getters).
    // TODO: refactor to use a ScopedGenerator instead, for clarity.
    const SkImageInfo& info = fSharedGenerator->fGenerator->getInfo();
    if (info.isEmpty()) {
        fSharedGenerator.reset();
        return;
    }

    fUniqueID = fSharedGenerator->fGenerator->uniqueID();
    const SkIRect bounds = SkIRect::MakeWH(info.width(), info.height());
    if (subset) {
        if (!bounds.contains(*subset)) {
            fSharedGenerator.reset();
            return;
        }
        if (*subset != bounds) {
            // we need a different uniqueID since we really are a subset of the raw generator
            fUniqueID = SkNextID::ImageID();
        }
    } else {
        subset = &bounds;
    }

    fInfo   = info.makeWH(subset->width(), subset->height());
    fOrigin = SkIPoint::Make(subset->x(), subset->y());
    if (colorType || colorSpace) {
        if (colorType) {
            fInfo = fInfo.makeColorType(*colorType);
        }
        if (colorSpace) {
            fInfo = fInfo.makeColorSpace(colorSpace);
        }
        fUniqueID = SkNextID::ImageID();
    }
}

///////////////////////////////////////////////////////////////////////////////

// Helper for exclusive access to a shared generator.
class SkImage_Lazy::ScopedGenerator {
public:
    ScopedGenerator(const sk_sp<SharedGenerator>& gen)
      : fSharedGenerator(gen)
      , fAutoAquire(gen->fMutex) {}

    SkImageGenerator* operator->() const {
        fSharedGenerator->fMutex.assertHeld();
        return fSharedGenerator->fGenerator.get();
    }

    operator SkImageGenerator*() const {
        fSharedGenerator->fMutex.assertHeld();
        return fSharedGenerator->fGenerator.get();
    }

private:
    const sk_sp<SharedGenerator>& fSharedGenerator;
    SkAutoMutexExclusive          fAutoAquire;
};

///////////////////////////////////////////////////////////////////////////////

SkImage_Lazy::SkImage_Lazy(Validator* validator)
        : INHERITED(validator->fInfo, validator->fUniqueID)
        , fSharedGenerator(std::move(validator->fSharedGenerator))
        , fOrigin(validator->fOrigin) {
    SkASSERT(fSharedGenerator);
    fUniqueID = validator->fUniqueID;
}

SkImage_Lazy::~SkImage_Lazy() {
#if SK_SUPPORT_GPU
    for (int i = 0; i < fUniqueKeyInvalidatedMessages.count(); ++i) {
        SkMessageBus<GrUniqueKeyInvalidatedMessage>::Post(*fUniqueKeyInvalidatedMessages[i]);
    }
    fUniqueKeyInvalidatedMessages.deleteAll();
#endif
}

//////////////////////////////////////////////////////////////////////////////////////////////////

static bool generate_pixels(SkImageGenerator* gen, const SkPixmap& pmap, int originX, int originY) {
    const int genW = gen->getInfo().width();
    const int genH = gen->getInfo().height();
    const SkIRect srcR = SkIRect::MakeWH(genW, genH);
    const SkIRect dstR = SkIRect::MakeXYWH(originX, originY, pmap.width(), pmap.height());
    if (!srcR.contains(dstR)) {
        return false;
    }

    // If they are requesting a subset, we have to have a temp allocation for full image, and
    // then copy the subset into their allocation
    SkBitmap full;
    SkPixmap fullPM;
    const SkPixmap* dstPM = &pmap;
    if (srcR != dstR) {
        if (!full.tryAllocPixels(pmap.info().makeWH(genW, genH))) {
            return false;
        }
        if (!full.peekPixels(&fullPM)) {
            return false;
        }
        dstPM = &fullPM;
    }

    if (!gen->getPixels(dstPM->info(), dstPM->writable_addr(), dstPM->rowBytes())) {
        return false;
    }

    if (srcR != dstR) {
        if (!full.readPixels(pmap, originX, originY)) {
            return false;
        }
    }
    return true;
}

bool SkImage_Lazy::getROPixels(SkBitmap* bitmap, SkImage::CachingHint chint) const {
    auto check_output_bitmap = [bitmap]() {
        SkASSERT(bitmap->isImmutable());
        SkASSERT(bitmap->getPixels());
        (void)bitmap;
    };

    auto desc = SkBitmapCacheDesc::Make(this);
    if (SkBitmapCache::Find(desc, bitmap)) {
        check_output_bitmap();
        return true;
    }

    if (SkImage::kAllow_CachingHint == chint) {
        SkPixmap pmap;
        SkBitmapCache::RecPtr cacheRec = SkBitmapCache::Alloc(desc, this->imageInfo(), &pmap);
        if (!cacheRec ||
            !generate_pixels(ScopedGenerator(fSharedGenerator), pmap,
                             fOrigin.x(), fOrigin.y())) {
            return false;
        }
        SkBitmapCache::Add(std::move(cacheRec), bitmap);
        this->notifyAddedToRasterCache();
    } else {
        if (!bitmap->tryAllocPixels(this->imageInfo()) ||
            !generate_pixels(ScopedGenerator(fSharedGenerator), bitmap->pixmap(), fOrigin.x(),
                             fOrigin.y())) {
            return false;
        }
        bitmap->setImmutable();
    }

    check_output_bitmap();
    return true;
}

//////////////////////////////////////////////////////////////////////////////////////////////////

bool SkImage_Lazy::onReadPixels(const SkImageInfo& dstInfo, void* dstPixels, size_t dstRB,
                                int srcX, int srcY, CachingHint chint) const {
    SkBitmap bm;
    if (this->getROPixels(&bm, chint)) {
        return bm.readPixels(dstInfo, dstPixels, dstRB, srcX, srcY);
    }
    return false;
}

sk_sp<SkData> SkImage_Lazy::onRefEncoded() const {
    ScopedGenerator generator(fSharedGenerator);
    return generator->refEncodedData();
}

bool SkImage_Lazy::onIsValid(GrContext* context) const {
    ScopedGenerator generator(fSharedGenerator);
    return generator->isValid(context);
}

///////////////////////////////////////////////////////////////////////////////////////////////////

#if SK_SUPPORT_GPU
sk_sp<GrTextureProxy> SkImage_Lazy::asTextureProxyRef(GrRecordingContext* context,
                                                      const GrSamplerState& params,
                                                      SkScalar scaleAdjust[2]) const {
    if (!context) {
        return nullptr;
    }

    GrImageTextureMaker textureMaker(context, this, kAllow_CachingHint);
    return textureMaker.refTextureProxyForParams(params, scaleAdjust);
}
#endif

sk_sp<SkImage> SkImage_Lazy::onMakeSubset(GrRecordingContext* context,
                                          const SkIRect& subset) const {
    SkASSERT(this->bounds().contains(subset));
    SkASSERT(this->bounds() != subset);

    const SkIRect generatorSubset = subset.makeOffset(fOrigin.x(), fOrigin.y());
    const SkColorType colorType = this->colorType();
    Validator validator(fSharedGenerator, &generatorSubset, &colorType, this->refColorSpace());
    return validator ? sk_sp<SkImage>(new SkImage_Lazy(&validator)) : nullptr;
}

sk_sp<SkImage> SkImage_Lazy::onMakeColorTypeAndColorSpace(GrRecordingContext*,
                                                          SkColorType targetCT,
                                                          sk_sp<SkColorSpace> targetCS) const {
    SkAutoMutexExclusive autoAquire(fOnMakeColorTypeAndSpaceMutex);
    if (fOnMakeColorTypeAndSpaceResult &&
        targetCT == fOnMakeColorTypeAndSpaceResult->colorType() &&
        SkColorSpace::Equals(targetCS.get(), fOnMakeColorTypeAndSpaceResult->colorSpace())) {
        return fOnMakeColorTypeAndSpaceResult;
    }
    const SkIRect generatorSubset =
            SkIRect::MakeXYWH(fOrigin.x(), fOrigin.y(), this->width(), this->height());
    Validator validator(fSharedGenerator, &generatorSubset, &targetCT, targetCS);
    sk_sp<SkImage> result = validator ? sk_sp<SkImage>(new SkImage_Lazy(&validator)) : nullptr;
    if (result) {
        fOnMakeColorTypeAndSpaceResult = result;
    }
    return result;
}

sk_sp<SkImage> SkImage_Lazy::onReinterpretColorSpace(sk_sp<SkColorSpace> newCS) const {
    // TODO: The correct thing is to clone the generator, and modify its color space. That's hard,
    // because we don't have a clone method, and generator is public (and derived-from by clients).
    // So do the simple/inefficient thing here, and fallback to raster when this is called.

    // We allocate the bitmap with the new color space, then generate the image using the original.
    SkBitmap bitmap;
    if (bitmap.tryAllocPixels(this->imageInfo().makeColorSpace(std::move(newCS)))) {
        SkPixmap pixmap = bitmap.pixmap();
        pixmap.setColorSpace(this->refColorSpace());
        if (generate_pixels(ScopedGenerator(fSharedGenerator), pixmap, fOrigin.x(), fOrigin.y())) {
            bitmap.setImmutable();
            return SkImage::MakeFromBitmap(bitmap);
        }
    }
    return nullptr;
}

sk_sp<SkImage> SkImage::MakeFromGenerator(std::unique_ptr<SkImageGenerator> generator,
                                          const SkIRect* subset) {
    SkImage_Lazy::Validator
            validator(SharedGenerator::Make(std::move(generator)), subset, nullptr, nullptr);

    return validator ? sk_make_sp<SkImage_Lazy>(&validator) : nullptr;
}

sk_sp<SkImage> SkImage::DecodeToRaster(const void* encoded, size_t length, const SkIRect* subset) {
    // The generator will not outlive this function, so we can wrap the encoded data without copy
    auto gen = SkImageGenerator::MakeFromEncoded(SkData::MakeWithoutCopy(encoded, length));
    if (!gen) {
        return nullptr;
    }
    SkImageInfo info = gen->getInfo();
    if (info.isEmpty()) {
        return nullptr;
    }

<<<<<<< HEAD
=======
    SkIPoint origin = {0, 0};
    if (subset) {
        if (!SkIRect::MakeWH(info.width(), info.height()).contains(*subset)) {
            return nullptr;
        }
        info = info.makeWH(subset->width(), subset->height());
        origin = {subset->x(), subset->y()};
    }

    size_t rb = info.minRowBytes();
    if (rb == 0) {
        return nullptr; // rb was too big
    }
    size_t size = info.computeByteSize(rb);
    if (size == SIZE_MAX) {
        return nullptr;
    }
    auto data = SkData::MakeUninitialized(size);

    SkPixmap pmap(info, data->writable_data(), rb);
    if (!generate_pixels(gen.get(), pmap, origin.x(), origin.y())) {
        return nullptr;
    }

    return SkImage::MakeRasterData(info, data, rb);
}

//////////////////////////////////////////////////////////////////////////////////////////////////

>>>>>>> 40be567a
#if SK_SUPPORT_GPU

void SkImage_Lazy::makeCacheKeyFromOrigKey(const GrUniqueKey& origKey,
                                           GrUniqueKey* cacheKey) const {
    SkASSERT(!cacheKey->isValid());
    if (origKey.isValid()) {
        static const GrUniqueKey::Domain kDomain = GrUniqueKey::GenerateDomain();
        GrUniqueKey::Builder builder(cacheKey, origKey, kDomain, 0, "Image");
    }
}

class Generator_GrYUVProvider : public GrYUVProvider {
public:
    Generator_GrYUVProvider(SkImageGenerator* gen) : fGen(gen) {}

private:
    uint32_t onGetID() const override { return fGen->uniqueID(); }
    bool onQueryYUVA8(SkYUVASizeInfo* sizeInfo,
                      SkYUVAIndex yuvaIndices[SkYUVAIndex::kIndexCount],
                      SkYUVColorSpace* colorSpace) const override {
        return fGen->queryYUVA8(sizeInfo, yuvaIndices, colorSpace);
    }
    bool onGetYUVA8Planes(const SkYUVASizeInfo& sizeInfo,
                          const SkYUVAIndex yuvaIndices[SkYUVAIndex::kIndexCount],
                          void* planes[]) override {
        return fGen->getYUVA8Planes(sizeInfo, yuvaIndices, planes);
    }

    SkImageGenerator* fGen;

    typedef GrYUVProvider INHERITED;
};

static void set_key_on_proxy(GrProxyProvider* proxyProvider,
                             GrTextureProxy* proxy, GrTextureProxy* originalProxy,
                             const GrUniqueKey& key) {
    if (key.isValid()) {
        if (originalProxy && originalProxy->getUniqueKey().isValid()) {
            SkASSERT(originalProxy->getUniqueKey() == key);
            SkASSERT(GrMipMapped::kYes == proxy->mipMapped() &&
                     GrMipMapped::kNo == originalProxy->mipMapped());
            // If we had an originalProxy with a valid key, that means there already is a proxy in
            // the cache which matches the key, but it does not have mip levels and we require them.
            // Thus we must remove the unique key from that proxy.
            SkASSERT(originalProxy->getUniqueKey() == key);
            proxyProvider->removeUniqueKeyFromProxy(originalProxy);
        }
        proxyProvider->assignUniqueKeyToProxy(key, proxy);
    }
}

sk_sp<SkCachedData> SkImage_Lazy::getPlanes(SkYUVASizeInfo* yuvaSizeInfo,
                                            SkYUVAIndex yuvaIndices[SkYUVAIndex::kIndexCount],
                                            SkYUVColorSpace* yuvColorSpace,
                                            const void* planes[SkYUVASizeInfo::kMaxCount]) {
    ScopedGenerator generator(fSharedGenerator);
    Generator_GrYUVProvider provider(generator);

    sk_sp<SkCachedData> data = provider.getPlanes(yuvaSizeInfo, yuvaIndices, yuvColorSpace, planes);
    if (!data) {
        return nullptr;
    }

    return data;
}


/*
 *  We have 4 ways to try to return a texture (in sorted order)
 *
 *  1. Check the cache for a pre-existing one
 *  2. Ask the generator to natively create one
 *  3. Ask the generator to return YUV planes, which the GPU can convert
 *  4. Ask the generator to return RGB(A) data, which the GPU can convert
 */
sk_sp<GrTextureProxy> SkImage_Lazy::lockTextureProxy(
        GrRecordingContext* ctx,
        const GrUniqueKey& origKey,
        SkImage::CachingHint chint,
        bool willBeMipped,
        GrTextureMaker::AllowedTexGenType genType) const {
    // Values representing the various texture lock paths we can take. Used for logging the path
    // taken to a histogram.
    enum LockTexturePath {
        kFailure_LockTexturePath,
        kPreExisting_LockTexturePath,
        kNative_LockTexturePath,
        kCompressed_LockTexturePath, // Deprecated
        kYUV_LockTexturePath,
        kRGBA_LockTexturePath,
    };

    enum { kLockTexturePathCount = kRGBA_LockTexturePath + 1 };

    // Build our texture key.
    // Even though some proxies created here may have a specific origin and use that origin, we do
    // not include that in the key. Since SkImages are meant to be immutable, a given SkImage will
    // always have an associated proxy that is always one origin or the other. It never can change
    // origins. Thus we don't need to include that info in the key iteself.
    GrUniqueKey key;
    this->makeCacheKeyFromOrigKey(origKey, &key);

    GrProxyProvider* proxyProvider = ctx->priv().proxyProvider();
    sk_sp<GrTextureProxy> proxy;

    // 1. Check the cache for a pre-existing one
    if (key.isValid()) {
        auto ct = SkColorTypeToGrColorType(this->colorType());
        proxy = proxyProvider->findOrCreateProxyByUniqueKey(key, ct, kTopLeft_GrSurfaceOrigin);
        if (proxy) {
            SK_HISTOGRAM_ENUMERATION("LockTexturePath", kPreExisting_LockTexturePath,
                                     kLockTexturePathCount);
            if (!willBeMipped || GrMipMapped::kYes == proxy->mipMapped()) {
                return proxy;
            }
        }
    }

    // 2. Ask the generator to natively create one
    if (!proxy) {
        ScopedGenerator generator(fSharedGenerator);
        if (GrTextureMaker::AllowedTexGenType::kCheap == genType &&
                SkImageGenerator::TexGenType::kCheap != generator->onCanGenerateTexture()) {
            return nullptr;
        }
        if ((proxy = generator->generateTexture(ctx, this->imageInfo(), fOrigin, willBeMipped))) {
            SK_HISTOGRAM_ENUMERATION("LockTexturePath", kNative_LockTexturePath,
                                     kLockTexturePathCount);
            set_key_on_proxy(proxyProvider, proxy.get(), nullptr, key);
            if (!willBeMipped || GrMipMapped::kYes == proxy->mipMapped()) {
                *fUniqueKeyInvalidatedMessages.append() =
                        new GrUniqueKeyInvalidatedMessage(key, ctx->priv().contextID());
                return proxy;
            }
        }
    }

    // 3. Ask the generator to return YUV planes, which the GPU can convert. If we will be mipping
    //    the texture we fall through here and have the CPU generate the mip maps for us.
    if (!proxy && !willBeMipped && !ctx->priv().options().fDisableGpuYUVConversion) {
        const GrSurfaceDesc desc = GrImageInfoToSurfaceDesc(this->imageInfo());

        SkColorType colorType = this->colorType();
<<<<<<< HEAD
        GrBackendFormat format =
                ctx->priv().caps()->getBackendFormatFromColorType(colorType);
=======
>>>>>>> 40be567a

        ScopedGenerator generator(fSharedGenerator);
        Generator_GrYUVProvider provider(generator);

        // The pixels in the texture will be in the generator's color space.
        // If onMakeColorTypeAndColorSpace has been called then this will not match this image's
        // color space. To correct this, apply a color space conversion from the generator's color
        // space to this image's color space.
        SkColorSpace* generatorColorSpace = fSharedGenerator->fGenerator->getInfo().colorSpace();
        SkColorSpace* thisColorSpace = this->colorSpace();

        // TODO: Update to create the mipped surface in the YUV generator and draw the base
        // layer directly into the mipped surface.
<<<<<<< HEAD
        proxy = provider.refAsTextureProxy(ctx, format, desc, generatorColorSpace, thisColorSpace);
=======
        proxy = provider.refAsTextureProxy(ctx, desc, SkColorTypeToGrColorType(colorType),
                                           generatorColorSpace, thisColorSpace);
>>>>>>> 40be567a
        if (proxy) {
            SK_HISTOGRAM_ENUMERATION("LockTexturePath", kYUV_LockTexturePath,
                                     kLockTexturePathCount);
            set_key_on_proxy(proxyProvider, proxy.get(), nullptr, key);
            *fUniqueKeyInvalidatedMessages.append() =
                    new GrUniqueKeyInvalidatedMessage(key, ctx->priv().contextID());
            return proxy;
        }
    }

    // 4. Ask the generator to return RGB(A) data, which the GPU can convert
    SkBitmap bitmap;
    if (!proxy && this->getROPixels(&bitmap, chint)) {
        proxy = proxyProvider->createProxyFromBitmap(bitmap, willBeMipped ? GrMipMapped::kYes
                                                                          : GrMipMapped::kNo);
        if (proxy && (!willBeMipped || GrMipMapped::kYes == proxy->mipMapped())) {
            SK_HISTOGRAM_ENUMERATION("LockTexturePath", kRGBA_LockTexturePath,
                                     kLockTexturePathCount);
            set_key_on_proxy(proxyProvider, proxy.get(), nullptr, key);
            *fUniqueKeyInvalidatedMessages.append() =
                    new GrUniqueKeyInvalidatedMessage(key, ctx->priv().contextID());
            return proxy;
        }
    }

    if (proxy) {
        // We need a mipped proxy, but we either found a proxy earlier that wasn't mipped, generated
        // a native non mipped proxy, or generated a non-mipped yuv proxy. Thus we generate a new
        // mipped surface and copy the original proxy into the base layer. We will then let the gpu
        // generate the rest of the mips.
        SkASSERT(willBeMipped);
        SkASSERT(GrMipMapped::kNo == proxy->mipMapped());
        *fUniqueKeyInvalidatedMessages.append() =
                new GrUniqueKeyInvalidatedMessage(key, ctx->priv().contextID());
        if (auto mippedProxy = GrCopyBaseMipMapToTextureProxy(ctx, proxy.get())) {
            set_key_on_proxy(proxyProvider, mippedProxy.get(), proxy.get(), key);
            return mippedProxy;
        }
        // We failed to make a mipped proxy with the base copied into it. This could have
        // been from failure to make the proxy or failure to do the copy. Thus we will fall
        // back to just using the non mipped proxy; See skbug.com/7094.
        return proxy;
    }

    SK_HISTOGRAM_ENUMERATION("LockTexturePath", kFailure_LockTexturePath,
                             kLockTexturePathCount);
    return nullptr;
}

///////////////////////////////////////////////////////////////////////////////////////////////////

sk_sp<SkImage> SkImage::DecodeToTexture(GrContext* ctx, const void* encoded, size_t length,
                                        const SkIRect* subset) {
    // img will not survive this function, so we don't need to copy/own the encoded data,
    auto img = MakeFromEncoded(SkData::MakeWithoutCopy(encoded, length), subset);
    if (!img) {
        return nullptr;
    }
    return img->makeTextureImage(ctx);
}

#endif<|MERGE_RESOLUTION|>--- conflicted
+++ resolved
@@ -16,10 +16,6 @@
 #include "src/core/SkNextID.h"
 
 #if SK_SUPPORT_GPU
-<<<<<<< HEAD
-#include "include/gpu/GrSamplerState.h"
-=======
->>>>>>> 40be567a
 #include "include/private/GrRecordingContext.h"
 #include "include/private/GrResourceKey.h"
 #include "src/gpu/GrCaps.h"
@@ -27,10 +23,7 @@
 #include "src/gpu/GrImageTextureMaker.h"
 #include "src/gpu/GrProxyProvider.h"
 #include "src/gpu/GrRecordingContextPriv.h"
-<<<<<<< HEAD
-=======
 #include "src/gpu/GrSamplerState.h"
->>>>>>> 40be567a
 #include "src/gpu/GrYUVProvider.h"
 #include "src/gpu/SkGr.h"
 #endif
@@ -323,8 +316,6 @@
         return nullptr;
     }
 
-<<<<<<< HEAD
-=======
     SkIPoint origin = {0, 0};
     if (subset) {
         if (!SkIRect::MakeWH(info.width(), info.height()).contains(*subset)) {
@@ -354,7 +345,6 @@
 
 //////////////////////////////////////////////////////////////////////////////////////////////////
 
->>>>>>> 40be567a
 #if SK_SUPPORT_GPU
 
 void SkImage_Lazy::makeCacheKeyFromOrigKey(const GrUniqueKey& origKey,
@@ -498,11 +488,6 @@
         const GrSurfaceDesc desc = GrImageInfoToSurfaceDesc(this->imageInfo());
 
         SkColorType colorType = this->colorType();
-<<<<<<< HEAD
-        GrBackendFormat format =
-                ctx->priv().caps()->getBackendFormatFromColorType(colorType);
-=======
->>>>>>> 40be567a
 
         ScopedGenerator generator(fSharedGenerator);
         Generator_GrYUVProvider provider(generator);
@@ -516,12 +501,8 @@
 
         // TODO: Update to create the mipped surface in the YUV generator and draw the base
         // layer directly into the mipped surface.
-<<<<<<< HEAD
-        proxy = provider.refAsTextureProxy(ctx, format, desc, generatorColorSpace, thisColorSpace);
-=======
         proxy = provider.refAsTextureProxy(ctx, desc, SkColorTypeToGrColorType(colorType),
                                            generatorColorSpace, thisColorSpace);
->>>>>>> 40be567a
         if (proxy) {
             SK_HISTOGRAM_ENUMERATION("LockTexturePath", kYUV_LockTexturePath,
                                      kLockTexturePathCount);
