--- conflicted
+++ resolved
@@ -138,13 +138,9 @@
      * Returns the text-related flags, possibly modified based on the state of the
      * device (e.g. support for LCD).
      */
-<<<<<<< HEAD
-    virtual bool filterTextFlags(const SkPaint& /*paint*/, TextFlags*) { return false; }
-=======
     uint32_t filterTextFlags(const SkPaint&) const;
 
     virtual bool onShouldDisableLCD(const SkPaint&) const { return false; }
->>>>>>> 10e06acf
 
     /**
      *
@@ -283,11 +279,7 @@
      *  it just returns false and leaves result and offset unchanged.
      */
     virtual bool filterImage(const SkImageFilter*, const SkBitmap&,
-<<<<<<< HEAD
-                             const SkImageFilter::Context& /*ctx*/,
-=======
                              const SkImageFilter::Context&,
->>>>>>> 10e06acf
                              SkBitmap* /*result*/, SkIPoint* /*offset*/) {
         return false;
     }
