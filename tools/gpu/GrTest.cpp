--- conflicted
+++ resolved
@@ -10,10 +10,6 @@
 #include "include/gpu/GrContextOptions.h"
 #include "include/gpu/GrTexture.h"
 #include "include/private/GrRecordingContext.h"
-<<<<<<< HEAD
-#include "include/private/GrRenderTargetProxy.h"
-=======
->>>>>>> 40be567a
 #include "include/private/SkTo.h"
 #include "src/core/SkMathPriv.h"
 #include "src/gpu/GrClip.h"
@@ -26,10 +22,7 @@
 #include "src/gpu/GrRecordingContextPriv.h"
 #include "src/gpu/GrRenderTargetContext.h"
 #include "src/gpu/GrRenderTargetContextPriv.h"
-<<<<<<< HEAD
-=======
 #include "src/gpu/GrRenderTargetProxy.h"
->>>>>>> 40be567a
 #include "src/gpu/GrResourceCache.h"
 #include "src/gpu/GrSemaphore.h"
 #include "src/gpu/GrSurfaceContextPriv.h"
@@ -42,20 +35,6 @@
 #include "src/image/SkImage_Gpu.h"
 
 #include <algorithm>
-<<<<<<< HEAD
-
-bool GrSurfaceProxy::isWrapped_ForTesting() const {
-    return SkToBool(fTarget);
-}
-
-bool GrRenderTargetContext::isWrapped_ForTesting() const {
-    return fRenderTargetProxy->isWrapped_ForTesting();
-}
-
-///////////////////////////////////////////////////////////////////////////////
-
-=======
->>>>>>> 40be567a
 
 ///////////////////////////////////////////////////////////////////////////////
 
@@ -108,16 +87,11 @@
 
 //////////////////////////////////////////////////////////////////////////////
 
-<<<<<<< HEAD
-GrInternalSurfaceFlags GrSurfaceProxy::testingOnly_getFlags() const {
-    return fSurfaceFlags;
-=======
 void GrCoverageCountingPathRenderer::testingOnly_drawPathDirectly(const DrawPathArgs& args) {
     // Call onDrawPath() directly: We want to test paths that might fail onCanDrawPath() simply for
     // performance reasons, and GrPathRenderer::drawPath() assert that this call returns true.
     // The test is responsible to not draw any paths that CCPR is not actually capable of.
     this->onDrawPath(args);
->>>>>>> 40be567a
 }
 
 const GrCCPerFlushResources*
@@ -136,30 +110,6 @@
     return resources;
 }
 
-<<<<<<< HEAD
-void GrCoverageCountingPathRenderer::testingOnly_drawPathDirectly(const DrawPathArgs& args) {
-    // Call onDrawPath() directly: We want to test paths that might fail onCanDrawPath() simply for
-    // performance reasons, and GrPathRenderer::drawPath() assert that this call returns true.
-    // The test is responsible to not draw any paths that CCPR is not actually capable of.
-    this->onDrawPath(args);
-}
-
-const GrCCPerFlushResources*
-GrCoverageCountingPathRenderer::testingOnly_getCurrentFlushResources() {
-    SkASSERT(fFlushing);
-    if (fFlushingPaths.empty()) {
-        return nullptr;
-    }
-    // All pending paths should share the same resources.
-    const GrCCPerFlushResources* resources = fFlushingPaths.front()->fFlushResources.get();
-#ifdef SK_DEBUG
-    for (const auto& flushingPaths : fFlushingPaths) {
-        SkASSERT(flushingPaths->fFlushResources.get() == resources);
-    }
-#endif
-    return resources;
-}
-
 const GrCCPathCache* GrCoverageCountingPathRenderer::testingOnly_getPathCache() const {
     return fPathCache.get();
 }
@@ -180,28 +130,6 @@
     return (proxy) ? proxy->peekTexture() : nullptr;
 }
 
-=======
-const GrCCPathCache* GrCoverageCountingPathRenderer::testingOnly_getPathCache() const {
-    return fPathCache.get();
-}
-
-const GrTexture* GrCCPerFlushResources::testingOnly_frontCopyAtlasTexture() const {
-    if (fCopyAtlasStack.empty()) {
-        return nullptr;
-    }
-    const GrTextureProxy* proxy = fCopyAtlasStack.front().textureProxy();
-    return (proxy) ? proxy->peekTexture() : nullptr;
-}
-
-const GrTexture* GrCCPerFlushResources::testingOnly_frontRenderedAtlasTexture() const {
-    if (fRenderedAtlasStack.empty()) {
-        return nullptr;
-    }
-    const GrTextureProxy* proxy = fRenderedAtlasStack.front().textureProxy();
-    return (proxy) ? proxy->peekTexture() : nullptr;
-}
-
->>>>>>> 40be567a
 const SkTHashTable<GrCCPathCache::HashNode, const GrCCPathCache::Key&>&
 GrCCPathCache::testingOnly_getHashTable() const {
     return fHashTable;
@@ -219,11 +147,7 @@
 
 #define DRAW_OP_TEST_EXTERN(Op) \
     extern std::unique_ptr<GrDrawOp> Op##__Test(GrPaint&&, SkRandom*, \
-<<<<<<< HEAD
-                                                GrRecordingContext*, GrFSAAType)
-=======
                                                 GrRecordingContext*, int numSamples)
->>>>>>> 40be567a
 #define DRAW_OP_TEST_ENTRY(Op) Op##__Test
 
 DRAW_OP_TEST_EXTERN(AAConvexPathOp);
@@ -251,11 +175,7 @@
 void GrDrawRandomOp(SkRandom* random, GrRenderTargetContext* renderTargetContext, GrPaint&& paint) {
     auto context = renderTargetContext->surfPriv().getContext();
     using MakeDrawOpFn = std::unique_ptr<GrDrawOp>(GrPaint&&, SkRandom*,
-<<<<<<< HEAD
-                                                   GrRecordingContext*, GrFSAAType);
-=======
                                                    GrRecordingContext*, int numSamples);
->>>>>>> 40be567a
     static constexpr MakeDrawOpFn* gFactories[] = {
             DRAW_OP_TEST_ENTRY(AAConvexPathOp),
             DRAW_OP_TEST_ENTRY(AAFlatteningConvexPathOp),
