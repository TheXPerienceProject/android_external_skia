#include <metal_stdlib>
#include <simd/simd.h>
using namespace metal;
struct Inputs {
};
struct Outputs {
    float4 sk_FragColor [[color(0)]];
};
fragment Outputs fragmentMain(Inputs _in [[stage_in]], bool _frontFacing [[front_facing]], float4 _fragCoord [[position]]) {
    Outputs _outputStruct;
    thread Outputs* _out = &_outputStruct;
<<<<<<< HEAD
    _out->sk_FragColor.x = 1.0;
    _out->sk_FragColor.y = float(all(float4(1.0) == -float4(1.0)) ? 1 : 0);
    _out->sk_FragColor.z = float(all(float4(0.0) == -float4(0.0)) ? 1 : 0);
=======
    {
        _out->sk_FragColor.x = 1.0;
        _out->sk_FragColor.y = 1.0;
        _out->sk_FragColor.z = 1.0;
        _out->sk_FragColor.w = 1.0;
    }

    {
        _out->sk_FragColor.x = float(all(int4(-1) == int4(int2(-1), int2(-1))) ? 1 : 0);
        _out->sk_FragColor.y = float(any(int4(1) != int4(-1)) ? 1 : 0);
        _out->sk_FragColor.z = float(all(int4(-2) == int4(-2, int3(-2))) ? 1 : 0);
        _out->sk_FragColor.w = float(all(int2(1, -2) == int2(1, -2)) ? 1 : 0);
    }

>>>>>>> 14c8748d
    return *_out;
}<|MERGE_RESOLUTION|>--- conflicted
+++ resolved
@@ -9,11 +9,6 @@
 fragment Outputs fragmentMain(Inputs _in [[stage_in]], bool _frontFacing [[front_facing]], float4 _fragCoord [[position]]) {
     Outputs _outputStruct;
     thread Outputs* _out = &_outputStruct;
-<<<<<<< HEAD
-    _out->sk_FragColor.x = 1.0;
-    _out->sk_FragColor.y = float(all(float4(1.0) == -float4(1.0)) ? 1 : 0);
-    _out->sk_FragColor.z = float(all(float4(0.0) == -float4(0.0)) ? 1 : 0);
-=======
     {
         _out->sk_FragColor.x = 1.0;
         _out->sk_FragColor.y = 1.0;
@@ -28,6 +23,5 @@
         _out->sk_FragColor.w = float(all(int2(1, -2) == int2(1, -2)) ? 1 : 0);
     }
 
->>>>>>> 14c8748d
     return *_out;
 }