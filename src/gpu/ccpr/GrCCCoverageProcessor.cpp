--- conflicted
+++ resolved
@@ -33,12 +33,8 @@
         }
     }
 
-<<<<<<< HEAD
-    void onEmitFragmentCode(GrGLSLFPFragmentBuilder* f, const char* outputCoverage) const override {
-=======
     void emitFragmentCoverageCode(
             GrGLSLFPFragmentBuilder* f, const char* outputCoverage) const override {
->>>>>>> 40be567a
         if (kHalf_GrSLType == fCoverages.type()) {
             f->codeAppendf("%s = %s;", outputCoverage, fCoverages.fsIn());
         } else {
@@ -47,11 +43,8 @@
         }
     }
 
-<<<<<<< HEAD
-=======
     void emitSampleMaskCode(GrGLSLFPFragmentBuilder*) const override { return; }
 
->>>>>>> 40be567a
     GrGLSLVarying fCoverages;
 };
 
@@ -188,7 +181,6 @@
         case PrimitiveType::kTriangles:
         case PrimitiveType::kWeightedTriangles:
             shader = skstd::make_unique<TriangleShader>();
-<<<<<<< HEAD
             break;
         case PrimitiveType::kQuadratics:
             shader = skstd::make_unique<GrCCQuadraticShader>();
@@ -196,15 +188,6 @@
         case PrimitiveType::kCubics:
             shader = skstd::make_unique<GrCCCubicShader>();
             break;
-=======
-            break;
-        case PrimitiveType::kQuadratics:
-            shader = skstd::make_unique<GrCCQuadraticShader>();
-            break;
-        case PrimitiveType::kCubics:
-            shader = skstd::make_unique<GrCCCubicShader>();
-            break;
->>>>>>> 40be567a
         case PrimitiveType::kConics:
             shader = skstd::make_unique<GrCCConicShader>();
             break;
@@ -212,18 +195,6 @@
     return this->onCreateGLSLInstance(std::move(shader));
 }
 
-<<<<<<< HEAD
-void GrCCCoverageProcessor::Shader::emitFragmentCode(
-        const GrCCCoverageProcessor& proc, GrGLSLFPFragmentBuilder* f, const char* skOutputColor,
-        const char* skOutputCoverage) const {
-    f->codeAppendf("half coverage = 0;");
-    this->onEmitFragmentCode(f, "coverage");
-    f->codeAppendf("%s.a = coverage;", skOutputColor);
-    f->codeAppendf("%s = half4(1);", skOutputCoverage);
-}
-
-=======
->>>>>>> 40be567a
 void GrCCCoverageProcessor::draw(
         GrOpFlushState* flushState, const GrPipeline& pipeline, const SkIRect scissorRects[],
         const GrMesh meshes[], int meshCount, const SkRect& drawBounds) const {
