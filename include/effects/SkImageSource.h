/*
 * Copyright 2015 Google Inc.
 *
 * Use of this source code is governed by a BSD-style license that can be
 * found in the LICENSE file.
 */

#ifndef SkImageSource_DEFINED
#define SkImageSource_DEFINED

<<<<<<< HEAD
#include "include/core/SkFlattenable.h"
=======
>>>>>>> 40be567a
#include "include/core/SkImage.h"
#include "include/core/SkImageFilter.h"

// DEPRECATED: Use include/effects/SkImageFilters::Image
class SK_API SkImageSource {
public:
    static sk_sp<SkImageFilter> Make(sk_sp<SkImage> image);
    static sk_sp<SkImageFilter> Make(sk_sp<SkImage> image,
                                     const SkRect& srcRect,
                                     const SkRect& dstRect,
                                     SkFilterQuality filterQuality);

<<<<<<< HEAD
    SkRect computeFastBounds(const SkRect& src) const override;

protected:
    void flatten(SkWriteBuffer&) const override;

    sk_sp<SkSpecialImage> onFilterImage(SkSpecialImage* source, const Context&,
                                        SkIPoint* offset) const override;

    SkIRect onFilterNodeBounds(const SkIRect&, const SkMatrix& ctm,
                               MapDirection, const SkIRect* inputRect) const override;

private:
    SK_FLATTENABLE_HOOKS(SkImageSource)

    explicit SkImageSource(sk_sp<SkImage>);
    SkImageSource(sk_sp<SkImage>,
                  const SkRect& srcRect,
                  const SkRect& dstRect,
                  SkFilterQuality);

    sk_sp<SkImage>   fImage;
    SkRect           fSrcRect, fDstRect;
    SkFilterQuality  fFilterQuality;

    typedef SkImageFilter INHERITED;
=======
    static void RegisterFlattenables();

private:
    SkImageSource() = delete;
>>>>>>> 40be567a
};

#endif<|MERGE_RESOLUTION|>--- conflicted
+++ resolved
@@ -8,10 +8,6 @@
 #ifndef SkImageSource_DEFINED
 #define SkImageSource_DEFINED
 
-<<<<<<< HEAD
-#include "include/core/SkFlattenable.h"
-=======
->>>>>>> 40be567a
 #include "include/core/SkImage.h"
 #include "include/core/SkImageFilter.h"
 
@@ -24,38 +20,10 @@
                                      const SkRect& dstRect,
                                      SkFilterQuality filterQuality);
 
-<<<<<<< HEAD
-    SkRect computeFastBounds(const SkRect& src) const override;
-
-protected:
-    void flatten(SkWriteBuffer&) const override;
-
-    sk_sp<SkSpecialImage> onFilterImage(SkSpecialImage* source, const Context&,
-                                        SkIPoint* offset) const override;
-
-    SkIRect onFilterNodeBounds(const SkIRect&, const SkMatrix& ctm,
-                               MapDirection, const SkIRect* inputRect) const override;
-
-private:
-    SK_FLATTENABLE_HOOKS(SkImageSource)
-
-    explicit SkImageSource(sk_sp<SkImage>);
-    SkImageSource(sk_sp<SkImage>,
-                  const SkRect& srcRect,
-                  const SkRect& dstRect,
-                  SkFilterQuality);
-
-    sk_sp<SkImage>   fImage;
-    SkRect           fSrcRect, fDstRect;
-    SkFilterQuality  fFilterQuality;
-
-    typedef SkImageFilter INHERITED;
-=======
     static void RegisterFlattenables();
 
 private:
     SkImageSource() = delete;
->>>>>>> 40be567a
 };
 
 #endif