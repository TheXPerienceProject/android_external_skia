--- conflicted
+++ resolved
@@ -62,13 +62,6 @@
     return image;
 }
 
-<<<<<<< HEAD
-bool SkLocalMatrixShader::onAppendStages(const SkStageRec& rec) const {
-    SkTCopyOnFirstWrite<SkMatrix> lm(this->getLocalMatrix());
-    if (rec.fLocalM) {
-        lm.writable()->preConcat(*rec.fLocalM);
-    }
-=======
 SkPicture* SkLocalMatrixShader::isAPicture(SkMatrix* matrix,
                                            SkTileMode tileModes[2],
                                            SkRect* tile) const {
@@ -85,7 +78,6 @@
     if (rec.fLocalM) {
         lm.writable()->preConcat(*rec.fLocalM);
     }
->>>>>>> 40be567a
 
     SkStageRec newRec = rec;
     newRec.fLocalM = lm;
