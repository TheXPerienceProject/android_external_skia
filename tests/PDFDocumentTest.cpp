/*
 * Copyright 2013 Google Inc.
 *
 * Use of this source code is governed by a BSD-style license that can be
 * found in the LICENSE file.
 */
#include "tests/Test.h"

#include "include/core/SkCanvas.h"
#include "include/core/SkExecutor.h"
#include "include/core/SkStream.h"
#include "include/docs/SkPDFDocument.h"
#include "src/core/SkOSFile.h"
#include "src/utils/SkOSPath.h"
#include "tools/Resources.h"

#include "tools/ToolUtils.h"

static void test_empty(skiatest::Reporter* reporter) {
    SkDynamicMemoryWStream stream;

    auto doc = SkPDF::MakeDocument(&stream);

    doc->close();

    REPORTER_ASSERT(reporter, stream.bytesWritten() == 0);
}

static void test_abort(skiatest::Reporter* reporter) {
    SkDynamicMemoryWStream stream;
    auto doc = SkPDF::MakeDocument(&stream);

    SkCanvas* canvas = doc->beginPage(100, 100);
    canvas->drawColor(SK_ColorRED);
    doc->endPage();

    doc->abort();

    // Test that only the header is written, not the full document.
    REPORTER_ASSERT(reporter, stream.bytesWritten() < 256);
}

static void test_abortWithFile(skiatest::Reporter* reporter) {
    SkString tmpDir = skiatest::GetTmpDir();

    if (tmpDir.isEmpty()) {
        ERRORF(reporter, "missing tmpDir.");
        return;
    }

    SkString path = SkOSPath::Join(tmpDir.c_str(), "aborted.pdf");
    if (!SkFILEWStream(path.c_str()).isValid()) {
        ERRORF(reporter, "unable to write to: %s", path.c_str());
        return;
    }

    // Make sure doc's destructor is called to flush.
    {
        SkFILEWStream stream(path.c_str());
        auto doc = SkPDF::MakeDocument(&stream);

        SkCanvas* canvas = doc->beginPage(100, 100);
        canvas->drawColor(SK_ColorRED);
        doc->endPage();

        doc->abort();
    }

    FILE* file = fopen(path.c_str(), "r");
    // Test that only the header is written, not the full document.
    char buffer[256];
    REPORTER_ASSERT(reporter, fread(buffer, 1, sizeof(buffer), file) < sizeof(buffer));
    fclose(file);
}

static void test_file(skiatest::Reporter* reporter) {
    SkString tmpDir = skiatest::GetTmpDir();
    if (tmpDir.isEmpty()) {
        ERRORF(reporter, "missing tmpDir.");
        return;
    }

    SkString path = SkOSPath::Join(tmpDir.c_str(), "file.pdf");
    if (!SkFILEWStream(path.c_str()).isValid()) {
        ERRORF(reporter, "unable to write to: %s", path.c_str());
        return;
    }

    {
        SkFILEWStream stream(path.c_str());
        auto doc = SkPDF::MakeDocument(&stream);
        SkCanvas* canvas = doc->beginPage(100, 100);

        canvas->drawColor(SK_ColorRED);
        doc->endPage();
        doc->close();
    }

    FILE* file = fopen(path.c_str(), "r");
    REPORTER_ASSERT(reporter, file != nullptr);
    char header[100];
    REPORTER_ASSERT(reporter, fread(header, 4, 1, file) != 0);
    REPORTER_ASSERT(reporter, strncmp(header, "%PDF", 4) == 0);
    fclose(file);
}

static void test_close(skiatest::Reporter* reporter) {
    SkDynamicMemoryWStream stream;
    auto doc = SkPDF::MakeDocument(&stream);

    SkCanvas* canvas = doc->beginPage(100, 100);
    canvas->drawColor(SK_ColorRED);
    doc->endPage();

    doc->close();

    REPORTER_ASSERT(reporter, stream.bytesWritten() != 0);
}

DEF_TEST(SkPDF_document_tests, reporter) {
    REQUIRE_PDF_DOCUMENT(document_tests, reporter);
    test_empty(reporter);
    test_abort(reporter);
    test_abortWithFile(reporter);
    test_file(reporter);
    test_close(reporter);
}

DEF_TEST(SkPDF_document_skbug_4734, r) {
    REQUIRE_PDF_DOCUMENT(SkPDF_document_skbug_4734, r);
    SkDynamicMemoryWStream stream;
    auto doc = SkPDF::MakeDocument(&stream);
    SkCanvas* canvas = doc->beginPage(64, 64);
    canvas->scale(10000.0f, 10000.0f);
    canvas->translate(20.0f, 10.0f);
    canvas->rotate(30.0f);
    const char text[] = "HELLO";
    canvas->drawString(text, 0, 0, SkFont(), SkPaint());
}

static bool contains(const uint8_t* result, size_t size, const char expectation[]) {
    size_t len = strlen(expectation);
    size_t N = 1 + size - len;
    for (size_t i = 0; i < N; ++i) {
        if (0 == memcmp(result + i, expectation, len)) {
            return true;
        }
    }
    return false;
}

// verify that the PDFA flag does something.
DEF_TEST(SkPDF_pdfa_document, r) {
    REQUIRE_PDF_DOCUMENT(SkPDF_pdfa_document, r);

    SkPDF::Metadata pdfMetadata;
    pdfMetadata.fTitle = "test document";
    pdfMetadata.fCreation = {0, 1999, 12, 5, 31, 23, 59, 59};
    pdfMetadata.fPDFA = true;

    SkDynamicMemoryWStream buffer;
    auto doc = SkPDF::MakeDocument(&buffer, pdfMetadata);
    doc->beginPage(64, 64)->drawColor(SK_ColorRED);
    doc->close();
    sk_sp<SkData> data(buffer.detachAsData());

    static const char* expectations[] = {
        "sRGB IEC61966-2.1",
        "<dc:title><rdf:Alt><rdf:li xml:lang=\"x-default\">test document",
        "<xmp:CreateDate>1999-12-31T23:59:59+00:00</xmp:CreateDate>",
        "/Subtype /XML",
        "/CreationDate (D:19991231235959+00'00')>>",
    };
    for (const char* expectation : expectations) {
        if (!contains(data->bytes(), data->size(), expectation)) {
            ERRORF(r, "PDFA expectation missing: '%s'.", expectation);
        }
    }
    pdfMetadata.fProducer = "phoney library";
    pdfMetadata.fPDFA = true;
    doc = SkPDF::MakeDocument(&buffer, pdfMetadata);
    doc->beginPage(64, 64)->drawColor(SK_ColorRED);
    doc->close();
    data = buffer.detachAsData();

    static const char* moreExpectations[] = {
        "/Producer (phoney library)",
        "/ProductionLibrary (Skia/PDF m",
        "<!-- <skia:ProductionLibrary>Skia/PDF m",
        "<pdf:Producer>phoney library</pdf:Producer>",
    };
    for (const char* expectation : moreExpectations) {
        if (!contains(data->bytes(), data->size(), expectation)) {
            ERRORF(r, "PDFA expectation missing: '%s'.", expectation);
        }
    }
}


DEF_TEST(SkPDF_unicode_metadata, r) {
    REQUIRE_PDF_DOCUMENT(SkPDF_unicode_metadata, r);
    SkPDF::Metadata pdfMetadata;
    pdfMetadata.fTitle   = "𝓐𝓑𝓒𝓓𝓔 𝓕𝓖𝓗𝓘𝓙"; // Out of basic multilingual plane
    pdfMetadata.fAuthor  = "ABCDE FGHIJ"; // ASCII
    pdfMetadata.fSubject = "αβγδε ζηθικ"; // inside  basic multilingual plane
    pdfMetadata.fPDFA = true;
    SkDynamicMemoryWStream wStream;
    {
        auto doc = SkPDF::MakeDocument(&wStream, pdfMetadata);
        doc->beginPage(612, 792)->drawColor(SK_ColorCYAN);
    }
    sk_sp<SkData> data(wStream.detachAsData());
    static const char* expectations[] = {
        "<</Title <FEFFD835DCD0D835DCD1D835DCD2D835DCD3D835DCD40020"
            "D835DCD5D835DCD6D835DCD7D835DCD8D835DCD9>",
        "/Author (ABCDE FGHIJ)",
        "Subject <FEFF03B103B203B303B403B5002003B603B703B803B903BA>",
    };
    for (const char* expectation : expectations) {
        if (!contains(data->bytes(), data->size(), expectation)) {
            ERRORF(r, "PDF expectation missing: '%s'.", expectation);
        }
    }
}

// Make sure we excercise the multi-page functionality without problems.
// Add this to args.gn to output the PDF to a file:
//   extra_cflags = [ "-DSK_PDF_TEST_MULTIPAGE=\"/tmp/skpdf_test_multipage.pdf\"" ]
DEF_TEST(SkPDF_multiple_pages, r) {
    REQUIRE_PDF_DOCUMENT(SkPDF_multiple_pages, r);
    int n = 100;
#ifdef SK_PDF_TEST_MULTIPAGE
    SkFILEWStream wStream(SK_PDF_TEST_MULTIPAGE);
#else
    SkDynamicMemoryWStream wStream;
#endif
    auto doc = SkPDF::MakeDocument(&wStream);
    for (int i = 0; i < n; ++i) {
        doc->beginPage(612, 792)->drawColor(
                SkColorSetARGB(0xFF, 0x00, (uint8_t)(255.0f * i / (n - 1)), 0x00));
    }
}

// Test to make sure that jobs launched by PDF backend don't cause a segfault
// after calling abort().
DEF_TEST(SkPDF_abort_jobs, rep) {
<<<<<<< HEAD
=======
    REQUIRE_PDF_DOCUMENT(SkPDF_abort_jobs, rep);
>>>>>>> 40be567a
    SkBitmap b;
    b.allocN32Pixels(612, 792);
    b.eraseColor(0x4F9643A0);
    SkPDF::Metadata metadata;
    std::unique_ptr<SkExecutor> executor = SkExecutor::MakeFIFOThreadPool();
    metadata.fExecutor = executor.get();
    SkNullWStream dst;
    auto doc = SkPDF::MakeDocument(&dst, metadata);
    doc->beginPage(612, 792)->drawBitmap(b, 0, 0);
    doc->abort();
}
<|MERGE_RESOLUTION|>--- conflicted
+++ resolved
@@ -244,10 +244,7 @@
 // Test to make sure that jobs launched by PDF backend don't cause a segfault
 // after calling abort().
 DEF_TEST(SkPDF_abort_jobs, rep) {
-<<<<<<< HEAD
-=======
     REQUIRE_PDF_DOCUMENT(SkPDF_abort_jobs, rep);
->>>>>>> 40be567a
     SkBitmap b;
     b.allocN32Pixels(612, 792);
     b.eraseColor(0x4F9643A0);
