--- conflicted
+++ resolved
@@ -8,11 +8,8 @@
 #include "src/gpu/mtl/GrMtlGpu.h"
 
 #include "src/core/SkConvertPixels.h"
-<<<<<<< HEAD
-=======
 #include "src/core/SkMipMap.h"
 #include "src/gpu/GrDataUtils.h"
->>>>>>> 40be567a
 #include "src/gpu/GrRenderTargetPriv.h"
 #include "src/gpu/GrTexturePriv.h"
 #include "src/gpu/mtl/GrMtlBuffer.h"
@@ -104,341 +101,17 @@
         , fQueue(queue)
         , fCmdBuffer(nullptr)
         , fCompiler(new SkSL::Compiler())
-<<<<<<< HEAD
-        , fCopyManager(this)
-=======
->>>>>>> 40be567a
         , fResourceProvider(this)
         , fDisconnected(false) {
     fMtlCaps.reset(new GrMtlCaps(options, fDevice, featureSet));
     fCaps = fMtlCaps;
 }
-<<<<<<< HEAD
 
 GrMtlGpu::~GrMtlGpu() {
     if (!fDisconnected) {
         this->destroyResources();
     }
 }
-
-void GrMtlGpu::disconnect(DisconnectType type) {
-    INHERITED::disconnect(type);
-
-    if (DisconnectType::kCleanup == type) {
-        this->destroyResources();
-    } else {
-        delete fCmdBuffer;
-        fCmdBuffer = nullptr;
-
-        // We don't need to distinguish between abandon and destroy for these subsystems
-        fCopyManager.destroyResources();
-        fResourceProvider.destroyResources();
-
-        fQueue = nil;
-        fDevice = nil;
-
-        fDisconnected = true;
-    }
-}
-
-void GrMtlGpu::destroyResources() {
-    // Will implicitly delete the command buffer
-    this->submitCommandBuffer(SyncQueue::kForce_SyncQueue);
-
-    fCopyManager.destroyResources();
-    fResourceProvider.destroyResources();
-
-    fQueue = nil;
-    fDevice = nil;
-}
-
-GrGpuRTCommandBuffer* GrMtlGpu::getCommandBuffer(
-            GrRenderTarget* renderTarget, GrSurfaceOrigin origin, const SkRect& bounds,
-            const GrGpuRTCommandBuffer::LoadAndStoreInfo& colorInfo,
-            const GrGpuRTCommandBuffer::StencilLoadAndStoreInfo& stencilInfo) {
-    return new GrMtlGpuRTCommandBuffer(this, renderTarget, origin, bounds, colorInfo, stencilInfo);
-}
-
-GrGpuTextureCommandBuffer* GrMtlGpu::getCommandBuffer(GrTexture* texture,
-                                                      GrSurfaceOrigin origin) {
-    return new GrMtlGpuTextureCommandBuffer(this, texture, origin);
-}
-
-void GrMtlGpu::submit(GrGpuCommandBuffer* buffer) {
-    GrMtlGpuRTCommandBuffer* mtlRTCmdBuffer =
-            reinterpret_cast<GrMtlGpuRTCommandBuffer*>(buffer->asRTCommandBuffer());
-    if (mtlRTCmdBuffer) {
-        mtlRTCmdBuffer->submit();
-    }
-    delete buffer;
-}
-
-GrMtlCommandBuffer* GrMtlGpu::commandBuffer() {
-    if (!fCmdBuffer) {
-        fCmdBuffer = GrMtlCommandBuffer::Create(fQueue);
-    }
-    return fCmdBuffer;
-}
-
-void GrMtlGpu::submitCommandBuffer(SyncQueue sync) {
-    if (fCmdBuffer) {
-        fCmdBuffer->commit(SyncQueue::kForce_SyncQueue == sync);
-        delete fCmdBuffer;
-        fCmdBuffer = nullptr;
-    }
-}
-
-sk_sp<GrGpuBuffer> GrMtlGpu::onCreateBuffer(size_t size, GrGpuBufferType type,
-                                            GrAccessPattern accessPattern, const void* data) {
-    return GrMtlBuffer::Make(this, size, type, accessPattern, data);
-}
-
-static bool check_max_blit_width(int widthInPixels) {
-    if (widthInPixels > 32767) {
-        SkASSERT(false); // surfaces should not be this wide anyway
-        return false;
-    }
-    return true;
-}
-
-bool GrMtlGpu::uploadToTexture(GrMtlTexture* tex, int left, int top, int width, int height,
-                               GrColorType dataColorType, const GrMipLevel texels[],
-                               int mipLevelCount) {
-    SkASSERT(this->caps()->isConfigTexturable(tex->config()));
-    // The assumption is either that we have no mipmaps, or that our rect is the entire texture
-    SkASSERT(1 == mipLevelCount ||
-             (0 == left && 0 == top && width == tex->width() && height == tex->height()));
-
-    // We assume that if the texture has mip levels, we either upload to all the levels or just the
-    // first.
-    SkASSERT(1 == mipLevelCount || mipLevelCount == (tex->texturePriv().maxMipMapLevel() + 1));
-
-    // If we're uploading compressed data then we should be using uploadCompressedTexData
-    SkASSERT(!GrPixelConfigIsCompressed(GrColorTypeToPixelConfig(dataColorType,
-                                                                 GrSRGBEncoded::kNo)));
-
-    if (!check_max_blit_width(width)) {
-        return false;
-    }
-    if (width == 0 || height == 0) {
-        return false;
-    }
-    if (GrPixelConfigToColorType(tex->config()) != dataColorType) {
-        return false;
-    }
-
-    id<MTLTexture> mtlTexture = tex->mtlTexture();
-    SkASSERT(mtlTexture);
-    // Either upload only the first miplevel or all miplevels
-    SkASSERT(1 == mipLevelCount || mipLevelCount == (int)mtlTexture.mipmapLevelCount);
-
-    // TODO: implement some way of reusing transfer buffers?
-    size_t bpp = GrColorTypeBytesPerPixel(dataColorType);
-
-    SkTArray<size_t> individualMipOffsets(mipLevelCount);
-    individualMipOffsets.push_back(0);
-    size_t combinedBufferSize = width * bpp * height;
-    int currentWidth = width;
-    int currentHeight = height;
-    if (!texels[0].fPixels) {
-        combinedBufferSize = 0;
-    }
-
-    // The alignment must be at least 4 bytes and a multiple of the bytes per pixel of the image
-    // config. This works with the assumption that the bytes in pixel config is always a power of 2.
-    SkASSERT((bpp & (bpp - 1)) == 0);
-    const size_t alignmentMask = 0x3 | (bpp - 1);
-    for (int currentMipLevel = 1; currentMipLevel < mipLevelCount; currentMipLevel++) {
-        currentWidth = SkTMax(1, currentWidth/2);
-        currentHeight = SkTMax(1, currentHeight/2);
-
-        if (texels[currentMipLevel].fPixels) {
-            const size_t trimmedSize = currentWidth * bpp * currentHeight;
-            const size_t alignmentDiff = combinedBufferSize & alignmentMask;
-            if (alignmentDiff != 0) {
-                combinedBufferSize += alignmentMask - alignmentDiff + 1;
-            }
-            individualMipOffsets.push_back(combinedBufferSize);
-            combinedBufferSize += trimmedSize;
-        } else {
-            individualMipOffsets.push_back(0);
-        }
-    }
-    if (0 == combinedBufferSize) {
-        // We don't actually have any data to upload so just return success
-        return true;
-    }
-
-    sk_sp<GrMtlBuffer> transferBuffer = GrMtlBuffer::Make(this, combinedBufferSize,
-                                                          GrGpuBufferType::kXferCpuToGpu,
-                                                          kStream_GrAccessPattern);
-    if (!transferBuffer) {
-        return false;
-    }
-
-    char* buffer = (char*) transferBuffer->map();
-    size_t bufferOffset = transferBuffer->offset();
-
-    currentWidth = width;
-    currentHeight = height;
-    int layerHeight = tex->height();
-    MTLOrigin origin = MTLOriginMake(left, top, 0);
-
-    id<MTLBlitCommandEncoder> blitCmdEncoder = this->commandBuffer()->getBlitCommandEncoder();
-    for (int currentMipLevel = 0; currentMipLevel < mipLevelCount; currentMipLevel++) {
-        if (texels[currentMipLevel].fPixels) {
-            SkASSERT(1 == mipLevelCount || currentHeight == layerHeight);
-            const size_t trimRowBytes = currentWidth * bpp;
-            const size_t rowBytes = texels[currentMipLevel].fRowBytes
-                                    ? texels[currentMipLevel].fRowBytes
-                                    : trimRowBytes;
-
-            // copy data into the buffer, skipping the trailing bytes
-            char* dst = buffer + individualMipOffsets[currentMipLevel];
-            const char* src = (const char*)texels[currentMipLevel].fPixels;
-            SkRectMemcpy(dst, trimRowBytes, src, rowBytes, trimRowBytes, currentHeight);
-
-            [blitCmdEncoder copyFromBuffer: transferBuffer->mtlBuffer()
-                              sourceOffset: bufferOffset + individualMipOffsets[currentMipLevel]
-                         sourceBytesPerRow: trimRowBytes
-                       sourceBytesPerImage: trimRowBytes*currentHeight
-                                sourceSize: MTLSizeMake(currentWidth, currentHeight, 1)
-                                 toTexture: mtlTexture
-                          destinationSlice: 0
-                          destinationLevel: currentMipLevel
-                         destinationOrigin: origin];
-        }
-        currentWidth = SkTMax(1, currentWidth/2);
-        currentHeight = SkTMax(1, currentHeight/2);
-        layerHeight = currentHeight;
-    }
-    transferBuffer->unmap();
-
-    if (mipLevelCount < (int) tex->mtlTexture().mipmapLevelCount) {
-        tex->texturePriv().markMipMapsDirty();
-    }
-
-    return true;
-}
-
-bool GrMtlGpu::clearTexture(GrMtlTexture* tex, GrColorType dataColorType) {
-    SkASSERT(this->caps()->isConfigTexturable(tex->config()));
-
-    // If we're uploading compressed data then we should be using uploadCompressedTexData
-    SkASSERT(!GrPixelConfigIsCompressed(GrColorTypeToPixelConfig(dataColorType,
-                                                                 GrSRGBEncoded::kNo)));
-
-    id<MTLTexture> mtlTexture = tex->mtlTexture();
-    SkASSERT(mtlTexture);
-    // Either upload only the first miplevel or all miplevels
-    int mipLevelCount = (int)mtlTexture.mipmapLevelCount;
-
-    // TODO: implement some way of reusing transfer buffers?
-    size_t bpp = GrColorTypeBytesPerPixel(dataColorType);
-
-    SkTArray<size_t> individualMipOffsets(mipLevelCount);
-    individualMipOffsets.push_back(0);
-    int width = tex->width();
-    int height = tex->height();
-    size_t combinedBufferSize = width * bpp * height;
-    int currentWidth = width;
-    int currentHeight = height;
-
-    // The alignment must be at least 4 bytes and a multiple of the bytes per pixel of the image
-    // config. This works with the assumption that the bytes in pixel config is always a power of 2.
-    // TODO: can we just copy from a single buffer the size of the top level w/o a perf penalty?
-    SkASSERT((bpp & (bpp - 1)) == 0);
-    const size_t alignmentMask = 0x3 | (bpp - 1);
-    for (int currentMipLevel = 1; currentMipLevel < mipLevelCount; currentMipLevel++) {
-        currentWidth = SkTMax(1, currentWidth/2);
-        currentHeight = SkTMax(1, currentHeight/2);
-
-        const size_t trimmedSize = currentWidth * bpp * currentHeight;
-        const size_t alignmentDiff = combinedBufferSize & alignmentMask;
-        if (alignmentDiff != 0) {
-            combinedBufferSize += alignmentMask - alignmentDiff + 1;
-        }
-        individualMipOffsets.push_back(combinedBufferSize);
-        combinedBufferSize += trimmedSize;
-    }
-    if (0 == combinedBufferSize) {
-        // We don't actually have any data to upload so just return success
-        return true;
-    }
-
-    // TODO: Create GrMtlTransferBuffer
-    id<MTLBuffer> transferBuffer = [fDevice newBufferWithLength: combinedBufferSize
-                                                        options: MTLResourceStorageModePrivate];
-    if (nil == transferBuffer) {
-        return false;
-    }
-
-    id<MTLBlitCommandEncoder> blitCmdEncoder = this->commandBuffer()->getBlitCommandEncoder();
-    // clear the buffer to transparent black
-    NSRange clearRange;
-    clearRange.location = 0;
-    clearRange.length = combinedBufferSize;
-    [blitCmdEncoder fillBuffer: transferBuffer
-                         range: clearRange
-                         value: 0];
-
-    // now copy buffer to texture
-    currentWidth = width;
-    currentHeight = height;
-    MTLOrigin origin = MTLOriginMake(0, 0, 0);
-    for (int currentMipLevel = 0; currentMipLevel < mipLevelCount; currentMipLevel++) {
-        const size_t rowBytes = currentWidth * bpp;
-
-        [blitCmdEncoder copyFromBuffer: transferBuffer
-                          sourceOffset: individualMipOffsets[currentMipLevel]
-                     sourceBytesPerRow: rowBytes
-                   sourceBytesPerImage: rowBytes*currentHeight
-                            sourceSize: MTLSizeMake(currentWidth, currentHeight, 1)
-                             toTexture: mtlTexture
-                      destinationSlice: 0
-                      destinationLevel: currentMipLevel
-                     destinationOrigin: origin];
-        currentWidth = SkTMax(1, currentWidth/2);
-        currentHeight = SkTMax(1, currentHeight/2);
-    }
-
-    if (mipLevelCount < (int) tex->mtlTexture().mipmapLevelCount) {
-        tex->texturePriv().markMipMapsDirty();
-    }
-
-    return true;
-}
-
-GrStencilAttachment* GrMtlGpu::createStencilAttachmentForRenderTarget(const GrRenderTarget* rt,
-                                                                      int width,
-                                                                      int height) {
-    SkASSERT(width >= rt->width());
-    SkASSERT(height >= rt->height());
-
-    int samples = rt->numStencilSamples();
-
-    const GrMtlCaps::StencilFormat& sFmt = this->mtlCaps().preferredStencilFormat();
-
-    GrMtlStencilAttachment* stencil(GrMtlStencilAttachment::Create(this,
-                                                                   width,
-                                                                   height,
-                                                                   samples,
-                                                                   sFmt));
-    fStats.incStencilAttachmentCreates();
-    return stencil;
-}
-
-sk_sp<GrTexture> GrMtlGpu::onCreateTexture(const GrSurfaceDesc& desc, SkBudgeted budgeted,
-                                           const GrMipLevel texels[], int mipLevelCount) {
-    int mipLevels = !mipLevelCount ? 1 : mipLevelCount;
-=======
-
-GrMtlGpu::~GrMtlGpu() {
-    if (!fDisconnected) {
-        this->destroyResources();
-    }
-}
->>>>>>> 40be567a
 
 void GrMtlGpu::disconnect(DisconnectType type) {
     INHERITED::disconnect(type);
@@ -692,10 +365,6 @@
         currentWidth = SkTMax(1, currentWidth/2);
         currentHeight = SkTMax(1, currentHeight/2);
     }
-<<<<<<< HEAD
-    MTLPixelFormat format;
-    if (!GrPixelConfigToMTLFormat(desc.fConfig, &format)) {
-=======
 
     if (mipLevelCount < (int) tex->mtlTexture().mipmapLevelCount) {
         tex->texturePriv().markMipMapsDirty();
@@ -733,7 +402,6 @@
                                            int mipLevelCount) {
     // We don't support protected textures in Metal.
     if (isProtected == GrProtected::kYes) {
->>>>>>> 40be567a
         return nullptr;
     }
     int mipLevels = !mipLevelCount ? 1 : mipLevelCount;
@@ -741,12 +409,6 @@
     MTLPixelFormat mtlPixelFormat = GrBackendFormatAsMTLPixelFormat(format);
     SkASSERT(mtlPixelFormat != MTLPixelFormatInvalid);
     SkASSERT(!this->caps()->isFormatCompressed(format));
-
-    if (GrPixelConfigIsCompressed(desc.fConfig)) {
-        return nullptr; // TODO: add compressed texture support
-    }
-
-    bool renderTarget = SkToBool(desc.fFlags & kRenderTarget_GrSurfaceFlag);
 
     sk_sp<GrMtlTexture> tex;
     // This TexDesc refers to the texture that will be read by the client. Thus even if msaa is
@@ -754,30 +416,18 @@
     // set to 1.
     MTLTextureDescriptor* texDesc = [[MTLTextureDescriptor alloc] init];
     texDesc.textureType = MTLTextureType2D;
-<<<<<<< HEAD
-    texDesc.pixelFormat = format;
-=======
     texDesc.pixelFormat = mtlPixelFormat;
->>>>>>> 40be567a
     texDesc.width = desc.fWidth;
     texDesc.height = desc.fHeight;
     texDesc.depth = 1;
     texDesc.mipmapLevelCount = mipLevels;
     texDesc.sampleCount = 1;
     texDesc.arrayLength = 1;
-<<<<<<< HEAD
-    texDesc.cpuCacheMode = MTLCPUCacheModeWriteCombined;
-=======
->>>>>>> 40be567a
     // Make all textures have private gpu only access. We can use transfer buffers or textures
     // to copy to them.
     texDesc.storageMode = MTLStorageModePrivate;
     texDesc.usage = MTLTextureUsageShaderRead;
-<<<<<<< HEAD
-    texDesc.usage |= renderTarget ? MTLTextureUsageRenderTarget : 0;
-=======
     texDesc.usage |= (renderable == GrRenderable::kYes) ? MTLTextureUsageRenderTarget : 0;
->>>>>>> 40be567a
 
     GrMipMapsStatus mipMapsStatus = GrMipMapsStatus::kNotAllocated;
     if (mipLevels > 1) {
@@ -790,20 +440,12 @@
         }
     }
 
-<<<<<<< HEAD
-    if (renderTarget) {
-        tex = GrMtlTextureRenderTarget::CreateNewTextureRenderTarget(this, budgeted,
-                                                                     desc, texDesc, mipMapsStatus);
-    } else {
-        tex = GrMtlTexture::CreateNewTexture(this, budgeted, desc, texDesc, mipMapsStatus);
-=======
     if (renderable == GrRenderable::kYes) {
         tex = GrMtlTextureRenderTarget::MakeNewTextureRenderTarget(this, budgeted,
                                                                    desc, renderTargetSampleCnt,
                                                                    texDesc, mipMapsStatus);
     } else {
         tex = GrMtlTexture::MakeNewTexture(this, budgeted, desc, texDesc, mipMapsStatus);
->>>>>>> 40be567a
     }
 
     if (!tex) {
@@ -819,108 +461,6 @@
         }
     }
 
-<<<<<<< HEAD
-    if (desc.fFlags & kPerformInitialClear_GrSurfaceFlag) {
-        this->clearTexture(tex.get(), colorType);
-    }
-
-    return std::move(tex);
-}
-
-static id<MTLTexture> get_texture_from_backend(const GrBackendTexture& backendTex) {
-    GrMtlTextureInfo textureInfo;
-    if (!backendTex.getMtlTextureInfo(&textureInfo)) {
-        return nil;
-    }
-    return GrGetMTLTexture(textureInfo.fTexture);
-}
-
-static id<MTLTexture> get_texture_from_backend(const GrBackendRenderTarget& backendRT) {
-    GrMtlTextureInfo textureInfo;
-    if (!backendRT.getMtlTextureInfo(&textureInfo)) {
-        return nil;
-    }
-    return GrGetMTLTexture(textureInfo.fTexture);
-}
-
-static inline void init_surface_desc(GrSurfaceDesc* surfaceDesc, id<MTLTexture> mtlTexture,
-                                     bool isRenderTarget, GrPixelConfig config) {
-    if (isRenderTarget) {
-        SkASSERT(MTLTextureUsageRenderTarget & mtlTexture.usage);
-    }
-    surfaceDesc->fFlags = isRenderTarget ? kRenderTarget_GrSurfaceFlag : kNone_GrSurfaceFlags;
-    surfaceDesc->fWidth = mtlTexture.width;
-    surfaceDesc->fHeight = mtlTexture.height;
-    surfaceDesc->fConfig = config;
-    surfaceDesc->fSampleCnt = 1;
-}
-
-sk_sp<GrTexture> GrMtlGpu::onWrapBackendTexture(const GrBackendTexture& backendTex,
-                                                GrWrapOwnership ownership,
-                                                GrWrapCacheable cacheable, GrIOType ioType) {
-    id<MTLTexture> mtlTexture = get_texture_from_backend(backendTex);
-    if (!mtlTexture) {
-        return nullptr;
-    }
-
-    GrSurfaceDesc surfDesc;
-    init_surface_desc(&surfDesc, mtlTexture, false, backendTex.config());
-
-    return GrMtlTexture::MakeWrappedTexture(this, surfDesc, mtlTexture, cacheable, ioType);
-}
-
-sk_sp<GrTexture> GrMtlGpu::onWrapRenderableBackendTexture(const GrBackendTexture& backendTex,
-                                                          int sampleCnt,
-                                                          GrWrapOwnership ownership,
-                                                          GrWrapCacheable cacheable) {
-    id<MTLTexture> mtlTexture = get_texture_from_backend(backendTex);
-    if (!mtlTexture) {
-        return nullptr;
-    }
-
-    GrSurfaceDesc surfDesc;
-    init_surface_desc(&surfDesc, mtlTexture, true, backendTex.config());
-    surfDesc.fSampleCnt = this->caps()->getRenderTargetSampleCount(sampleCnt, surfDesc.fConfig);
-    if (!surfDesc.fSampleCnt) {
-        return nullptr;
-    }
-
-    return GrMtlTextureRenderTarget::MakeWrappedTextureRenderTarget(this, surfDesc, mtlTexture,
-                                                                    cacheable);
-}
-
-sk_sp<GrRenderTarget> GrMtlGpu::onWrapBackendRenderTarget(const GrBackendRenderTarget& backendRT) {
-    // TODO: Revisit this when the Metal backend is completed. It may support MSAA render targets.
-    if (backendRT.sampleCnt() > 1) {
-        return nullptr;
-    }
-    id<MTLTexture> mtlTexture = get_texture_from_backend(backendRT);
-    if (!mtlTexture) {
-        return nullptr;
-    }
-
-    GrSurfaceDesc surfDesc;
-    init_surface_desc(&surfDesc, mtlTexture, true, backendRT.config());
-
-    return GrMtlRenderTarget::MakeWrappedRenderTarget(this, surfDesc, mtlTexture);
-}
-
-sk_sp<GrRenderTarget> GrMtlGpu::onWrapBackendTextureAsRenderTarget(
-        const GrBackendTexture& backendTex, int sampleCnt) {
-    id<MTLTexture> mtlTexture = get_texture_from_backend(backendTex);
-    if (!mtlTexture) {
-        return nullptr;
-    }
-
-    GrSurfaceDesc surfDesc;
-    init_surface_desc(&surfDesc, mtlTexture, true, backendTex.config());
-    surfDesc.fSampleCnt = this->caps()->getRenderTargetSampleCount(sampleCnt, surfDesc.fConfig);
-    if (!surfDesc.fSampleCnt) {
-        return nullptr;
-    }
-
-    return GrMtlRenderTarget::MakeWrappedRenderTarget(this, surfDesc, mtlTexture);
-=======
     if (this->caps()->shouldInitializeTextures()) {
         uint32_t levelMask = ~0;
         SkASSERT(mipLevelCount < 32);
@@ -1057,7 +597,6 @@
     }
 
     return GrMtlRenderTarget::MakeWrappedRenderTarget(this, surfDesc, sampleCnt, mtlTexture);
->>>>>>> 40be567a
 }
 
 bool GrMtlGpu::onRegenerateMipMapLevels(GrTexture* texture) {
@@ -1065,11 +604,7 @@
     id<MTLTexture> mtlTexture = grMtlTexture->mtlTexture();
 
     // Automatic mipmap generation is only supported by color-renderable formats
-<<<<<<< HEAD
-    if (!fMtlCaps->isConfigRenderable(texture->config()) &&
-=======
     if (!fMtlCaps->isFormatRenderable(mtlTexture.pixelFormat, 1) &&
->>>>>>> 40be567a
         // We have pixel configs marked as textureable-only that use RGBA8 as the internal format
         MTLPixelFormatRGBA8Unorm != mtlTexture.pixelFormat) {
         return false;
@@ -1081,13 +616,6 @@
     return true;
 }
 
-<<<<<<< HEAD
-bool GrMtlGpu::createTestingOnlyMtlTextureInfo(GrPixelConfig config, MTLPixelFormat format,
-                                               int w, int h, bool texturable,
-                                               bool renderable, GrMipMapped mipMapped,
-                                               const void* srcData, size_t srcRowBytes,
-                                               GrMtlTextureInfo* info) {
-=======
 static GrPixelConfig mtl_format_to_pixelconfig(MTLPixelFormat format) {
     switch(format) {
         case MTLPixelFormatA8Unorm:         return kAlpha_8_GrPixelConfig;
@@ -1124,24 +652,16 @@
                                                bool renderable, GrMipMapped mipMapped,
                                                const void* srcData, size_t srcRowBytes,
                                                const SkColor4f* color, GrMtlTextureInfo* info) {
->>>>>>> 40be567a
     SkASSERT(texturable || renderable);
     if (!texturable) {
         SkASSERT(GrMipMapped::kNo == mipMapped);
         SkASSERT(!srcData);
     }
 
-<<<<<<< HEAD
-    if (texturable && !fMtlCaps->isConfigTexturable(config)) {
-        return false;
-    }
-    if (renderable && !fMtlCaps->isConfigRenderable(config)) {
-=======
     if (texturable && !fMtlCaps->isFormatTexturable(format)) {
         return false;
     }
     if (renderable && !fMtlCaps->isFormatRenderable(format, 1)) {
->>>>>>> 40be567a
         return false;
     }
     // Currently we don't support uploading pixel data when mipped.
@@ -1152,8 +672,6 @@
         return false;
     }
 
-<<<<<<< HEAD
-=======
     // TODO: allow uninitialized textures to be truly uninitialized
     if (!color) {
         color = &SkColors::kTransparent;
@@ -1164,7 +682,6 @@
         mipLevelCount = SkMipMap::ComputeLevelCount(w, h) + 1;
     }
 
->>>>>>> 40be567a
     bool mipmapped = mipMapped == GrMipMapped::kYes ? true : false;
     MTLTextureDescriptor* desc =
             [MTLTextureDescriptor texture2DDescriptorWithPixelFormat: format
@@ -1177,17 +694,6 @@
     desc.usage |= renderable ? MTLTextureUsageRenderTarget : 0;
     id<MTLTexture> testTexture = [fDevice newTextureWithDescriptor: desc];
 
-<<<<<<< HEAD
-    size_t bpp = GrBytesPerPixel(config);
-    if (!srcRowBytes) {
-        srcRowBytes = w * bpp;
-#ifdef SK_BUILD_FOR_MAC
-        // On MacOS, the fillBuffer command needs a range with a multiple of 4 bytes
-        srcRowBytes = ((srcRowBytes + 3) & (~3));
-#endif
-    }
-    size_t bufferSize = srcRowBytes * h;
-=======
     size_t bytesPerPixel = GrMtlBytesPerFormat(format);
 
     if (!srcRowBytes) {
@@ -1213,7 +719,6 @@
                                                               mipLevelCount);
     }
 
->>>>>>> 40be567a
     NSUInteger options = 0;  // TODO: consider other options here
 #ifdef SK_BUILD_FOR_MAC
     options |= MTLResourceStorageModeManaged;
@@ -1221,46 +726,15 @@
     options |= MTLResourceStorageModeShared;
 #endif
 
-<<<<<<< HEAD
-    // TODO: Create GrMtlTransferBuffer
-    id<MTLBuffer> transferBuffer;
-    if (srcData) {
-        transferBuffer = [fDevice newBufferWithBytes: srcData
-                                              length: bufferSize
-                                             options: options];
-    } else {
-        transferBuffer = [fDevice newBufferWithLength: bufferSize
-                                             options: options];
-    }
-=======
     GrPixelConfig config = mtl_format_to_pixelconfig(format);
     SkASSERT(kUnknown_GrPixelConfig != config);
 
     id<MTLBuffer> transferBuffer = [fDevice newBufferWithLength: combinedBufferSize
                                                         options: options];
->>>>>>> 40be567a
     if (nil == transferBuffer) {
         return false;
     }
 
-<<<<<<< HEAD
-    id<MTLCommandBuffer> cmdBuffer = [fQueue commandBuffer];
-    id<MTLBlitCommandEncoder> blitCmdEncoder = [cmdBuffer blitCommandEncoder];
-    if (!srcData) {
-        [blitCmdEncoder fillBuffer: transferBuffer
-                             range: NSMakeRange(0, bufferSize)
-                             value: 0];
-    }
-    [blitCmdEncoder copyFromBuffer: transferBuffer
-                      sourceOffset: 0
-                 sourceBytesPerRow: srcRowBytes
-               sourceBytesPerImage: bufferSize
-                        sourceSize: MTLSizeMake(w, h, 1)
-                         toTexture: testTexture
-                  destinationSlice: 0
-                  destinationLevel: 0
-                 destinationOrigin: MTLOriginMake(0, 0, 0)];
-=======
     char* buffer = (char*) transferBuffer.contents;
 
     if (srcData) {
@@ -1306,145 +780,42 @@
     [transferBuffer didModifyRange: NSMakeRange(0, combinedBufferSize)];
 #endif
 
->>>>>>> 40be567a
     [blitCmdEncoder endEncoding];
     [cmdBuffer commit];
     [cmdBuffer waitUntilCompleted];
     transferBuffer = nil;
 
-<<<<<<< HEAD
-    info->fTexture = GrGetPtrFromId(testTexture);
-=======
     info->fTexture.reset(GrRetainPtrFromId(testTexture));
->>>>>>> 40be567a
 
     return true;
 }
 
-<<<<<<< HEAD
-static bool mtl_format_to_pixel_config(MTLPixelFormat format, GrPixelConfig* config) {
-    GrPixelConfig dontCare;
-    if (!config) {
-        config = &dontCare;
-    }
-
-    switch (format) {
-        case MTLPixelFormatInvalid:
-            *config = kUnknown_GrPixelConfig;
-            return false;
-        case MTLPixelFormatRGBA8Unorm:
-            *config = kRGBA_8888_GrPixelConfig;
-            return true;
-        case MTLPixelFormatRG8Unorm:
-            *config = kRG_88_GrPixelConfig;
-            return true;
-        case MTLPixelFormatBGRA8Unorm:
-            *config = kBGRA_8888_GrPixelConfig;
-            return true;
-        case MTLPixelFormatRGBA8Unorm_sRGB:
-            *config = kSRGBA_8888_GrPixelConfig;
-            return true;
-        case MTLPixelFormatBGRA8Unorm_sRGB:
-            *config = kSBGRA_8888_GrPixelConfig;
-            return true;
-        case MTLPixelFormatRGB10A2Unorm:
-            *config = kRGBA_1010102_GrPixelConfig;
-            return true;
-#ifdef SK_BUILD_FOR_IOS
-        case MTLPixelFormatB5G6R5Unorm:
-            *config = kRGB_565_GrPixelConfig;
-            return true;
-        case MTLPixelFormatABGR4Unorm:
-            *config = kRGBA_4444_GrPixelConfig;
-            return true;
-#endif
-        case MTLPixelFormatR8Unorm:
-            *config = kAlpha_8_GrPixelConfig;
-            return true;
-        case MTLPixelFormatRGBA32Float:
-            *config = kRGBA_float_GrPixelConfig;
-            return true;
-        case MTLPixelFormatRG32Float:
-            *config = kRG_float_GrPixelConfig;
-            return true;
-        case MTLPixelFormatRGBA16Float:
-            *config = kRGBA_half_GrPixelConfig;
-            return true;
-        case MTLPixelFormatR16Float:
-            *config = kAlpha_half_GrPixelConfig;
-            return true;
-#ifdef SK_BUILD_FOR_IOS
-        case MTLPixelFormatETC2_RGB8:
-            *config = kRGB_ETC1_GrPixelConfig;
-            return true;
-#endif
-        default:
-            return false;
-    }
-
-    SK_ABORT("Unexpected config");
-    return false;
-}
-
-=======
->>>>>>> 40be567a
 GrBackendTexture GrMtlGpu::createBackendTexture(int w, int h,
                                                 const GrBackendFormat& format,
                                                 GrMipMapped mipMapped,
                                                 GrRenderable renderable,
                                                 const void* pixels, size_t rowBytes,
-<<<<<<< HEAD
-                                                const SkColor4f& color) {
-=======
                                                 const SkColor4f* color, GrProtected isProtected) {
->>>>>>> 40be567a
     if (w > this->caps()->maxTextureSize() || h > this->caps()->maxTextureSize()) {
         return GrBackendTexture();
     }
 
-<<<<<<< HEAD
-    const GrMTLPixelFormat* mtlFormat = format.getMtlFormat();
-    if (!mtlFormat) {
-        return GrBackendTexture();
-    }
-
-    GrPixelConfig config;
-
-    if (!mtl_format_to_pixel_config(static_cast<MTLPixelFormat>(*mtlFormat), &config)) {
-        return GrBackendTexture();
-    }
-
-    GrMtlTextureInfo info;
-    if (!this->createTestingOnlyMtlTextureInfo(config, static_cast<MTLPixelFormat>(*mtlFormat),
-                                               w, h, true,
-                                               GrRenderable::kYes == renderable, mipMapped,
-                                               pixels, rowBytes, &info)) {
-=======
     const MTLPixelFormat mtlFormat = GrBackendFormatAsMTLPixelFormat(format);
     GrMtlTextureInfo info;
     if (!this->createTestingOnlyMtlTextureInfo(mtlFormat,
                                                w, h, true,
                                                GrRenderable::kYes == renderable, mipMapped,
                                                pixels, rowBytes, color, &info)) {
->>>>>>> 40be567a
         return {};
     }
 
     GrBackendTexture backendTex(w, h, mipMapped, info);
-<<<<<<< HEAD
-    backendTex.fConfig = config;
-=======
->>>>>>> 40be567a
     return backendTex;
 }
 
 void GrMtlGpu::deleteBackendTexture(const GrBackendTexture& tex) {
-<<<<<<< HEAD
-    SkASSERT(GrBackendApi::kMetal == tex.fBackend);
-=======
     SkASSERT(GrBackendApi::kMetal == tex.backend());
     // Nothing to do here, will get cleaned up when the GrBackendTexture object goes away
->>>>>>> 40be567a
 }
 
 #if GR_TEST_UTILS
@@ -1455,11 +826,7 @@
     if (!tex.getMtlTextureInfo(&info)) {
         return false;
     }
-<<<<<<< HEAD
-    id<MTLTexture> mtlTexture = GrGetMTLTexture(info.fTexture);
-=======
     id<MTLTexture> mtlTexture = GrGetMTLTexture(info.fTexture.get());
->>>>>>> 40be567a
     if (!mtlTexture) {
         return false;
     }
@@ -1471,11 +838,7 @@
         return GrBackendRenderTarget();
     }
 
-<<<<<<< HEAD
-    GrPixelConfig config = GrColorTypeToPixelConfig(ct, GrSRGBEncoded::kNo);
-=======
     GrPixelConfig config = GrColorTypeToPixelConfig(ct);
->>>>>>> 40be567a
 
     MTLPixelFormat format;
     if (!GrPixelConfigToMTLFormat(config, &format)) {
@@ -1483,39 +846,23 @@
     }
 
     GrMtlTextureInfo info;
-<<<<<<< HEAD
-    if (!this->createTestingOnlyMtlTextureInfo(config, format, w, h, false, true,
-                                               GrMipMapped::kNo, nullptr, 0, &info)) {
-=======
     if (!this->createTestingOnlyMtlTextureInfo(format, w, h, false, true,
                                                GrMipMapped::kNo, nullptr, 0, nullptr, &info)) {
->>>>>>> 40be567a
         return {};
     }
 
     GrBackendRenderTarget backendRT(w, h, 1, info);
-<<<<<<< HEAD
-    backendRT.fConfig = config;
-=======
->>>>>>> 40be567a
     return backendRT;
 }
 
 void GrMtlGpu::deleteTestingOnlyBackendRenderTarget(const GrBackendRenderTarget& rt) {
-<<<<<<< HEAD
-    SkASSERT(GrBackendApi::kMetal == rt.fBackend);
-=======
     SkASSERT(GrBackendApi::kMetal == rt.backend());
->>>>>>> 40be567a
 
     GrMtlTextureInfo info;
     if (rt.getMtlTextureInfo(&info)) {
         this->testingOnly_flushGpuAndSync();
-<<<<<<< HEAD
-=======
         // Nothing else to do here, will get cleaned up when the GrBackendRenderTarget
         // is deleted.
->>>>>>> 40be567a
     }
 }
 
@@ -1526,53 +873,11 @@
 
 static int get_surface_sample_cnt(GrSurface* surf) {
     if (const GrRenderTarget* rt = surf->asRenderTarget()) {
-<<<<<<< HEAD
-        return rt->numColorSamples();
-=======
         return rt->numSamples();
->>>>>>> 40be567a
     }
     return 0;
 }
 
-<<<<<<< HEAD
-bool GrMtlGpu::copySurfaceAsBlit(GrSurface* dst, GrSurfaceOrigin dstOrigin,
-                                 GrSurface* src, GrSurfaceOrigin srcOrigin,
-                                 const SkIRect& srcRect, const SkIPoint& dstPoint) {
-#ifdef SK_DEBUG
-    int dstSampleCnt = get_surface_sample_cnt(dst);
-    int srcSampleCnt = get_surface_sample_cnt(src);
-    SkASSERT(this->mtlCaps().canCopyAsBlit(dst->config(), dstSampleCnt, dstOrigin,
-                                           src->config(), srcSampleCnt, srcOrigin,
-                                           srcRect, dstPoint, dst == src));
-#endif
-    id<MTLTexture> dstTex = GrGetMTLTextureFromSurface(dst, false);
-    id<MTLTexture> srcTex = GrGetMTLTextureFromSurface(src, false);
-
-    // Flip rect if necessary
-    SkIRect srcMtlRect;
-    srcMtlRect.fLeft = srcRect.fLeft;
-    srcMtlRect.fRight = srcRect.fRight;
-    SkIRect dstRect;
-    dstRect.fLeft = dstPoint.fX;
-    dstRect.fRight = dstPoint.fX + srcRect.width();
-
-    if (kBottomLeft_GrSurfaceOrigin == srcOrigin) {
-        srcMtlRect.fTop = srcTex.height - srcRect.fBottom;
-        srcMtlRect.fBottom = srcTex.height - srcRect.fTop;
-    } else {
-        srcMtlRect.fTop = srcRect.fTop;
-        srcMtlRect.fBottom = srcRect.fBottom;
-    }
-
-    if (kBottomLeft_GrSurfaceOrigin == dstOrigin) {
-        dstRect.fTop = dstTex.height - dstPoint.fY - srcMtlRect.height();
-    } else {
-        dstRect.fTop = dstPoint.fY;
-    }
-    dstRect.fBottom = dstRect.fTop + srcMtlRect.height();
-
-=======
 void GrMtlGpu::copySurfaceAsResolve(GrSurface* dst, GrSurface* src) {
     // TODO: Add support for subrectangles
     GrMtlRenderTarget* srcRT = static_cast<GrMtlRenderTarget*>(src->asRenderTarget());
@@ -1600,96 +905,10 @@
     SkASSERT(this->mtlCaps().canCopyAsBlit(dstTex.pixelFormat, dstSampleCnt, srcTex.pixelFormat,
                                            srcSampleCnt, srcRect, dstPoint, dst == src));
 #endif
->>>>>>> 40be567a
     id<MTLBlitCommandEncoder> blitCmdEncoder = this->commandBuffer()->getBlitCommandEncoder();
     [blitCmdEncoder copyFromTexture: srcTex
                         sourceSlice: 0
                         sourceLevel: 0
-<<<<<<< HEAD
-                       sourceOrigin: MTLOriginMake(srcMtlRect.x(), srcMtlRect.y(), 0)
-                         sourceSize: MTLSizeMake(srcMtlRect.width(), srcMtlRect.height(), 1)
-                          toTexture: dstTex
-                   destinationSlice: 0
-                   destinationLevel: 0
-                  destinationOrigin: MTLOriginMake(dstRect.x(), dstRect.y(), 0)];
-
-    return true;
-}
-
-bool GrMtlGpu::copySurfaceAsDrawThenBlit(GrSurface* dst, GrSurfaceOrigin dstOrigin,
-                                         GrSurface* src, GrSurfaceOrigin srcOrigin,
-                                         const SkIRect& srcRect, const SkIPoint& dstPoint) {
-#ifdef SK_DEBUG
-    int dstSampleCnt = get_surface_sample_cnt(dst);
-    int srcSampleCnt = get_surface_sample_cnt(src);
-    SkASSERT(dstSampleCnt == 0); // dst shouldn't be a render target
-    SkASSERT(!this->mtlCaps().canCopyAsBlit(dst->config(), dstSampleCnt, dstOrigin,
-                                            src->config(), srcSampleCnt, srcOrigin,
-                                            srcRect, dstPoint, dst == src));
-    SkASSERT(!this->mtlCaps().canCopyAsDraw(dst->config(), SkToBool(dst->asRenderTarget()),
-                                            src->config(), SkToBool(src->asTexture())));
-    SkASSERT(this->mtlCaps().canCopyAsDrawThenBlit(dst->config(),src->config(),
-                                                   SkToBool(src->asTexture())));
-#endif
-    GrSurfaceDesc surfDesc;
-    surfDesc.fFlags = kRenderTarget_GrSurfaceFlag;
-    surfDesc.fWidth = srcRect.width();
-    surfDesc.fHeight = srcRect.height();
-    surfDesc.fConfig = dst->config();
-    surfDesc.fSampleCnt = 1;
-
-    id<MTLTexture> dstTex = GrGetMTLTextureFromSurface(dst, false);
-    MTLTextureDescriptor* textureDesc = GrGetMTLTextureDescriptor(dstTex);
-    textureDesc.width = srcRect.width();
-    textureDesc.height = srcRect.height();
-    textureDesc.mipmapLevelCount = 1;
-    textureDesc.usage |= MTLTextureUsageRenderTarget;
-
-    sk_sp<GrMtlTexture> transferTexture =
-            GrMtlTextureRenderTarget::CreateNewTextureRenderTarget(this,
-                                                                   SkBudgeted::kYes,
-                                                                   surfDesc,
-                                                                   textureDesc,
-                                                                   GrMipMapsStatus::kNotAllocated);
-
-    GrSurfaceOrigin transferOrigin = dstOrigin;
-    SkASSERT(this->mtlCaps().canCopyAsDraw(transferTexture->config(),
-                                           SkToBool(transferTexture->asRenderTarget()),
-                                           src->config(),
-                                           SkToBool(src->asTexture())));
-    // TODO: Eventually we will need to handle resolves either in this function or make a separate
-    // copySurfaceAsResolveThenBlit().
-    if (!this->copySurface(transferTexture.get(), transferOrigin,
-                           src, srcOrigin,
-                           srcRect, SkIPoint::Make(0, 0))) {
-        return false;
-    }
-
-    SkIRect transferRect = SkIRect::MakeXYWH(0, 0, srcRect.width(), srcRect.height());
-    SkASSERT(this->mtlCaps().canCopyAsBlit(dst->config(),
-                                           get_surface_sample_cnt(dst),
-                                           dstOrigin,
-                                           transferTexture->config(),
-                                           get_surface_sample_cnt(transferTexture.get()),
-                                           transferOrigin,
-                                           transferRect, dstPoint, false));
-    if (!this->copySurface(dst, dstOrigin,
-                           transferTexture.get(), transferOrigin,
-                           transferRect, dstPoint)) {
-        return false;
-    }
-    return true;
-}
-
-bool GrMtlGpu::onCopySurface(GrSurface* dst, GrSurfaceOrigin dstOrigin,
-                             GrSurface* src, GrSurfaceOrigin srcOrigin,
-                             const SkIRect& srcRect,
-                             const SkIPoint& dstPoint,
-                             bool canDiscardOutsideDstRect) {
-
-    GrPixelConfig dstConfig = dst->config();
-    GrPixelConfig srcConfig = src->config();
-=======
                        sourceOrigin: MTLOriginMake(srcRect.x(), srcRect.y(), 0)
                          sourceSize: MTLSizeMake(srcRect.width(), srcRect.height(), 1)
                           toTexture: dstTex
@@ -1704,31 +923,10 @@
 
     MTLPixelFormat dstFormat = GrBackendFormatAsMTLPixelFormat(dst->backendFormat());
     MTLPixelFormat srcFormat = GrBackendFormatAsMTLPixelFormat(src->backendFormat());
->>>>>>> 40be567a
 
     int dstSampleCnt = get_surface_sample_cnt(dst);
     int srcSampleCnt = get_surface_sample_cnt(src);
 
-<<<<<<< HEAD
-    if (dstSampleCnt > 1 || srcSampleCnt > 1) {
-        SkASSERT(false); // Currently dont support MSAA. TODO: add copySurfaceAsResolve().
-        return false;
-    }
-
-    bool success = false;
-    if (this->mtlCaps().canCopyAsDraw(dst->config(), SkToBool(dst->asRenderTarget()),
-                                      src->config(), SkToBool(src->asTexture()))) {
-        success = fCopyManager.copySurfaceAsDraw(dst, dstOrigin, src, srcOrigin, srcRect, dstPoint,
-                                                 canDiscardOutsideDstRect);
-    } else if (this->mtlCaps().canCopyAsBlit(dstConfig, dstSampleCnt, dstOrigin,
-                                             srcConfig, srcSampleCnt, srcOrigin,
-                                             srcRect, dstPoint, dst == src)) {
-        success = this->copySurfaceAsBlit(dst, dstOrigin, src, srcOrigin, srcRect, dstPoint);
-    } else if (this->mtlCaps().canCopyAsDrawThenBlit(dst->config(), src->config(),
-                                                     SkToBool(src->asTexture()))) {
-        success = this->copySurfaceAsDrawThenBlit(dst, dstOrigin, src, srcOrigin,
-                                                  srcRect, dstPoint);
-=======
     bool success = false;
     if (this->mtlCaps().canCopyAsResolve(dst, dstSampleCnt, src, srcSampleCnt, srcRect, dstPoint)) {
         this->copySurfaceAsResolve(dst, src);
@@ -1737,29 +935,19 @@
                                              srcRect, dstPoint, dst == src)) {
         this->copySurfaceAsBlit(dst, src, srcRect, dstPoint);
         success = true;
->>>>>>> 40be567a
     }
     if (success) {
         SkIRect dstRect = SkIRect::MakeXYWH(dstPoint.x(), dstPoint.y(),
                                             srcRect.width(), srcRect.height());
-<<<<<<< HEAD
-        this->didWriteToSurface(dst, dstOrigin, &dstRect);
-=======
         // The rect is already in device space so we pass in kTopLeft so no flip is done.
         this->didWriteToSurface(dst, kTopLeft_GrSurfaceOrigin, &dstRect);
->>>>>>> 40be567a
     }
     return success;
 }
 
 bool GrMtlGpu::onWritePixels(GrSurface* surface, int left, int top, int width, int height,
-<<<<<<< HEAD
-                             GrColorType srcColorType, const GrMipLevel texels[],
-                             int mipLevelCount) {
-=======
                              GrColorType surfaceColorType, GrColorType srcColorType,
                              const GrMipLevel texels[], int mipLevelCount) {
->>>>>>> 40be567a
     GrMtlTexture* mtlTexture = static_cast<GrMtlTexture*>(surface->asTexture());
     // TODO: In principle we should be able to support pure rendertargets as well, but
     // until we find a use case we'll only support texture rendertargets.
@@ -1779,12 +967,8 @@
 }
 
 bool GrMtlGpu::onReadPixels(GrSurface* surface, int left, int top, int width, int height,
-<<<<<<< HEAD
-                            GrColorType dstColorType, void* buffer, size_t rowBytes) {
-=======
                             GrColorType surfaceColorType, GrColorType dstColorType, void* buffer,
                             size_t rowBytes) {
->>>>>>> 40be567a
     SkASSERT(surface);
     if (!check_max_blit_width(width)) {
         return false;
@@ -1795,12 +979,6 @@
 
     int bpp = GrColorTypeBytesPerPixel(dstColorType);
     size_t transBufferRowBytes = bpp * width;
-<<<<<<< HEAD
-    SK_BEGIN_AUTORELEASE_BLOCK
-    bool doResolve = get_surface_sample_cnt(surface) > 1;
-    id<MTLTexture> mtlTexture = GrGetMTLTextureFromSurface(surface, doResolve);
-    if (!mtlTexture || [mtlTexture isFramebufferOnly]) {
-=======
 
     id<MTLTexture> mtlTexture;
     GrMtlRenderTarget* rt = static_cast<GrMtlRenderTarget*>(surface->asRenderTarget());
@@ -1827,7 +1005,6 @@
     }
 
     if (!mtlTexture) {
->>>>>>> 40be567a
         return false;
     }
 
@@ -1862,13 +1039,6 @@
     const void* mappedMemory = transferBuffer.contents;
 
     SkRectMemcpy(buffer, rowBytes, mappedMemory, transBufferRowBytes, transBufferRowBytes, height);
-<<<<<<< HEAD
-    SK_END_AUTORELEASE_BLOCK
-
-    return true;
-
-}
-=======
 
     return true;
 }
@@ -1900,5 +1070,4 @@
             this->commandBuffer()->getRenderCommandEncoder(renderPassDesc, nullptr, nullptr);
     SkASSERT(nil != cmdEncoder);
     cmdEncoder.label = @"resolveTexture";
-}
->>>>>>> 40be567a
+}