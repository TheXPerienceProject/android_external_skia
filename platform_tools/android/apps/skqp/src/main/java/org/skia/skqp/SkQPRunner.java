/*
 * Copyright 2017 Google Inc.
 *
 * Use of this source code is governed by a BSD-style license that can be
 * found in the LICENSE file.
 */

package org.skia.skqp;

import android.content.Context;
import android.content.res.AssetManager;
import android.content.res.Resources;
import android.util.Log;
import androidx.test.InstrumentationRegistry;
import java.io.File;
import java.io.IOException;
import java.text.SimpleDateFormat;
import java.util.Date;
import org.junit.runner.Description;
import org.junit.runner.RunWith;
import org.junit.runner.Runner;
import org.junit.runner.manipulation.Filter;
import org.junit.runner.manipulation.Filterable;
import org.junit.runner.manipulation.NoTestsRemainException;
import org.junit.runner.notification.Failure;
import org.junit.runner.notification.RunNotifier;

@RunWith(SkQPRunner.class)
public class SkQPRunner extends Runner implements Filterable {
    private int mShouldRunTestCount;
    private Description[] mTests;
    private Description mDescription;
    private boolean[] mShouldSkipTest;
    private String mOutputDirectory;
    private SkQP mImpl;
    private static final String TAG = SkQP.LOG_PREFIX;

    private static void Fail(Description desc, RunNotifier notifier, String failure) {
        notifier.fireTestFailure(new Failure(desc, new SkQPFailure(failure)));
    }

    ////////////////////////////////////////////////////////////////////////////

    public SkQPRunner(Class testClass) {
        mImpl = new SkQP();
        Context context = InstrumentationRegistry.getTargetContext();
        String now = (new SimpleDateFormat("yyyy-MM-dd'T'HHmmss")).format(new Date());
        File reportPath = new File(context.getExternalFilesDir(null), "skqp_report_" + now);
        reportPath.mkdirs();
        mOutputDirectory = reportPath.getAbsolutePath();
        Log.i(TAG, String.format("output written to \"%s\"", mOutputDirectory));

        AssetManager assetManager = context.getResources().getAssets();
        mImpl.nInit(assetManager, mOutputDirectory);

        int totalCount = mImpl.mUnitTests.length + mImpl.mGMs.length * mImpl.mBackends.length;
        mTests = new Description[totalCount];
        mShouldSkipTest = new boolean[totalCount]; // = {false, false, ....};
        int index = 0;
        for (int backend = 0; backend < mImpl.mBackends.length; backend++) {
            for (int gm = 0; gm < mImpl.mGMs.length; gm++) {
                mTests[index++] = Description.createTestDescription(SkQPRunner.class,
                    mImpl.mBackends[backend] + "_" + mImpl.mGMs[gm]);
            }
        }
        for (int unitTest = 0; unitTest < mImpl.mUnitTests.length; unitTest++) {
            mTests[index++] = Description.createTestDescription(SkQPRunner.class,
                    "unitTest_" + mImpl.mUnitTests[unitTest]);
        }
        assert(index == totalCount);
        this.updateDescription(null);
    }

    private void updateDescription(Filter filter) {
        mShouldRunTestCount = 0;
        mDescription = Description.createSuiteDescription(SkQP.class);
        assert(mTests.length == mShouldSkipTest.length);
        for (int i = 0; i < mTests.length; ++i) {
            boolean doRunTest = filter != null ? filter.shouldRun(mTests[i]) : true;
            mShouldSkipTest[i] = !doRunTest;
            if (doRunTest) {
                mDescription.addChild(mTests[i]);
                ++mShouldRunTestCount;
            }
        }
    }

    @Override
    public void filter(Filter filter) throws NoTestsRemainException {
        this.updateDescription(filter);
        if (0 == mShouldRunTestCount) {
            throw new NoTestsRemainException();
        }
    }

    @Override
<<<<<<< HEAD
    public int testCount() {
        return mImpl.mUnitTests.length + mImpl.mGMs.length * mImpl.mBackends.length;
=======
    public Description getDescription() {
        return mDescription;
>>>>>>> 40be567a
    }

    @Override
    public void run(RunNotifier notifier) {
        int testNumber = 0;  // out of number of actually run tests.
        int testIndex = 0;  // out of potential tests.
        for (int backend = 0; backend < mImpl.mBackends.length; backend++) {
            for (int gm = 0; gm < mImpl.mGMs.length; gm++, testIndex++) {
                Description desc = mTests[testIndex];
                String name = desc.getMethodName();
                if (mShouldSkipTest[testIndex]) {
                    continue;
                }
                ++testNumber;
                notifier.fireTestStarted(desc);
                long value = java.lang.Long.MAX_VALUE;
                String error = null;
                try {
                    value = mImpl.nExecuteGM(gm, backend);
                } catch (SkQPException exept) {
                    error = exept.getMessage();
                }
                String result = "pass";
                if (error != null) {
                    SkQPRunner.Fail(desc, notifier, String.format("Exception: %s", error));
                    Log.w(TAG, String.format("[ERROR] '%s': %s", name, error));
                    result = "ERROR";
                } else if (value != 0) {
                    SkQPRunner.Fail(desc, notifier, String.format(
                                "Image mismatch: max channel diff = %d", value));
                    Log.w(TAG, String.format("[FAIL] '%s': %d > 0", name, value));
                    result = "FAIL";
                }
                notifier.fireTestFinished(desc);
                Log.i(TAG, String.format("Rendering Test '%s' complete (%d/%d). [%s]",
                                         name, testNumber, mShouldRunTestCount, result));
            }
        }
        for (int unitTest = 0; unitTest < mImpl.mUnitTests.length; unitTest++, testIndex++) {
            Description desc = mTests[testIndex];
            String name = desc.getMethodName();
            if (mShouldSkipTest[testIndex]) {
                continue;
            }
            ++testNumber;
            notifier.fireTestStarted(desc);
            String[] errors = mImpl.nExecuteUnitTest(unitTest);
            String result = "pass";
            if (errors != null && errors.length > 0) {
                Log.w(TAG, String.format("[FAIL] Test '%s' had %d failures.", name, errors.length));
                for (String error : errors) {
                    SkQPRunner.Fail(desc, notifier, error);
                    Log.w(TAG, String.format("[FAIL] '%s': %s", name, error));
                }
                result = "FAIL";
            }
            notifier.fireTestFinished(desc);
            Log.i(TAG, String.format("Test '%s' complete (%d/%d). [%s]",
                                     name, testNumber, mShouldRunTestCount, result));
        }
        mImpl.nMakeReport();
        Log.i(TAG, String.format("output written to \"%s\"", mOutputDirectory));
    }
}<|MERGE_RESOLUTION|>--- conflicted
+++ resolved
@@ -94,13 +94,8 @@
     }
 
     @Override
-<<<<<<< HEAD
-    public int testCount() {
-        return mImpl.mUnitTests.length + mImpl.mGMs.length * mImpl.mBackends.length;
-=======
     public Description getDescription() {
         return mDescription;
->>>>>>> 40be567a
     }
 
     @Override
