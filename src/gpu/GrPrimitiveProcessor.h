/*
 * Copyright 2013 Google Inc.
 *
 * Use of this source code is governed by a BSD-style license that can be
 * found in the LICENSE file.
 */

#ifndef GrPrimitiveProcessor_DEFINED
#define GrPrimitiveProcessor_DEFINED

<<<<<<< HEAD
#include "include/private/GrColor.h"
#include "include/private/GrProxyRef.h"
=======
#include "src/gpu/GrColor.h"
>>>>>>> 40be567a
#include "src/gpu/GrNonAtomicRef.h"
#include "src/gpu/GrProcessor.h"
#include "src/gpu/GrShaderVar.h"

class GrCoordTransform;

/*
 * The GrPrimitiveProcessor represents some kind of geometric primitive.  This includes the shape
 * of the primitive and the inherent color of the primitive.  The GrPrimitiveProcessor is
 * responsible for providing a color and coverage input into the Ganesh rendering pipeline.  Through
 * optimization, Ganesh may decide a different color, no color, and / or no coverage are required
 * from the GrPrimitiveProcessor, so the GrPrimitiveProcessor must be able to support this
 * functionality.
 *
 * There are two feedback loops between the GrFragmentProcessors, the GrXferProcessor, and the
 * GrPrimitiveProcessor. These loops run on the CPU and to determine known properties of the final
 * color and coverage inputs to the GrXferProcessor in order to perform optimizations that preserve
 * correctness. The GrDrawOp seeds these loops with initial color and coverage, in its
 * getProcessorAnalysisInputs implementation. These seed values are processed by the
 * subsequent
 * stages of the rendering pipeline and the output is then fed back into the GrDrawOp in
 * the applyPipelineOptimizations call, where the op can use the information to inform decisions
 * about GrPrimitiveProcessor creation.
 */

class GrGLSLPrimitiveProcessor;

/**
 * GrPrimitiveProcessor defines an interface which all subclasses must implement.  All
 * GrPrimitiveProcessors must proivide seed color and coverage for the Ganesh color / coverage
 * pipelines, and they must provide some notion of equality
 *
 * TODO: This class does not really need to be ref counted. Instances should be allocated using
 * GrOpFlushState's arena and destroyed when the arena is torn down.
 */
class GrPrimitiveProcessor : public GrProcessor, public GrNonAtomicRef<GrPrimitiveProcessor> {
public:
    class TextureSampler;

    /** Describes a vertex or instance attribute. */
    class Attribute {
    public:
        constexpr Attribute() = default;
        constexpr Attribute(const char* name,
                            GrVertexAttribType cpuType,
                            GrSLType gpuType)
            : fName(name), fCPUType(cpuType), fGPUType(gpuType) {}
        constexpr Attribute(const Attribute&) = default;

        Attribute& operator=(const Attribute&) = default;

        constexpr bool isInitialized() const { return SkToBool(fName); }

        constexpr const char* name() const { return fName; }
        constexpr GrVertexAttribType cpuType() const { return fCPUType; }
        constexpr GrSLType           gpuType() const { return fGPUType; }

        inline constexpr size_t size() const;
        constexpr size_t sizeAlign4() const { return SkAlign4(this->size()); }

        GrShaderVar asShaderVar() const {
            return {fName, fGPUType, GrShaderVar::kIn_TypeModifier};
        }

    private:
        const char* fName = nullptr;
        GrVertexAttribType fCPUType = kFloat_GrVertexAttribType;
        GrSLType fGPUType = kFloat_GrSLType;
    };

    class Iter {
    public:
        Iter() : fCurr(nullptr), fRemaining(0) {}
        Iter(const Iter& iter) : fCurr(iter.fCurr), fRemaining(iter.fRemaining) {}
        Iter& operator= (const Iter& iter) {
            fCurr = iter.fCurr;
            fRemaining = iter.fRemaining;
            return *this;
        }
        Iter(const Attribute* attrs, int count) : fCurr(attrs), fRemaining(count) {
            this->skipUninitialized();
        }

        bool operator!=(const Iter& that) const { return fCurr != that.fCurr; }
        const Attribute& operator*() const { return *fCurr; }
        void operator++() {
            if (fRemaining) {
                fRemaining--;
                fCurr++;
                this->skipUninitialized();
            }
        }

    private:
        void skipUninitialized() {
            if (!fRemaining) {
                fCurr = nullptr;
            } else {
                while (!fCurr->isInitialized()) {
                    ++fCurr;
                }
            }
        }

        const Attribute* fCurr;
        int fRemaining;
    };

    class AttributeSet {
    public:
        Iter begin() const { return Iter(fAttributes, fCount); }
        Iter end() const { return Iter(); }

    private:
        friend class GrPrimitiveProcessor;

        void init(const Attribute* attrs, int count) {
            fAttributes = attrs;
            fRawCount = count;
            fCount = 0;
            fStride = 0;
            for (int i = 0; i < count; ++i) {
                if (attrs[i].isInitialized()) {
                    fCount++;
                    fStride += attrs[i].sizeAlign4();
                }
            }
        }

        const Attribute* fAttributes = nullptr;
        int              fRawCount = 0;
        int              fCount = 0;
        size_t           fStride = 0;
    };

    GrPrimitiveProcessor(ClassID);

    int numTextureSamplers() const { return fTextureSamplerCnt; }
    const TextureSampler& textureSampler(int index) const;
    int numVertexAttributes() const { return fVertexAttributes.fCount; }
    const AttributeSet& vertexAttributes() const { return fVertexAttributes; }
    int numInstanceAttributes() const { return fInstanceAttributes.fCount; }
    const AttributeSet& instanceAttributes() const { return fInstanceAttributes; }

    bool hasVertexAttributes() const { return SkToBool(fVertexAttributes.fCount); }
    bool hasInstanceAttributes() const { return SkToBool(fInstanceAttributes.fCount); }

    /**
     * A common practice is to populate the the vertex/instance's memory using an implicit array of
     * structs. In this case, it is best to assert that:
     *     stride == sizeof(struct)
     */
    size_t vertexStride() const { return fVertexAttributes.fStride; }
    size_t instanceStride() const { return fInstanceAttributes.fStride; }

    // Only the GrGeometryProcessor subclass actually has a geo shader or vertex attributes, but
    // we put these calls on the base class to prevent having to cast
    virtual bool willUseGeoShader() const = 0;

    /**
     * Computes a transformKey from an array of coord transforms. Will only look at the first
     * <numCoords> transforms in the array.
     *
     * TODO: A better name for this function  would be "compute" instead of "get".
     */
    uint32_t getTransformKey(const SkTArray<const GrCoordTransform*, true>& coords,
                             int numCoords) const;

    /**
     * Sets a unique key on the GrProcessorKeyBuilder that is directly associated with this geometry
     * processor's GL backend implementation.
     *
     * TODO: A better name for this function  would be "compute" instead of "get".
     */
    virtual void getGLSLProcessorKey(const GrShaderCaps&, GrProcessorKeyBuilder*) const = 0;


    void getAttributeKey(GrProcessorKeyBuilder* b) const {
        // Ensure that our CPU and GPU type fields fit together in a 32-bit value, and we never
        // collide with the "uninitialized" value.
        static_assert(kGrVertexAttribTypeCount < (1 << 8), "");
        static_assert(kGrSLTypeCount           < (1 << 8), "");

        auto add_attributes = [=](const Attribute* attrs, int attrCount) {
            for (int i = 0; i < attrCount; ++i) {
                b->add32(attrs[i].isInitialized() ? (attrs[i].cpuType() << 16) | attrs[i].gpuType()
                                                  : ~0);
            }
        };
        add_attributes(fVertexAttributes.fAttributes, fVertexAttributes.fRawCount);
        add_attributes(fInstanceAttributes.fAttributes, fInstanceAttributes.fRawCount);
    }

    /** Returns a new instance of the appropriate *GL* implementation class
        for the given GrProcessor; caller is responsible for deleting
        the object. */
    virtual GrGLSLPrimitiveProcessor* createGLSLInstance(const GrShaderCaps&) const = 0;

    virtual bool isPathRendering() const { return false; }

protected:
    void setVertexAttributes(const Attribute* attrs, int attrCount) {
        fVertexAttributes.init(attrs, attrCount);
    }
    void setInstanceAttributes(const Attribute* attrs, int attrCount) {
        SkASSERT(attrCount >= 0);
        fInstanceAttributes.init(attrs, attrCount);
    }
    void setTextureSamplerCnt(int cnt) {
        SkASSERT(cnt >= 0);
        fTextureSamplerCnt = cnt;
    }

    /**
     * Helper for implementing onTextureSampler(). E.g.:
     * return IthTexureSampler(i, fMyFirstSampler, fMySecondSampler, fMyThirdSampler);
     */
    template <typename... Args>
    static const TextureSampler& IthTextureSampler(int i, const TextureSampler& samp0,
                                                   const Args&... samps) {
        return (0 == i) ? samp0 : IthTextureSampler(i - 1, samps...);
    }
    inline static const TextureSampler& IthTextureSampler(int i);

private:
    virtual const TextureSampler& onTextureSampler(int) const { return IthTextureSampler(0); }

    AttributeSet fVertexAttributes;
    AttributeSet fInstanceAttributes;

    int fTextureSamplerCnt = 0;
    typedef GrProcessor INHERITED;
};

//////////////////////////////////////////////////////////////////////////////

/**
 * Used to represent a texture that is required by a GrPrimitiveProcessor. It holds a GrTextureProxy
 * along with an associated GrSamplerState. TextureSamplers don't perform any coord manipulation to
 * account for texture origin.
 */
class GrPrimitiveProcessor::TextureSampler {
public:
    TextureSampler() = default;

<<<<<<< HEAD
    TextureSampler(GrTextureType, GrPixelConfig, const GrSamplerState&, uint32_t extraSamplerKey);

    explicit TextureSampler(GrTextureType, GrPixelConfig,
                            GrSamplerState::Filter = GrSamplerState::Filter::kNearest,
                            GrSamplerState::WrapMode wrapXAndY = GrSamplerState::WrapMode::kClamp);
=======
    TextureSampler(GrTextureType, const GrSamplerState&, const GrSwizzle&,
                   uint32_t extraSamplerKey);

    explicit TextureSampler(GrTextureType, GrSamplerState::Filter,
                            GrSamplerState::WrapMode wrapXAndY, const GrSwizzle&);
>>>>>>> 40be567a

    TextureSampler(const TextureSampler&) = delete;
    TextureSampler& operator=(const TextureSampler&) = delete;

<<<<<<< HEAD
    void reset(GrTextureType, GrPixelConfig, const GrSamplerState&, uint32_t extraSamplerKey = 0);
    void reset(GrTextureType, GrPixelConfig,
               GrSamplerState::Filter,
               GrSamplerState::WrapMode wrapXAndY);

    GrTextureType textureType() const { return fTextureType; }
    GrPixelConfig config() const { return fConfig; }

    const GrSamplerState& samplerState() const { return fSamplerState; }

    uint32_t extraSamplerKey() const { return fExtraSamplerKey; }

    bool isInitialized() const { return fConfig != kUnknown_GrPixelConfig; }

private:
    GrSamplerState fSamplerState;
    GrTextureType fTextureType = GrTextureType::k2D;
    GrPixelConfig fConfig = kUnknown_GrPixelConfig;
    uint32_t fExtraSamplerKey = 0;
=======
    void reset(GrTextureType, const GrSamplerState&, const GrSwizzle&,
               uint32_t extraSamplerKey = 0);
    void reset(GrTextureType,
               GrSamplerState::Filter,
               GrSamplerState::WrapMode wrapXAndY,
               const GrSwizzle& swizzle);

    GrTextureType textureType() const { return fTextureType; }

    const GrSamplerState& samplerState() const { return fSamplerState; }
    const GrSwizzle& swizzle() const { return fSwizzle; }

    uint32_t extraSamplerKey() const { return fExtraSamplerKey; }

    bool isInitialized() const { return fIsInitialized; }

private:
    GrSamplerState fSamplerState;
    GrSwizzle fSwizzle;
    GrTextureType fTextureType = GrTextureType::k2D;
    uint32_t fExtraSamplerKey = 0;
    bool fIsInitialized = false;
>>>>>>> 40be567a
};

const GrPrimitiveProcessor::TextureSampler& GrPrimitiveProcessor::IthTextureSampler(int i) {
    SK_ABORT("Illegal texture sampler index");
    static const TextureSampler kBogus;
    return kBogus;
}

//////////////////////////////////////////////////////////////////////////////

/**
 * Returns the size of the attrib type in bytes.
 * This was moved from include/private/GrTypesPriv.h in service of Skia dependents that build
 * with C++11.
 */
static constexpr inline size_t GrVertexAttribTypeSize(GrVertexAttribType type) {
    switch (type) {
        case kFloat_GrVertexAttribType:
            return sizeof(float);
        case kFloat2_GrVertexAttribType:
            return 2 * sizeof(float);
        case kFloat3_GrVertexAttribType:
            return 3 * sizeof(float);
        case kFloat4_GrVertexAttribType:
            return 4 * sizeof(float);
        case kHalf_GrVertexAttribType:
            return sizeof(uint16_t);
        case kHalf2_GrVertexAttribType:
            return 2 * sizeof(uint16_t);
        case kHalf3_GrVertexAttribType:
            return 3 * sizeof(uint16_t);
        case kHalf4_GrVertexAttribType:
            return 4 * sizeof(uint16_t);
        case kInt2_GrVertexAttribType:
            return 2 * sizeof(int32_t);
        case kInt3_GrVertexAttribType:
            return 3 * sizeof(int32_t);
        case kInt4_GrVertexAttribType:
            return 4 * sizeof(int32_t);
        case kByte_GrVertexAttribType:
            return 1 * sizeof(char);
        case kByte2_GrVertexAttribType:
            return 2 * sizeof(char);
        case kByte3_GrVertexAttribType:
            return 3 * sizeof(char);
        case kByte4_GrVertexAttribType:
            return 4 * sizeof(char);
        case kUByte_GrVertexAttribType:
            return 1 * sizeof(char);
        case kUByte2_GrVertexAttribType:
            return 2 * sizeof(char);
        case kUByte3_GrVertexAttribType:
            return 3 * sizeof(char);
        case kUByte4_GrVertexAttribType:
            return 4 * sizeof(char);
        case kUByte_norm_GrVertexAttribType:
            return 1 * sizeof(char);
        case kUByte4_norm_GrVertexAttribType:
            return 4 * sizeof(char);
        case kShort2_GrVertexAttribType:
            return 2 * sizeof(int16_t);
        case kShort4_GrVertexAttribType:
            return 4 * sizeof(int16_t);
        case kUShort2_GrVertexAttribType: // fall through
        case kUShort2_norm_GrVertexAttribType:
            return 2 * sizeof(uint16_t);
        case kInt_GrVertexAttribType:
            return sizeof(int32_t);
        case kUint_GrVertexAttribType:
            return sizeof(uint32_t);
<<<<<<< HEAD
=======
        case kUShort_norm_GrVertexAttribType:
            return sizeof(uint16_t);
        // Experimental (for Y416)
        case kUShort4_norm_GrVertexAttribType:
            return 4 * sizeof(uint16_t);
>>>>>>> 40be567a
    }
    // GCC fails because SK_ABORT evaluates to non constexpr. clang and cl.exe think this is
    // unreachable and don't complain.
#if defined(__clang__) || !defined(__GNUC__)
    SK_ABORT("Unsupported type conversion");
#endif
    return 0;
}

constexpr size_t GrPrimitiveProcessor::Attribute::size() const {
    return GrVertexAttribTypeSize(fCPUType);
}

#endif<|MERGE_RESOLUTION|>--- conflicted
+++ resolved
@@ -8,12 +8,7 @@
 #ifndef GrPrimitiveProcessor_DEFINED
 #define GrPrimitiveProcessor_DEFINED
 
-<<<<<<< HEAD
-#include "include/private/GrColor.h"
-#include "include/private/GrProxyRef.h"
-=======
 #include "src/gpu/GrColor.h"
->>>>>>> 40be567a
 #include "src/gpu/GrNonAtomicRef.h"
 #include "src/gpu/GrProcessor.h"
 #include "src/gpu/GrShaderVar.h"
@@ -259,44 +254,15 @@
 public:
     TextureSampler() = default;
 
-<<<<<<< HEAD
-    TextureSampler(GrTextureType, GrPixelConfig, const GrSamplerState&, uint32_t extraSamplerKey);
-
-    explicit TextureSampler(GrTextureType, GrPixelConfig,
-                            GrSamplerState::Filter = GrSamplerState::Filter::kNearest,
-                            GrSamplerState::WrapMode wrapXAndY = GrSamplerState::WrapMode::kClamp);
-=======
     TextureSampler(GrTextureType, const GrSamplerState&, const GrSwizzle&,
                    uint32_t extraSamplerKey);
 
     explicit TextureSampler(GrTextureType, GrSamplerState::Filter,
                             GrSamplerState::WrapMode wrapXAndY, const GrSwizzle&);
->>>>>>> 40be567a
 
     TextureSampler(const TextureSampler&) = delete;
     TextureSampler& operator=(const TextureSampler&) = delete;
 
-<<<<<<< HEAD
-    void reset(GrTextureType, GrPixelConfig, const GrSamplerState&, uint32_t extraSamplerKey = 0);
-    void reset(GrTextureType, GrPixelConfig,
-               GrSamplerState::Filter,
-               GrSamplerState::WrapMode wrapXAndY);
-
-    GrTextureType textureType() const { return fTextureType; }
-    GrPixelConfig config() const { return fConfig; }
-
-    const GrSamplerState& samplerState() const { return fSamplerState; }
-
-    uint32_t extraSamplerKey() const { return fExtraSamplerKey; }
-
-    bool isInitialized() const { return fConfig != kUnknown_GrPixelConfig; }
-
-private:
-    GrSamplerState fSamplerState;
-    GrTextureType fTextureType = GrTextureType::k2D;
-    GrPixelConfig fConfig = kUnknown_GrPixelConfig;
-    uint32_t fExtraSamplerKey = 0;
-=======
     void reset(GrTextureType, const GrSamplerState&, const GrSwizzle&,
                uint32_t extraSamplerKey = 0);
     void reset(GrTextureType,
@@ -319,7 +285,6 @@
     GrTextureType fTextureType = GrTextureType::k2D;
     uint32_t fExtraSamplerKey = 0;
     bool fIsInitialized = false;
->>>>>>> 40be567a
 };
 
 const GrPrimitiveProcessor::TextureSampler& GrPrimitiveProcessor::IthTextureSampler(int i) {
@@ -390,14 +355,11 @@
             return sizeof(int32_t);
         case kUint_GrVertexAttribType:
             return sizeof(uint32_t);
-<<<<<<< HEAD
-=======
         case kUShort_norm_GrVertexAttribType:
             return sizeof(uint16_t);
         // Experimental (for Y416)
         case kUShort4_norm_GrVertexAttribType:
             return 4 * sizeof(uint16_t);
->>>>>>> 40be567a
     }
     // GCC fails because SK_ABORT evaluates to non constexpr. clang and cl.exe think this is
     // unreachable and don't complain.
