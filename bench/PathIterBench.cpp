/*
 * Copyright 2011 Google Inc.
 *
 * Use of this source code is governed by a BSD-style license that can be
 * found in the LICENSE file.
 */
#include "bench/Benchmark.h"
#include "include/core/SkBitmap.h"
#include "include/core/SkCanvas.h"
#include "include/core/SkColorPriv.h"
#include "include/core/SkPaint.h"
#include "include/core/SkPath.h"
#include "include/core/SkShader.h"
#include "include/core/SkString.h"
#include "include/utils/SkRandom.h"
<<<<<<< HEAD
=======
#include "src/core/SkPathPriv.h"

enum class PathIterType {
    kIter,
    kRaw,
    kEdge,
};
const char* gPathIterNames[] = {
    "iter", "raw", "edge"
};
>>>>>>> 40be567a

static int rand_pts(SkRandom& rand, SkPoint pts[4]) {
    int n = rand.nextU() & 3;
    n += 1;

    for (int i = 0; i < n; ++i) {
        pts[i].fX = rand.nextSScalar1();
        pts[i].fY = rand.nextSScalar1();
    }
    return n;
}

class PathIterBench : public Benchmark {
    SkString        fName;
    SkPath          fPath;
    PathIterType    fType;

    int fVerbInc = 0;
    SkScalar fXInc = 0, fYInc = 0;

public:
    PathIterBench(PathIterType t) : fType(t) {
        fName.printf("pathiter_%s", gPathIterNames[static_cast<unsigned>(t)]);

        SkRandom rand;
        for (int i = 0; i < 1000; ++i) {
            SkPoint pts[4];
            int n = rand_pts(rand, pts);
            switch (n) {
                case 1:
                    fPath.moveTo(pts[0]);
                    break;
                case 2:
                    fPath.lineTo(pts[1]);
                    break;
                case 3:
                    fPath.quadTo(pts[1], pts[2]);
                    break;
                case 4:
                    fPath.cubicTo(pts[1], pts[2], pts[3]);
                    break;
            }
        }
    }

    bool isSuitableFor(Backend backend) override {
        return backend == kNonRendering_Backend;
    }

protected:
    const char* onGetName() override {
        return fName.c_str();
    }

    void onDraw(int loops, SkCanvas*) override {
        // Need to do *something* with the results, so the compile doesn't elide
        // away the code we want to time.
        auto handle = [this](int verb, const SkPoint pts[]) {
            fVerbInc += verb;
            fXInc += pts[0].fX;
            fYInc += pts[0].fY;
        };

        SkPath::Verb verb;
        SkPoint      pts[4];
        switch (fType) {
            case PathIterType::kIter:
                for (int i = 0; i < loops; ++i) {
                    SkPath::Iter iter(fPath, true);
                    while ((verb = iter.next(pts)) != SkPath::kDone_Verb) {
                        handle(verb, pts);
                    }
                }
                break;
            case PathIterType::kRaw:
                for (int i = 0; i < loops; ++i) {
                    SkPath::RawIter iter(fPath);
                    while ((verb = iter.next(pts)) != SkPath::kDone_Verb) {
                        handle(verb, pts);
                    }
                }
                break;
            case PathIterType::kEdge:
                for (int i = 0; i < loops; ++i) {
                    SkPathEdgeIter iter(fPath);
                    while (auto r = iter.next()) {
                        handle((int)r.fEdge, r.fPts);
                    }
                }
                break;
        }
    }

private:
    typedef Benchmark INHERITED;
};

///////////////////////////////////////////////////////////////////////////////

DEF_BENCH( return new PathIterBench(PathIterType::kIter); )
DEF_BENCH( return new PathIterBench(PathIterType::kRaw); )
DEF_BENCH( return new PathIterBench(PathIterType::kEdge); )<|MERGE_RESOLUTION|>--- conflicted
+++ resolved
@@ -13,8 +13,6 @@
 #include "include/core/SkShader.h"
 #include "include/core/SkString.h"
 #include "include/utils/SkRandom.h"
-<<<<<<< HEAD
-=======
 #include "src/core/SkPathPriv.h"
 
 enum class PathIterType {
@@ -25,7 +23,6 @@
 const char* gPathIterNames[] = {
     "iter", "raw", "edge"
 };
->>>>>>> 40be567a
 
 static int rand_pts(SkRandom& rand, SkPoint pts[4]) {
     int n = rand.nextU() & 3;
