--- conflicted
+++ resolved
@@ -15,11 +15,7 @@
 import shutil
 import subprocess
 
-<<<<<<< HEAD
-NDK_VER = "android-ndk-r19b"
-=======
 NDK_VER = "android-ndk-r20"
->>>>>>> 40be567a
 NDK_URL = \
     "https://dl.google.com/android/repository/%s-darwin-x86_64.zip" % NDK_VER
 
