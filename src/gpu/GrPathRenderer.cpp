/*
 * Copyright 2011 Google Inc.
 *
 * Use of this source code is governed by a BSD-style license that can be
 * found in the LICENSE file.
 */

#include "src/core/SkDrawProcs.h"
#include "src/gpu/GrCaps.h"
#include "src/gpu/GrPaint.h"
#include "src/gpu/GrPathRenderer.h"
#include "src/gpu/GrRecordingContextPriv.h"
#include "src/gpu/GrRenderTargetContext.h"
<<<<<<< HEAD
#include "src/gpu/GrShape.h"
#include "src/gpu/GrUserStencilSettings.h"
=======
#include "src/gpu/GrUserStencilSettings.h"
#include "src/gpu/geometry/GrShape.h"
>>>>>>> 40be567a

#ifdef SK_DEBUG
void GrPathRenderer::StencilPathArgs::validate() const {
    SkASSERT(fContext);
    SkASSERT(fRenderTargetContext);
    SkASSERT(fClipConservativeBounds);
    SkASSERT(fViewMatrix);
    SkASSERT(fShape);
    SkASSERT(fShape->style().isSimpleFill());
    SkPath path;
    fShape->asPath(&path);
    SkASSERT(!path.isInverseFillType());
}
#endif

//////////////////////////////////////////////////////////////////////////////

GrPathRenderer::GrPathRenderer() {}

GrPathRenderer::StencilSupport GrPathRenderer::getStencilSupport(const GrShape& shape) const {
    SkDEBUGCODE(SkPath path;)
    SkDEBUGCODE(shape.asPath(&path);)
    SkASSERT(shape.style().isSimpleFill());
    SkASSERT(!path.isInverseFillType());
    return this->onGetStencilSupport(shape);
}

bool GrPathRenderer::drawPath(const DrawPathArgs& args) {
#ifdef SK_DEBUG
    args.validate();
    CanDrawPathArgs canArgs;
    canArgs.fCaps = args.fContext->priv().caps();
<<<<<<< HEAD
    canArgs.fClipConservativeBounds = args.fClipConservativeBounds;
    canArgs.fViewMatrix = args.fViewMatrix;
    canArgs.fShape = args.fShape;
    canArgs.fAATypeFlags = args.fAATypeFlags;
=======
    canArgs.fProxy = args.fRenderTargetContext->proxy();
    canArgs.fClipConservativeBounds = args.fClipConservativeBounds;
    canArgs.fViewMatrix = args.fViewMatrix;
    canArgs.fShape = args.fShape;
    canArgs.fAAType = args.fAAType;
>>>>>>> 40be567a
    canArgs.fTargetIsWrappedVkSecondaryCB = args.fRenderTargetContext->wrapsVkSecondaryCB();
    canArgs.validate();

    canArgs.fHasUserStencilSettings = !args.fUserStencilSettings->isUnused();
<<<<<<< HEAD
    if (AATypeFlags::kMixedSampledStencilThenCover & canArgs.fAATypeFlags) {
        SkASSERT(GrFSAAType::kMixedSamples == args.fRenderTargetContext->fsaaType());
    }
=======
>>>>>>> 40be567a
    SkASSERT(CanDrawPath::kNo != this->canDrawPath(canArgs));
    if (!args.fUserStencilSettings->isUnused()) {
        SkPath path;
        args.fShape->asPath(&path);
        SkASSERT(args.fShape->style().isSimpleFill());
        SkASSERT(kNoRestriction_StencilSupport == this->getStencilSupport(*args.fShape));
    }
#endif
    return this->onDrawPath(args);
}

bool GrPathRenderer::IsStrokeHairlineOrEquivalent(const GrStyle& style, const SkMatrix& matrix,
                                                  SkScalar* outCoverage) {
    if (style.pathEffect()) {
        return false;
    }
    const SkStrokeRec& stroke = style.strokeRec();
    if (stroke.isHairlineStyle()) {
        if (outCoverage) {
            *outCoverage = SK_Scalar1;
        }
        return true;
    }
    return stroke.getStyle() == SkStrokeRec::kStroke_Style &&
           SkDrawTreatAAStrokeAsHairline(stroke.getWidth(), matrix, outCoverage);
}


void GrPathRenderer::GetPathDevBounds(const SkPath& path,
                                      int devW, int devH,
                                      const SkMatrix& matrix,
                                      SkRect* bounds) {
    if (path.isInverseFillType()) {
        *bounds = SkRect::MakeWH(SkIntToScalar(devW), SkIntToScalar(devH));
        return;
    }
    *bounds = path.getBounds();
    matrix.mapRect(bounds);
}

void GrPathRenderer::onStencilPath(const StencilPathArgs& args) {
    static constexpr GrUserStencilSettings kIncrementStencil(
            GrUserStencilSettings::StaticInit<
                    0xffff,
                    GrUserStencilTest::kAlways,
                    0xffff,
                    GrUserStencilOp::kReplace,
                    GrUserStencilOp::kReplace,
                    0xffff>()
    );

    GrPaint paint;
    DrawPathArgs drawArgs{args.fContext,
                          std::move(paint),
                          &kIncrementStencil,
                          args.fRenderTargetContext,
                          nullptr,  // clip
                          args.fClipConservativeBounds,
                          args.fViewMatrix,
                          args.fShape,
<<<<<<< HEAD
                          (GrAA::kYes == args.fDoStencilMSAA)
                                  ? AATypeFlags::kMSAA
                                  : AATypeFlags::kNone,
=======
                          (GrAA::kYes == args.fDoStencilMSAA) ? GrAAType::kMSAA : GrAAType::kNone,
>>>>>>> 40be567a
                          false};
    this->drawPath(drawArgs);
}<|MERGE_RESOLUTION|>--- conflicted
+++ resolved
@@ -11,13 +11,8 @@
 #include "src/gpu/GrPathRenderer.h"
 #include "src/gpu/GrRecordingContextPriv.h"
 #include "src/gpu/GrRenderTargetContext.h"
-<<<<<<< HEAD
-#include "src/gpu/GrShape.h"
-#include "src/gpu/GrUserStencilSettings.h"
-=======
 #include "src/gpu/GrUserStencilSettings.h"
 #include "src/gpu/geometry/GrShape.h"
->>>>>>> 40be567a
 
 #ifdef SK_DEBUG
 void GrPathRenderer::StencilPathArgs::validate() const {
@@ -50,28 +45,15 @@
     args.validate();
     CanDrawPathArgs canArgs;
     canArgs.fCaps = args.fContext->priv().caps();
-<<<<<<< HEAD
-    canArgs.fClipConservativeBounds = args.fClipConservativeBounds;
-    canArgs.fViewMatrix = args.fViewMatrix;
-    canArgs.fShape = args.fShape;
-    canArgs.fAATypeFlags = args.fAATypeFlags;
-=======
     canArgs.fProxy = args.fRenderTargetContext->proxy();
     canArgs.fClipConservativeBounds = args.fClipConservativeBounds;
     canArgs.fViewMatrix = args.fViewMatrix;
     canArgs.fShape = args.fShape;
     canArgs.fAAType = args.fAAType;
->>>>>>> 40be567a
     canArgs.fTargetIsWrappedVkSecondaryCB = args.fRenderTargetContext->wrapsVkSecondaryCB();
     canArgs.validate();
 
     canArgs.fHasUserStencilSettings = !args.fUserStencilSettings->isUnused();
-<<<<<<< HEAD
-    if (AATypeFlags::kMixedSampledStencilThenCover & canArgs.fAATypeFlags) {
-        SkASSERT(GrFSAAType::kMixedSamples == args.fRenderTargetContext->fsaaType());
-    }
-=======
->>>>>>> 40be567a
     SkASSERT(CanDrawPath::kNo != this->canDrawPath(canArgs));
     if (!args.fUserStencilSettings->isUnused()) {
         SkPath path;
@@ -132,13 +114,7 @@
                           args.fClipConservativeBounds,
                           args.fViewMatrix,
                           args.fShape,
-<<<<<<< HEAD
-                          (GrAA::kYes == args.fDoStencilMSAA)
-                                  ? AATypeFlags::kMSAA
-                                  : AATypeFlags::kNone,
-=======
                           (GrAA::kYes == args.fDoStencilMSAA) ? GrAAType::kMSAA : GrAAType::kNone,
->>>>>>> 40be567a
                           false};
     this->drawPath(drawArgs);
 }