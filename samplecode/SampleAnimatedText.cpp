--- conflicted
+++ resolved
@@ -14,10 +14,6 @@
 #include "include/utils/SkRandom.h"
 #include "samplecode/Sample.h"
 #include "src/utils/SkUTF.h"
-<<<<<<< HEAD
-#include "tools/timer/Timer.h"
-=======
->>>>>>> 40be567a
 
 #if SK_SUPPORT_GPU
 #include "include/gpu/GrContext.h"
@@ -42,24 +38,6 @@
 //               SDF-text special case (which falls back to bitmap fonts for small points)
 
 class AnimatedTextView : public Sample {
-<<<<<<< HEAD
-public:
-    AnimatedTextView() : fScale(1.0f), fScaleInc(0.1f), fRotation(0.0f), fSizeScale(1) {
-        fCurrentTime = 0;
-        fTimer.start();
-        memset(fTimes, 0, sizeof(fTimes));
-    }
-
-protected:
-    bool onQuery(Sample::Event* evt) override {
-        if (Sample::TitleQ(*evt)) {
-            Sample::TitleR(evt, "AnimatedText");
-            return true;
-        }
-
-        SkUnichar uni;
-        if (Sample::CharQ(*evt, &uni)) {
-=======
     float fScale = 1;
     float fScaleInc = 0.1f;
     float fRotation = 0;
@@ -68,7 +46,6 @@
     SkString name() override { return SkString("AnimatedText"); }
 
     bool onChar(SkUnichar uni) override {
->>>>>>> 40be567a
             if ('2' == uni) {
                 if (fSizeScale == 2) {
                     fSizeScale = 1;
@@ -115,18 +92,10 @@
         canvas->restore();
 
         font.setSize(16);
-<<<<<<< HEAD
-//        canvas->drawString(outString, 512.f, 540.f, paint);
-        canvas->drawString(modeString, 768.f, 540.f, font, paint);
-    }
-
-    bool onAnimate(const AnimTimer& timer) override {
-=======
     }
 
     bool onAnimate(double nanos) override {
         // TODO: use nanos
->>>>>>> 40be567a
         // We add noise to the scale and rotation animations to
         // keep the font atlas from falling into a steady state
         fRotation += (1.0f + gRand.nextRangeF(-0.1f, 0.1f));
@@ -138,26 +107,6 @@
         }
         return true;
     }
-<<<<<<< HEAD
-
-private:
-    float fScale;
-    float fScaleInc;
-    float fRotation;
-    int   fSizeScale;
-
-    WallTimer   fTimer;
-    float       fTimes[32];
-    int         fCurrentTime;
-
-
-    typedef Sample INHERITED;
 };
 
-//////////////////////////////////////////////////////////////////////////////
-
-=======
-};
-
->>>>>>> 40be567a
 DEF_SAMPLE( return new AnimatedTextView(); )