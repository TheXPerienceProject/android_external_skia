/*
 * Copyright 2014 Google Inc.
 *
 * Use of this source code is governed by a BSD-style license that can be
 * found in the LICENSE file.
 */

// This test only works with the GPU backend.

#include "gm/gm.h"
#include "include/core/SkBitmap.h"
#include "include/core/SkBlendMode.h"
#include "include/core/SkCanvas.h"
#include "include/core/SkColor.h"
#include "include/core/SkMatrix.h"
#include "include/core/SkPaint.h"
#include "include/core/SkRect.h"
#include "include/core/SkRefCnt.h"
#include "include/core/SkScalar.h"
#include "include/core/SkShader.h"
#include "include/core/SkSize.h"
#include "include/core/SkString.h"
#include "include/core/SkTypes.h"
#include "include/effects/SkGradientShader.h"
#include "include/gpu/GrContext.h"
<<<<<<< HEAD
#include "include/gpu/GrSamplerState.h"
#include "include/gpu/GrTypes.h"
#include "include/private/GrTextureProxy.h"
=======
#include "include/gpu/GrTypes.h"
>>>>>>> 40be567a
#include "include/private/GrTypesPriv.h"
#include "include/private/SkTArray.h"
#include "src/gpu/GrCaps.h"
#include "src/gpu/GrContextPriv.h"
#include "src/gpu/GrFragmentProcessor.h"
#include "src/gpu/GrPaint.h"
#include "src/gpu/GrProxyProvider.h"
#include "src/gpu/GrRenderTargetContext.h"
#include "src/gpu/GrRenderTargetContextPriv.h"
<<<<<<< HEAD
=======
#include "src/gpu/GrSamplerState.h"
#include "src/gpu/GrTextureProxy.h"
>>>>>>> 40be567a
#include "src/gpu/effects/GrPorterDuffXferProcessor.h"
#include "src/gpu/effects/GrTextureDomain.h"
#include "src/gpu/ops/GrDrawOp.h"
#include "src/gpu/ops/GrFillRectOp.h"

#include <memory>
#include <utility>

namespace skiagm {
/**
 * This GM directly exercises GrTextureDomainEffect.
 */
class TextureDomainEffect : public GpuGM {
public:
    TextureDomainEffect(GrSamplerState::Filter filter)
            : fFilter(filter) {
        this->setBGColor(0xFFFFFFFF);
    }

protected:
    SkString onShortName() override {
        SkString name("texture_domain_effect");
        if (fFilter == GrSamplerState::Filter::kBilerp) {
            name.append("_bilerp");
        } else if (fFilter == GrSamplerState::Filter::kMipMap) {
            name.append("_mipmap");
        }
        return name;
    }

    SkISize onISize() override {
        const SkScalar canvasWidth = kDrawPad +
                (kTargetWidth + 2 * kDrawPad) * GrTextureDomain::kModeCount +
                kTestPad * GrTextureDomain::kModeCount;
        return SkISize::Make(SkScalarCeilToInt(canvasWidth), 800);
    }

    void onOnceBeforeDraw() override {
        fBitmap.allocN32Pixels(kTargetWidth, kTargetHeight);
        SkCanvas canvas(fBitmap);
        canvas.clear(0x00000000);
        SkPaint paint;

        SkColor colors1[] = { SK_ColorCYAN, SK_ColorLTGRAY, SK_ColorGRAY };
        paint.setShader(SkGradientShader::MakeSweep(65.f, 75.f, colors1, nullptr,
                                                    SK_ARRAY_COUNT(colors1)));
        canvas.drawOval(SkRect::MakeXYWH(-5.f, -5.f, kTargetWidth + 10.f, kTargetHeight + 10.f),
                        paint);

        SkColor colors2[] = { SK_ColorMAGENTA, SK_ColorLTGRAY, SK_ColorYELLOW };
        paint.setShader(SkGradientShader::MakeSweep(45.f, 55.f, colors2, nullptr,
                                                    SK_ARRAY_COUNT(colors2)));
        paint.setBlendMode(SkBlendMode::kDarken);
        canvas.drawOval(SkRect::MakeXYWH(-5.f, -5.f, kTargetWidth + 10.f, kTargetHeight + 10.f),
                        paint);

        SkColor colors3[] = { SK_ColorBLUE, SK_ColorLTGRAY, SK_ColorGREEN };
        paint.setShader(SkGradientShader::MakeSweep(25.f, 35.f, colors3, nullptr,
                                                    SK_ARRAY_COUNT(colors3)));
        paint.setBlendMode(SkBlendMode::kLighten);
        canvas.drawOval(SkRect::MakeXYWH(-5.f, -5.f, kTargetWidth + 10.f, kTargetHeight + 10.f),
                        paint);
    }

    DrawResult onDraw(GrContext* context, GrRenderTargetContext* renderTargetContext,
                      SkCanvas* canvas, SkString* errorMsg) override {
        GrProxyProvider* proxyProvider = context->priv().proxyProvider();
        sk_sp<GrTextureProxy> proxy;
        GrMipMapped mipMapped = fFilter == GrSamplerState::Filter::kMipMap &&
                                context->priv().caps()->mipMapSupport()
                ? GrMipMapped::kYes : GrMipMapped::kNo;
        proxy = proxyProvider->createProxyFromBitmap(fBitmap, mipMapped);
        if (!proxy) {
            *errorMsg = "Failed to create proxy.";
            return DrawResult::kFail;
        }

        SkTArray<SkMatrix> textureMatrices;
        textureMatrices.push_back() = SkMatrix::I();
        textureMatrices.push_back() = SkMatrix::MakeScale(1.5f, 0.85f);
        textureMatrices.push_back();
        textureMatrices.back().setRotate(45.f, proxy->width() / 2.f, proxy->height() / 2.f);

        const SkIRect texelDomains[] = {
            fBitmap.bounds(),
            SkIRect::MakeXYWH(fBitmap.width() / 4 - 1, fBitmap.height() / 4 - 1,
                              fBitmap.width() / 2 + 2, fBitmap.height() / 2 + 2),
        };

        SkRect renderRect = SkRect::Make(fBitmap.bounds());
        renderRect.outset(kDrawPad, kDrawPad);

        SkScalar y = kDrawPad + kTestPad;
        for (int tm = 0; tm < textureMatrices.count(); ++tm) {
            for (size_t d = 0; d < SK_ARRAY_COUNT(texelDomains); ++d) {
                SkScalar x = kDrawPad + kTestPad;
                for (int m = 0; m < GrTextureDomain::kModeCount; ++m) {
                    GrTextureDomain::Mode mode = (GrTextureDomain::Mode) m;
                    if (fFilter != GrSamplerState::Filter::kNearest &&
                        mode == GrTextureDomain::kRepeat_Mode) {
                        // Repeat mode doesn't produce correct results with bilerp filtering
                        continue;
                    }

                    GrPaint grPaint;
                    grPaint.setXPFactory(GrPorterDuffXPFactory::Get(SkBlendMode::kSrc));
                    auto fp = GrTextureDomainEffect::Make(
                            proxy, textureMatrices[tm],
                            GrTextureDomain::MakeTexelDomain(texelDomains[d], mode),
                            mode, fFilter);

                    if (!fp) {
                        continue;
                    }
                    const SkMatrix viewMatrix = SkMatrix::MakeTrans(x, y);
                    grPaint.addColorFragmentProcessor(std::move(fp));
                    renderTargetContext->priv().testingOnly_addDrawOp(
<<<<<<< HEAD
                            GrFillRectOp::Make(context, std::move(grPaint), GrAAType::kNone,
                                               viewMatrix, renderRect));
=======
                            GrFillRectOp::MakeNonAARect(context, std::move(grPaint),
                                                        viewMatrix, renderRect));
>>>>>>> 40be567a
                    x += renderRect.width() + kTestPad;
                }
                y += renderRect.height() + kTestPad;
            }
        }
        return DrawResult::kOk;
    }

private:
    static constexpr SkScalar kDrawPad = 10.f;
    static constexpr SkScalar kTestPad = 10.f;
    static constexpr int      kTargetWidth = 100;
    static constexpr int      kTargetHeight = 100;
    SkBitmap fBitmap;
    GrSamplerState::Filter fFilter;

    typedef GM INHERITED;
};

DEF_GM(return new TextureDomainEffect(GrSamplerState::Filter::kNearest);)
DEF_GM(return new TextureDomainEffect(GrSamplerState::Filter::kBilerp);)
DEF_GM(return new TextureDomainEffect(GrSamplerState::Filter::kMipMap);)

}<|MERGE_RESOLUTION|>--- conflicted
+++ resolved
@@ -23,13 +23,7 @@
 #include "include/core/SkTypes.h"
 #include "include/effects/SkGradientShader.h"
 #include "include/gpu/GrContext.h"
-<<<<<<< HEAD
-#include "include/gpu/GrSamplerState.h"
 #include "include/gpu/GrTypes.h"
-#include "include/private/GrTextureProxy.h"
-=======
-#include "include/gpu/GrTypes.h"
->>>>>>> 40be567a
 #include "include/private/GrTypesPriv.h"
 #include "include/private/SkTArray.h"
 #include "src/gpu/GrCaps.h"
@@ -39,11 +33,8 @@
 #include "src/gpu/GrProxyProvider.h"
 #include "src/gpu/GrRenderTargetContext.h"
 #include "src/gpu/GrRenderTargetContextPriv.h"
-<<<<<<< HEAD
-=======
 #include "src/gpu/GrSamplerState.h"
 #include "src/gpu/GrTextureProxy.h"
->>>>>>> 40be567a
 #include "src/gpu/effects/GrPorterDuffXferProcessor.h"
 #include "src/gpu/effects/GrTextureDomain.h"
 #include "src/gpu/ops/GrDrawOp.h"
@@ -161,13 +152,8 @@
                     const SkMatrix viewMatrix = SkMatrix::MakeTrans(x, y);
                     grPaint.addColorFragmentProcessor(std::move(fp));
                     renderTargetContext->priv().testingOnly_addDrawOp(
-<<<<<<< HEAD
-                            GrFillRectOp::Make(context, std::move(grPaint), GrAAType::kNone,
-                                               viewMatrix, renderRect));
-=======
                             GrFillRectOp::MakeNonAARect(context, std::move(grPaint),
                                                         viewMatrix, renderRect));
->>>>>>> 40be567a
                     x += renderRect.width() + kTestPad;
                 }
                 y += renderRect.height() + kTestPad;
