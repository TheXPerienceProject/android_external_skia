/*
 * Copyright 2011 Google Inc.
 *
 * Use of this source code is governed by a BSD-style license that can be
 * found in the LICENSE file.
 */

#ifndef Benchmark_DEFINED
#define Benchmark_DEFINED

#include "include/core/SkPoint.h"
#include "include/core/SkRefCnt.h"
#include "include/core/SkString.h"
#include "tools/Registry.h"

#define DEF_BENCH3(code, N) \
    static BenchRegistry gBench##N([](void*) -> Benchmark* { code; });
#define DEF_BENCH2(code, N) DEF_BENCH3(code, N)
#define DEF_BENCH(code) DEF_BENCH2(code, __COUNTER__)

/*
 *  With the above macros, you can register benches as follows (at the bottom
 *  of your .cpp)
 *
 *  DEF_BENCH(return new MyBenchmark(...))
 *  DEF_BENCH(return new MyBenchmark(...))
 *  DEF_BENCH(return new MyBenchmark(...))
 */

struct GrContextOptions;
class SkCanvas;
class SkPaint;

class Benchmark : public SkRefCnt {
public:
    Benchmark();

    const char* getName();
    const char* getUniqueName();
    SkIPoint getSize();

    enum Backend {
        kNonRendering_Backend,
        kRaster_Backend,
        kGPU_Backend,
        kPDF_Backend,
        kHWUI_Backend,
    };

    // Call to determine whether the benchmark is intended for
    // the rendering mode.
    virtual bool isSuitableFor(Backend backend) {
        return backend != kNonRendering_Backend;
    }

    // Allows a benchmark to override options used to construct the GrContext.
    virtual void modifyGrContextOptions(GrContextOptions*) {}

    virtual int calculateLoops(int defaultLoops) const {
        return defaultLoops;
    }

    // Call before draw, allows the benchmark to do setup work outside of the
    // timer. When a benchmark is repeatedly drawn, this should be called once
    // before the initial draw.
    void delayedSetup();

    // Called once before and after a series of draw calls to a single canvas.
    // The setup/break down in these calls is not timed.
    void perCanvasPreDraw(SkCanvas*);
    void perCanvasPostDraw(SkCanvas*);

    // Called just before and after each call to draw().  Not timed.
    void preDraw(SkCanvas*);
    void postDraw(SkCanvas*);

    // Bench framework can tune loops to be large enough for stable timing.
    void draw(int loops, SkCanvas*);

    virtual void getGpuStats(SkCanvas*, SkTArray<SkString>* keys, SkTArray<double>* values) {}

    // Count of units (pixels, whatever) being exercised, to scale timing by.
    int getUnits() const { return fUnits; }

protected:
    void setUnits(int units) { SkASSERT(units > 0); fUnits = units; }

    virtual void setupPaint(SkPaint* paint);

    virtual const char* onGetName() = 0;
    virtual const char* onGetUniqueName() { return this->onGetName(); }
    virtual void onDelayedSetup() {}
    virtual void onPerCanvasPreDraw(SkCanvas*) {}
    virtual void onPerCanvasPostDraw(SkCanvas*) {}
    virtual void onPreDraw(SkCanvas*) {}
    virtual void onPostDraw(SkCanvas*) {}
    // Each bench should do its main work in a loop like this:
    //   for (int i = 0; i < loops; i++) { <work here> }
    virtual void onDraw(int loops, SkCanvas*) = 0;

    virtual SkIPoint onGetSize();

private:
<<<<<<< HEAD
=======
    int fUnits = 1;

>>>>>>> 40be567a
    typedef SkRefCnt INHERITED;
};

typedef sk_tools::Registry<Benchmark*(*)(void*)> BenchRegistry;

#endif<|MERGE_RESOLUTION|>--- conflicted
+++ resolved
@@ -101,11 +101,8 @@
     virtual SkIPoint onGetSize();
 
 private:
-<<<<<<< HEAD
-=======
     int fUnits = 1;
 
->>>>>>> 40be567a
     typedef SkRefCnt INHERITED;
 };
 
