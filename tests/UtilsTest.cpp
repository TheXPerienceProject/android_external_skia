/*
 * Copyright 2011 Google Inc.
 *
 * Use of this source code is governed by a BSD-style license that can be
 * found in the LICENSE file.
 */

#include "include/core/SkRefCnt.h"
#include "include/utils/SkRandom.h"
<<<<<<< HEAD
#include "src/core/SkTSearch.h"
#include "src/core/SkTSort.h"
#include "tests/Test.h"
=======
#include "src/core/SkSpan.h"
#include "src/core/SkTSearch.h"
#include "src/core/SkTSort.h"
#include "tests/Test.h"

#include <array>
#include <vector>
>>>>>>> 40be567a

class RefClass : public SkRefCnt {
public:
    RefClass(int n) : fN(n) {}
    int get() const { return fN; }

private:
    int fN;

    typedef SkRefCnt INHERITED;
};

static void test_autounref(skiatest::Reporter* reporter) {
    RefClass obj(0);
    REPORTER_ASSERT(reporter, obj.unique());

    sk_sp<RefClass> tmp(&obj);
    REPORTER_ASSERT(reporter, &obj == tmp.get());
    REPORTER_ASSERT(reporter, obj.unique());

    REPORTER_ASSERT(reporter, &obj == tmp.release());
    REPORTER_ASSERT(reporter, obj.unique());
    REPORTER_ASSERT(reporter, nullptr == tmp.release());
    REPORTER_ASSERT(reporter, nullptr == tmp.get());

    obj.ref();
    REPORTER_ASSERT(reporter, !obj.unique());
    {
        sk_sp<RefClass> tmp2(&obj);
    }
    REPORTER_ASSERT(reporter, obj.unique());
}

static void test_autostarray(skiatest::Reporter* reporter) {
    RefClass obj0(0);
    RefClass obj1(1);
    REPORTER_ASSERT(reporter, obj0.unique());
    REPORTER_ASSERT(reporter, obj1.unique());

    {
        SkAutoSTArray<2, sk_sp<RefClass> > tmp;
        REPORTER_ASSERT(reporter, 0 == tmp.count());

        tmp.reset(0);   // test out reset(0) when already at 0
        tmp.reset(4);   // this should force a new allocation
        REPORTER_ASSERT(reporter, 4 == tmp.count());
        tmp[0].reset(SkRef(&obj0));
        tmp[1].reset(SkRef(&obj1));
        REPORTER_ASSERT(reporter, !obj0.unique());
        REPORTER_ASSERT(reporter, !obj1.unique());

        // test out reset with data in the array (and a new allocation)
        tmp.reset(0);
        REPORTER_ASSERT(reporter, 0 == tmp.count());
        REPORTER_ASSERT(reporter, obj0.unique());
        REPORTER_ASSERT(reporter, obj1.unique());

        tmp.reset(2);   // this should use the preexisting allocation
        REPORTER_ASSERT(reporter, 2 == tmp.count());
        tmp[0].reset(SkRef(&obj0));
        tmp[1].reset(SkRef(&obj1));
    }

    // test out destructor with data in the array (and using existing allocation)
    REPORTER_ASSERT(reporter, obj0.unique());
    REPORTER_ASSERT(reporter, obj1.unique());

    {
        // test out allocating ctor (this should allocate new memory)
        SkAutoSTArray<2, sk_sp<RefClass> > tmp(4);
        REPORTER_ASSERT(reporter, 4 == tmp.count());

        tmp[0].reset(SkRef(&obj0));
        tmp[1].reset(SkRef(&obj1));
        REPORTER_ASSERT(reporter, !obj0.unique());
        REPORTER_ASSERT(reporter, !obj1.unique());

        // Test out resut with data in the array and malloced storage
        tmp.reset(0);
        REPORTER_ASSERT(reporter, obj0.unique());
        REPORTER_ASSERT(reporter, obj1.unique());

        tmp.reset(2);   // this should use the preexisting storage
        tmp[0].reset(SkRef(&obj0));
        tmp[1].reset(SkRef(&obj1));
        REPORTER_ASSERT(reporter, !obj0.unique());
        REPORTER_ASSERT(reporter, !obj1.unique());

        tmp.reset(4);   // this should force a new malloc
        REPORTER_ASSERT(reporter, obj0.unique());
        REPORTER_ASSERT(reporter, obj1.unique());

        tmp[0].reset(SkRef(&obj0));
        tmp[1].reset(SkRef(&obj1));
        REPORTER_ASSERT(reporter, !obj0.unique());
        REPORTER_ASSERT(reporter, !obj1.unique());
    }

    REPORTER_ASSERT(reporter, obj0.unique());
    REPORTER_ASSERT(reporter, obj1.unique());
}

/////////////////////////////////////////////////////////////////////////////

#define kSEARCH_COUNT   91

static void test_search(skiatest::Reporter* reporter) {
    int         i, array[kSEARCH_COUNT];
    SkRandom    rand;

    for (i = 0; i < kSEARCH_COUNT; i++) {
        array[i] = rand.nextS();
    }

    SkTHeapSort<int>(array, kSEARCH_COUNT);
    // make sure we got sorted properly
    for (i = 1; i < kSEARCH_COUNT; i++) {
        REPORTER_ASSERT(reporter, array[i-1] <= array[i]);
    }

    // make sure we can find all of our values
    for (i = 0; i < kSEARCH_COUNT; i++) {
        int index = SkTSearch<int>(array, kSEARCH_COUNT, array[i], sizeof(int));
        REPORTER_ASSERT(reporter, index == i);
    }

    // make sure that random values are either found, or the correct
    // insertion index is returned
    for (i = 0; i < 10000; i++) {
        int value = rand.nextS();
        int index = SkTSearch<int>(array, kSEARCH_COUNT, value, sizeof(int));

        if (index >= 0) {
            REPORTER_ASSERT(reporter,
                            index < kSEARCH_COUNT && array[index] == value);
        } else {
            index = ~index;
            REPORTER_ASSERT(reporter, index <= kSEARCH_COUNT);
            if (index < kSEARCH_COUNT) {
                REPORTER_ASSERT(reporter, value < array[index]);
                if (index > 0) {
                    REPORTER_ASSERT(reporter, value > array[index - 1]);
                }
            } else {
                // we should append the new value
                REPORTER_ASSERT(reporter, value > array[kSEARCH_COUNT - 1]);
            }
        }
    }
}

DEF_TEST(Utils, reporter) {
    test_search(reporter);
    test_autounref(reporter);
    test_autostarray(reporter);
<<<<<<< HEAD
=======
}

DEF_TEST(SkMakeSpan, reporter) {
    // Test constness preservation for SkMakeSpan.
    {
        std::vector<int> v = {{1, 2, 3, 4, 5}};
        auto s = SkMakeSpan(v);
        REPORTER_ASSERT(reporter, s[3] == 4);
        s[3] = 100;
        REPORTER_ASSERT(reporter, s[3] == 100);
    }

    {
        std::vector<int> t = {{1, 2, 3, 4, 5}};
        const std::vector<int>& v = t;
        auto s = SkMakeSpan(v);
        //s[3] = 100; // Should fail to compile
        REPORTER_ASSERT(reporter, s[3] == 4);
        REPORTER_ASSERT(reporter, t[3] == 4);
        t[3] = 100;
        REPORTER_ASSERT(reporter, s[3] == 100);
    }

    {
        std::array<int, 5> v = {{1, 2, 3, 4, 5}};
        auto s = SkMakeSpan(v);
        REPORTER_ASSERT(reporter, s[3] == 4);
        s[3] = 100;
        REPORTER_ASSERT(reporter, s[3] == 100);
    }

    {
        std::array<int, 5> t = {{1, 2, 3, 4, 5}};
        const std::array<int, 5>& v = t;
        auto s = SkMakeSpan(v);
        //s[3] = 100; // Should fail to compile
        REPORTER_ASSERT(reporter, s[3] == 4);
        REPORTER_ASSERT(reporter, t[3] == 4);
        t[3] = 100;
        REPORTER_ASSERT(reporter, s[3] == 100);
    }
>>>>>>> 40be567a
}<|MERGE_RESOLUTION|>--- conflicted
+++ resolved
@@ -7,11 +7,6 @@
 
 #include "include/core/SkRefCnt.h"
 #include "include/utils/SkRandom.h"
-<<<<<<< HEAD
-#include "src/core/SkTSearch.h"
-#include "src/core/SkTSort.h"
-#include "tests/Test.h"
-=======
 #include "src/core/SkSpan.h"
 #include "src/core/SkTSearch.h"
 #include "src/core/SkTSort.h"
@@ -19,7 +14,6 @@
 
 #include <array>
 #include <vector>
->>>>>>> 40be567a
 
 class RefClass : public SkRefCnt {
 public:
@@ -175,8 +169,6 @@
     test_search(reporter);
     test_autounref(reporter);
     test_autostarray(reporter);
-<<<<<<< HEAD
-=======
 }
 
 DEF_TEST(SkMakeSpan, reporter) {
@@ -218,5 +210,4 @@
         t[3] = 100;
         REPORTER_ASSERT(reporter, s[3] == 100);
     }
->>>>>>> 40be567a
 }