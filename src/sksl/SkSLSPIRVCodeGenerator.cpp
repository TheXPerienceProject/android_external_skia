--- conflicted
+++ resolved
@@ -14,13 +14,10 @@
 #include "src/sksl/ir/SkSLExtension.h"
 #include "src/sksl/ir/SkSLIndexExpression.h"
 #include "src/sksl/ir/SkSLVariableReference.h"
-<<<<<<< HEAD
-=======
 
 #ifdef SK_VULKAN
 #include "src/gpu/vk/GrVkCaps.h"
 #endif
->>>>>>> 40be567a
 
 namespace SkSL {
 
@@ -108,13 +105,9 @@
     fIntrinsicMap[String("dFdy")]        = SPECIAL(DFdy);
     fIntrinsicMap[String("fwidth")]      = std::make_tuple(kSPIRV_IntrinsicKind, SpvOpFwidth,
                                                            SpvOpUndef, SpvOpUndef, SpvOpUndef);
-<<<<<<< HEAD
-    fIntrinsicMap[String("texture")]     = SPECIAL(Texture);
-=======
     fIntrinsicMap[String("makeSampler2D")] = SPECIAL(SampledImage);
 
     fIntrinsicMap[String("sample")]      = SPECIAL(Texture);
->>>>>>> 40be567a
     fIntrinsicMap[String("subpassLoad")] = SPECIAL(SubpassLoad);
 
     fIntrinsicMap[String("any")]              = std::make_tuple(kSPIRV_IntrinsicKind, SpvOpUndef,
@@ -2299,7 +2292,6 @@
     } else {
         lvalue = nullptr;
         lhs = this->writeExpression(*b.fLeft, out);
-<<<<<<< HEAD
     }
     SpvId rhs = this->writeExpression(*b.fRight, out);
     SpvId result = this->writeBinaryExpression(b.fLeft->fType, lhs, remove_assignment(b.fOperator),
@@ -2307,15 +2299,6 @@
     if (lvalue) {
         lvalue->store(result, out);
     }
-=======
-    }
-    SpvId rhs = this->writeExpression(*b.fRight, out);
-    SpvId result = this->writeBinaryExpression(b.fLeft->fType, lhs, remove_assignment(b.fOperator),
-                                               b.fRight->fType, rhs, b.fType, out);
-    if (lvalue) {
-        lvalue->store(result, out);
-    }
->>>>>>> 40be567a
     return result;
 }
 
