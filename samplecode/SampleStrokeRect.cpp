/*
 * Copyright 2011 Google Inc.
 *
 * Use of this source code is governed by a BSD-style license that can be
 * found in the LICENSE file.
 */
#include "include/core/SkCanvas.h"
#include "include/core/SkPaint.h"
#include "samplecode/Sample.h"

class StrokeRectSample : public Sample {
public:
    StrokeRectSample() {}

protected:
<<<<<<< HEAD
    virtual bool onQuery(Sample::Event* evt) {
        if (Sample::TitleQ(*evt)) {
            Sample::TitleR(evt, "Stroke Rects");
            return true;
        }
        return this->INHERITED::onQuery(evt);
    }
=======
    virtual SkString name() { return SkString("Stroke Rects"); }
>>>>>>> 40be567a

    virtual void onDrawContent(SkCanvas* canvas) {
        SkPaint paint;
        paint.setAntiAlias(true);
        paint.setStyle(SkPaint::kStroke_Style);
        paint.setStrokeWidth(SkIntToScalar(20));

        SkPaint hair;
        hair.setStyle(SkPaint::kStroke_Style);
        hair.setColor(SK_ColorRED);

        static const SkISize gSize[] = {
            {   100,   50 },
            {   100,    0 },
            {     0,   50 },
            {     0,    0 }
        };

        static const SkPaint::Join gJoin[] = {
            SkPaint::kMiter_Join,
            SkPaint::kRound_Join,
            SkPaint::kBevel_Join
        };

        canvas->translate(paint.getStrokeWidth(), paint.getStrokeWidth());
        for (size_t i = 0; i < SK_ARRAY_COUNT(gJoin); ++i) {
            paint.setStrokeJoin(gJoin[i]);

            canvas->save();
            for (size_t j = 0; j < SK_ARRAY_COUNT(gSize); ++j) {
                SkRect r = SkRect::MakeWH(SkIntToScalar(gSize[j].fWidth),
                                          SkIntToScalar(gSize[j].fHeight));
                canvas->drawRect(r, paint);
                canvas->drawRect(r, hair);
                canvas->translate(0, SkIntToScalar(100));
            }
            canvas->restore();
            canvas->translate(SkIntToScalar(150), 0);
        }
    }

private:
    typedef Sample INHERITED;
};

///////////////////////////////////////////////////////////////////////////////

DEF_SAMPLE( return new StrokeRectSample(); )<|MERGE_RESOLUTION|>--- conflicted
+++ resolved
@@ -13,17 +13,7 @@
     StrokeRectSample() {}
 
 protected:
-<<<<<<< HEAD
-    virtual bool onQuery(Sample::Event* evt) {
-        if (Sample::TitleQ(*evt)) {
-            Sample::TitleR(evt, "Stroke Rects");
-            return true;
-        }
-        return this->INHERITED::onQuery(evt);
-    }
-=======
     virtual SkString name() { return SkString("Stroke Rects"); }
->>>>>>> 40be567a
 
     virtual void onDrawContent(SkCanvas* canvas) {
         SkPaint paint;
