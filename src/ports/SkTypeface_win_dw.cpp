--- conflicted
+++ resolved
@@ -15,10 +15,7 @@
 // not use GDI, undefing GetGlyphIndices makes things less confusing.
 #undef GetGlyphIndices
 
-<<<<<<< HEAD
-=======
 #include "include/core/SkData.h"
->>>>>>> 40be567a
 #include "include/private/SkTo.h"
 #include "src/core/SkFontDescriptor.h"
 #include "src/core/SkFontStream.h"
@@ -142,48 +139,6 @@
     UINT32 fontAxisCount = fontFace5->GetFontAxisValueCount();
     SkTScopedComPtr<IDWriteFontResource> fontResource;
     HR_GENERAL(fontFace5->GetFontResource(&fontResource), nullptr, -1);
-<<<<<<< HEAD
-    int variableAxisCount = 0;
-    for (UINT32 i = 0; i < fontAxisCount; ++i) {
-        if (fontResource->GetFontAxisAttributes(i) & DWRITE_FONT_AXIS_ATTRIBUTES_VARIABLE) {
-            variableAxisCount++;
-        }
-    }
-
-    if (!coordinates || coordinateCount < variableAxisCount) {
-        return variableAxisCount;
-    }
-
-    SkAutoSTMalloc<8, DWRITE_FONT_AXIS_VALUE> fontAxisValue(fontAxisCount);
-    HR_GENERAL(fontFace5->GetFontAxisValues(fontAxisValue.get(), fontAxisCount), nullptr, -1);
-    UINT32 coordIndex = 0;
-
-    for (UINT32 axisIndex = 0; axisIndex < fontAxisCount; ++axisIndex) {
-        if (fontResource->GetFontAxisAttributes(axisIndex) & DWRITE_FONT_AXIS_ATTRIBUTES_VARIABLE) {
-            coordinates[coordIndex].axis = SkEndian_SwapBE32(fontAxisValue[axisIndex].axisTag);
-            coordinates[coordIndex].value = fontAxisValue[axisIndex].value;
-        }
-    }
-
-    return variableAxisCount;
-
-#endif
-
-    return -1;
-}
-
-int DWriteFontTypeface::onGetVariationDesignParameters(
-    SkFontParameters::Variation::Axis parameters[], int parameterCount) const
-{
-
-#if defined(NTDDI_WIN10_RS3) && NTDDI_VERSION >= NTDDI_WIN10_RS3
-
-    SkTScopedComPtr<IDWriteFontFace5> fontFace5;
-    if (FAILED(fDWriteFontFace->QueryInterface(&fontFace5))) {
-        return -1;
-    }
-
-=======
     UINT32 variableAxisCount = 0;
     for (UINT32 i = 0; i < fontAxisCount; ++i) {
         if (fontResource->GetFontAxisAttributes(i) & DWRITE_FONT_AXIS_ATTRIBUTES_VARIABLE) {
@@ -225,7 +180,6 @@
         return -1;
     }
 
->>>>>>> 40be567a
     // Return 0 if the font is not variable font.
     if (!fontFace5->HasVariations()) {
         return 0;
@@ -303,8 +257,6 @@
     return size;
 }
 
-<<<<<<< HEAD
-=======
 sk_sp<SkData> DWriteFontTypeface::onCopyTableData(SkFontTableTag tag) const {
     AutoDWriteTable table(fDWriteFontFace.get(), SkEndian_SwapBE32(tag));
     if (!table.fExists) {
@@ -313,7 +265,6 @@
     return SkData::MakeWithCopy(table.fData, table.fSize);
 }
 
->>>>>>> 40be567a
 sk_sp<SkTypeface> DWriteFontTypeface::onMakeClone(const SkFontArguments& args) const {
     // Skip if the current face index does not match the ttcIndex
     if (fDWriteFontFace->GetIndex() != SkTo<UINT32>(args.getCollectionIndex())) {
