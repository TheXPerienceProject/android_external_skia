/*
 * Copyright 2011 Google Inc.
 *
 * Use of this source code is governed by a BSD-style license that can be
 * found in the LICENSE file.
 */

#include "include/core/SkPath.h"
#include "include/private/SkTo.h"
#include "src/core/SkAnalyticEdge.h"
#include "src/core/SkEdge.h"
#include "src/core/SkEdgeBuilder.h"
#include "src/core/SkEdgeClipper.h"
#include "src/core/SkGeometry.h"
#include "src/core/SkLineClipper.h"
#include "src/core/SkPathPriv.h"
#include "src/core/SkSafeMath.h"

SkEdgeBuilder::Combine SkBasicEdgeBuilder::combineVertical(const SkEdge* edge, SkEdge* last) {
    if (last->fCurveCount || last->fDX || edge->fX != last->fX) {
        return kNo_Combine;
    }
    if (edge->fWinding == last->fWinding) {
        if (edge->fLastY + 1 == last->fFirstY) {
            last->fFirstY = edge->fFirstY;
            return kPartial_Combine;
        }
        if (edge->fFirstY == last->fLastY + 1) {
            last->fLastY = edge->fLastY;
            return kPartial_Combine;
        }
        return kNo_Combine;
    }
    if (edge->fFirstY == last->fFirstY) {
        if (edge->fLastY == last->fLastY) {
            return kTotal_Combine;
        }
        if (edge->fLastY < last->fLastY) {
            last->fFirstY = edge->fLastY + 1;
            return kPartial_Combine;
        }
        last->fFirstY = last->fLastY + 1;
        last->fLastY = edge->fLastY;
        last->fWinding = edge->fWinding;
        return kPartial_Combine;
    }
    if (edge->fLastY == last->fLastY) {
        if (edge->fFirstY > last->fFirstY) {
            last->fLastY = edge->fFirstY - 1;
            return kPartial_Combine;
        }
        last->fLastY = last->fFirstY - 1;
        last->fFirstY = edge->fFirstY;
        last->fWinding = edge->fWinding;
        return kPartial_Combine;
    }
    return kNo_Combine;
}

SkEdgeBuilder::Combine SkAnalyticEdgeBuilder::combineVertical(const SkAnalyticEdge* edge,
                                                              SkAnalyticEdge* last) {
    auto approximately_equal = [](SkFixed a, SkFixed b) {
        return SkAbs32(a - b) < 0x100;
    };

    if (last->fCurveCount || last->fDX || edge->fX != last->fX) {
        return kNo_Combine;
    }
    if (edge->fWinding == last->fWinding) {
        if (edge->fLowerY == last->fUpperY) {
            last->fUpperY = edge->fUpperY;
            last->fY = last->fUpperY;
            return kPartial_Combine;
        }
        if (approximately_equal(edge->fUpperY, last->fLowerY)) {
            last->fLowerY = edge->fLowerY;
            return kPartial_Combine;
        }
        return kNo_Combine;
    }
    if (approximately_equal(edge->fUpperY, last->fUpperY)) {
        if (approximately_equal(edge->fLowerY, last->fLowerY)) {
            return kTotal_Combine;
        }
        if (edge->fLowerY < last->fLowerY) {
            last->fUpperY = edge->fLowerY;
            last->fY = last->fUpperY;
            return kPartial_Combine;
        }
        last->fUpperY = last->fLowerY;
        last->fY = last->fUpperY;
        last->fLowerY = edge->fLowerY;
        last->fWinding = edge->fWinding;
        return kPartial_Combine;
    }
    if (approximately_equal(edge->fLowerY, last->fLowerY)) {
        if (edge->fUpperY > last->fUpperY) {
            last->fLowerY = edge->fUpperY;
            return kPartial_Combine;
        }
        last->fLowerY = last->fUpperY;
        last->fUpperY = edge->fUpperY;
        last->fY = last->fUpperY;
        last->fWinding = edge->fWinding;
        return kPartial_Combine;
    }
    return kNo_Combine;
}

template <typename Edge>
static bool is_vertical(const Edge* edge) {
    return edge->fDX         == 0
        && edge->fCurveCount == 0;
}

// TODO: we can deallocate the edge if edge->setFoo() fails
// or when we don't use it (kPartial_Combine or kTotal_Combine).

void SkBasicEdgeBuilder::addLine(const SkPoint pts[]) {
    SkEdge* edge = fAlloc.make<SkEdge>();
    if (edge->setLine(pts[0], pts[1], fClipShift)) {
        Combine combine = is_vertical(edge) && !fList.empty()
            ? this->combineVertical(edge, (SkEdge*)fList.top())
            : kNo_Combine;

        switch (combine) {
            case kTotal_Combine:    fList.pop();           break;
            case kPartial_Combine:                         break;
            case kNo_Combine:       fList.push_back(edge); break;
        }
    }
}
void SkAnalyticEdgeBuilder::addLine(const SkPoint pts[]) {
    SkAnalyticEdge* edge = fAlloc.make<SkAnalyticEdge>();
    if (edge->setLine(pts[0], pts[1])) {

        Combine combine = is_vertical(edge) && !fList.empty()
            ? this->combineVertical(edge, (SkAnalyticEdge*)fList.top())
            : kNo_Combine;

        switch (combine) {
            case kTotal_Combine:    fList.pop();           break;
            case kPartial_Combine:                         break;
            case kNo_Combine:       fList.push_back(edge); break;
        }
    }
}
void SkBasicEdgeBuilder::addQuad(const SkPoint pts[]) {
    SkQuadraticEdge* edge = fAlloc.make<SkQuadraticEdge>();
    if (edge->setQuadratic(pts, fClipShift)) {
        fList.push_back(edge);
    }
}
void SkAnalyticEdgeBuilder::addQuad(const SkPoint pts[]) {
    SkAnalyticQuadraticEdge* edge = fAlloc.make<SkAnalyticQuadraticEdge>();
    if (edge->setQuadratic(pts)) {
        fList.push_back(edge);
    }
}

void SkBasicEdgeBuilder::addCubic(const SkPoint pts[]) {
    SkCubicEdge* edge = fAlloc.make<SkCubicEdge>();
    if (edge->setCubic(pts, fClipShift)) {
        fList.push_back(edge);
<<<<<<< HEAD
=======
    }
}
void SkAnalyticEdgeBuilder::addCubic(const SkPoint pts[]) {
    SkAnalyticCubicEdge* edge = fAlloc.make<SkAnalyticCubicEdge>();
    if (edge->setCubic(pts)) {
        fList.push_back(edge);
>>>>>>> 40be567a
    }
}
void SkAnalyticEdgeBuilder::addCubic(const SkPoint pts[]) {
    SkAnalyticCubicEdge* edge = fAlloc.make<SkAnalyticCubicEdge>();
    if (edge->setCubic(pts)) {
        fList.push_back(edge);
    }
}

// TODO: merge addLine() and addPolyLine()?

<<<<<<< HEAD
SkEdgeBuilder::Combine SkBasicEdgeBuilder::addPolyLine(SkPoint pts[],
                                                       char* arg_edge, char** arg_edgePtr) {
    auto edge    = (SkEdge*) arg_edge;
    auto edgePtr = (SkEdge**)arg_edgePtr;

    if (edge->setLine(pts[0], pts[1], fClipShift)) {
        return is_vertical(edge) && edgePtr > (SkEdge**)fEdgeList
            ? this->combineVertical(edge, edgePtr[-1])
            : kNo_Combine;
    }
    return SkEdgeBuilder::kPartial_Combine;  // A convenient lie.  Same do-nothing behavior.
}
SkEdgeBuilder::Combine SkAnalyticEdgeBuilder::addPolyLine(SkPoint pts[],
                                                          char* arg_edge, char** arg_edgePtr) {
    auto edge    = (SkAnalyticEdge*) arg_edge;
    auto edgePtr = (SkAnalyticEdge**)arg_edgePtr;

    if (edge->setLine(pts[0], pts[1])) {
        return is_vertical(edge) && edgePtr > (SkAnalyticEdge**)fEdgeList
            ? this->combineVertical(edge, edgePtr[-1])
            : kNo_Combine;
    }
    return SkEdgeBuilder::kPartial_Combine;  // As above.
}

SkRect SkBasicEdgeBuilder::recoverClip(const SkIRect& src) const {
    return { SkIntToScalar(src.fLeft   >> fClipShift),
             SkIntToScalar(src.fTop    >> fClipShift),
             SkIntToScalar(src.fRight  >> fClipShift),
             SkIntToScalar(src.fBottom >> fClipShift), };
}
SkRect SkAnalyticEdgeBuilder::recoverClip(const SkIRect& src) const {
    return SkRect::Make(src);
}

char* SkBasicEdgeBuilder::allocEdges(size_t n, size_t* size) {
    *size = sizeof(SkEdge);
    return (char*)fAlloc.makeArrayDefault<SkEdge>(n);
}
char* SkAnalyticEdgeBuilder::allocEdges(size_t n, size_t* size) {
    *size = sizeof(SkAnalyticEdge);
    return (char*)fAlloc.makeArrayDefault<SkAnalyticEdge>(n);
}

// TODO: maybe get rid of buildPoly() entirely?
int SkEdgeBuilder::buildPoly(const SkPath& path, const SkIRect* iclip, bool canCullToTheRight) {
    SkPath::Iter    iter(path, true);
    SkPoint         pts[4];
    SkPath::Verb    verb;
=======
// TODO: merge addLine() and addPolyLine()?

SkEdgeBuilder::Combine SkBasicEdgeBuilder::addPolyLine(const SkPoint pts[],
                                                       char* arg_edge, char** arg_edgePtr) {
    auto edge    = (SkEdge*) arg_edge;
    auto edgePtr = (SkEdge**)arg_edgePtr;

    if (edge->setLine(pts[0], pts[1], fClipShift)) {
        return is_vertical(edge) && edgePtr > (SkEdge**)fEdgeList
            ? this->combineVertical(edge, edgePtr[-1])
            : kNo_Combine;
    }
    return SkEdgeBuilder::kPartial_Combine;  // A convenient lie.  Same do-nothing behavior.
}
SkEdgeBuilder::Combine SkAnalyticEdgeBuilder::addPolyLine(const SkPoint pts[],
                                                          char* arg_edge, char** arg_edgePtr) {
    auto edge    = (SkAnalyticEdge*) arg_edge;
    auto edgePtr = (SkAnalyticEdge**)arg_edgePtr;

    if (edge->setLine(pts[0], pts[1])) {
        return is_vertical(edge) && edgePtr > (SkAnalyticEdge**)fEdgeList
            ? this->combineVertical(edge, edgePtr[-1])
            : kNo_Combine;
    }
    return SkEdgeBuilder::kPartial_Combine;  // As above.
}

SkRect SkBasicEdgeBuilder::recoverClip(const SkIRect& src) const {
    return { SkIntToScalar(src.fLeft   >> fClipShift),
             SkIntToScalar(src.fTop    >> fClipShift),
             SkIntToScalar(src.fRight  >> fClipShift),
             SkIntToScalar(src.fBottom >> fClipShift), };
}
SkRect SkAnalyticEdgeBuilder::recoverClip(const SkIRect& src) const {
    return SkRect::Make(src);
}

char* SkBasicEdgeBuilder::allocEdges(size_t n, size_t* size) {
    *size = sizeof(SkEdge);
    return (char*)fAlloc.makeArrayDefault<SkEdge>(n);
}
char* SkAnalyticEdgeBuilder::allocEdges(size_t n, size_t* size) {
    *size = sizeof(SkAnalyticEdge);
    return (char*)fAlloc.makeArrayDefault<SkAnalyticEdge>(n);
}
>>>>>>> 40be567a

// TODO: maybe get rid of buildPoly() entirely?
int SkEdgeBuilder::buildPoly(const SkPath& path, const SkIRect* iclip, bool canCullToTheRight) {
    size_t maxEdgeCount = path.countPoints();
    if (iclip) {
        // clipping can turn 1 line into (up to) kMaxClippedLineSegments, since
        // we turn portions that are clipped out on the left/right into vertical
        // segments.
        SkSafeMath safe;
        maxEdgeCount = safe.mul(maxEdgeCount, SkLineClipper::kMaxClippedLineSegments);
        if (!safe) {
            return 0;
        }
    }

    size_t edgeSize;
    char* edge = this->allocEdges(maxEdgeCount, &edgeSize);

    SkDEBUGCODE(char* edgeStart = edge);
    char** edgePtr = fAlloc.makeArrayDefault<char*>(maxEdgeCount);
    fEdgeList = (void**)edgePtr;

    SkPathEdgeIter iter(path);
    if (iclip) {
        SkRect clip = this->recoverClip(*iclip);

        while (auto e = iter.next()) {
            switch (e.fEdge) {
                case SkPathEdgeIter::Edge::kLine: {
                    SkPoint lines[SkLineClipper::kMaxPoints];
                    int lineCount = SkLineClipper::ClipLine(e.fPts, clip, lines, canCullToTheRight);
                    SkASSERT(lineCount <= SkLineClipper::kMaxClippedLineSegments);
                    for (int i = 0; i < lineCount; i++) {
                        switch( this->addPolyLine(lines + i, edge, edgePtr) ) {
                            case kTotal_Combine:   edgePtr--; break;
                            case kPartial_Combine:            break;
                            case kNo_Combine: *edgePtr++ = edge;
                                               edge += edgeSize;
                        }
                    }
                    break;
                }
                default:
                    SkDEBUGFAIL("unexpected verb");
                    break;
            }
        }
    } else {
<<<<<<< HEAD
        while ((verb = iter.next(pts, false)) != SkPath::kDone_Verb) {
            switch (verb) {
                case SkPath::kMove_Verb:
                case SkPath::kClose_Verb:
                    // we ignore these, and just get the whole segment from
                    // the corresponding line/quad/cubic verbs
                    break;
                case SkPath::kLine_Verb: {
                    switch( this->addPolyLine(pts, edge, edgePtr) ) {
=======
        while (auto e = iter.next()) {
            switch (e.fEdge) {
                case SkPathEdgeIter::Edge::kLine: {
                    switch( this->addPolyLine(e.fPts, edge, edgePtr) ) {
>>>>>>> 40be567a
                        case kTotal_Combine:   edgePtr--; break;
                        case kPartial_Combine:            break;
                        case kNo_Combine: *edgePtr++ = edge;
                                           edge += edgeSize;
                    }
                    break;
                }
                default:
                    SkDEBUGFAIL("unexpected verb");
                    break;
            }
        }
    }
    SkASSERT((size_t)(edge - edgeStart) <= maxEdgeCount * edgeSize);
    SkASSERT((size_t)(edgePtr - (char**)fEdgeList) <= maxEdgeCount);
    return SkToInt(edgePtr - (char**)fEdgeList);
}

int SkEdgeBuilder::build(const SkPath& path, const SkIRect* iclip, bool canCullToTheRight) {
    SkAutoConicToQuads quadder;
    const SkScalar conicTol = SK_Scalar1 / 4;
    bool is_finite = true;

<<<<<<< HEAD
    SkPath::Iter    iter(path, true);
    SkPoint         pts[4];
    SkPath::Verb    verb;

    bool is_finite = true;

=======
    SkPathEdgeIter iter(path);
>>>>>>> 40be567a
    if (iclip) {
        SkRect clip = this->recoverClip(*iclip);
        SkEdgeClipper clipper(canCullToTheRight);

        auto apply_clipper = [this, &clipper, &is_finite] {
            SkPoint      pts[4];
            SkPath::Verb verb;

            while ((verb = clipper.next(pts)) != SkPath::kDone_Verb) {
                const int count = SkPathPriv::PtsInIter(verb);
                if (!SkScalarsAreFinite(&pts[0].fX, count*2)) {
                    is_finite = false;
                    return;
                }
                switch (verb) {
                    case SkPath::kLine_Verb:  this->addLine (pts); break;
                    case SkPath::kQuad_Verb:  this->addQuad (pts); break;
                    case SkPath::kCubic_Verb: this->addCubic(pts); break;
                    default: break;
                }
            }
        };

<<<<<<< HEAD
        while ((verb = iter.next(pts, false)) != SkPath::kDone_Verb) {
            switch (verb) {
                case SkPath::kMove_Verb:
                case SkPath::kClose_Verb:
                    // we ignore these, and just get the whole segment from
                    // the corresponding line/quad/cubic verbs
                    break;
                case SkPath::kLine_Verb:
                    if (clipper.clipLine(pts[0], pts[1], clip)) {
                        apply_clipper();
                    }
                    break;
                case SkPath::kQuad_Verb:
                    if (clipper.clipQuad(pts, clip)) {
=======
        while (auto e = iter.next()) {
            switch (e.fEdge) {
                case SkPathEdgeIter::Edge::kLine:
                    if (clipper.clipLine(e.fPts[0], e.fPts[1], clip)) {
                        apply_clipper();
                    }
                    break;
                case SkPathEdgeIter::Edge::kQuad:
                    if (clipper.clipQuad(e.fPts, clip)) {
>>>>>>> 40be567a
                        apply_clipper();
                    }
                    break;
                case SkPathEdgeIter::Edge::kConic: {
                    const SkPoint* quadPts = quadder.computeQuads(
                                          e.fPts, iter.conicWeight(), conicTol);
                    for (int i = 0; i < quadder.countQuads(); ++i) {
                        if (clipper.clipQuad(quadPts, clip)) {
                            apply_clipper();
                        }
                        quadPts += 2;
                    }
                } break;
<<<<<<< HEAD
                case SkPath::kCubic_Verb:
                    if (clipper.clipCubic(pts, clip)) {
=======
                case SkPathEdgeIter::Edge::kCubic:
                    if (clipper.clipCubic(e.fPts, clip)) {
>>>>>>> 40be567a
                        apply_clipper();
                    }
                    break;
            }
        }
    } else {
<<<<<<< HEAD
        while ((verb = iter.next(pts, false)) != SkPath::kDone_Verb) {
            auto handle_quad = [this](const SkPoint pts[3]) {
                SkPoint monoX[5];
                int n = SkChopQuadAtYExtrema(pts, monoX);
                for (int i = 0; i <= n; i++) {
                    this->addQuad(&monoX[i * 2]);
                }
            };

            switch (verb) {
                case SkPath::kMove_Verb:
                case SkPath::kClose_Verb:
                    // we ignore these, and just get the whole segment from
                    // the corresponding line/quad/cubic verbs
                    break;
                case SkPath::kLine_Verb:
                    this->addLine(pts);
                    break;
                case SkPath::kQuad_Verb: {
                    handle_quad(pts);
=======
        auto handle_quad = [this](const SkPoint pts[3]) {
            SkPoint monoX[5];
            int n = SkChopQuadAtYExtrema(pts, monoX);
            for (int i = 0; i <= n; i++) {
                this->addQuad(&monoX[i * 2]);
            }
        };
        while (auto e = iter.next()) {
            switch (e.fEdge) {
                case SkPathEdgeIter::Edge::kLine:
                    this->addLine(e.fPts);
                    break;
                case SkPathEdgeIter::Edge::kQuad: {
                    handle_quad(e.fPts);
>>>>>>> 40be567a
                    break;
                }
                case SkPathEdgeIter::Edge::kConic: {
                    const SkPoint* quadPts = quadder.computeQuads(
                                          e.fPts, iter.conicWeight(), conicTol);
                    for (int i = 0; i < quadder.countQuads(); ++i) {
                        handle_quad(quadPts);
                        quadPts += 2;
                    }
                } break;
<<<<<<< HEAD
                case SkPath::kCubic_Verb: {
=======
                case SkPathEdgeIter::Edge::kCubic: {
>>>>>>> 40be567a
                    SkPoint monoY[10];
                    int n = SkChopCubicAtYExtrema(e.fPts, monoY);
                    for (int i = 0; i <= n; i++) {
                        this->addCubic(&monoY[i * 3]);
                    }
                    break;
                }
            }
        }
    }
    fEdgeList = fList.begin();
    return is_finite ? fList.count() : 0;
}

int SkEdgeBuilder::buildEdges(const SkPath& path,
                              const SkIRect* shiftedClip) {
    // If we're convex, then we need both edges, even if the right edge is past the clip.
    const bool canCullToTheRight = !path.isConvex();

    // We can use our buildPoly() optimization if all the segments are lines.
    // (Edges are homogenous and stored contiguously in memory, no need for indirection.)
    const int count = SkPath::kLine_SegmentMask == path.getSegmentMasks()
        ? this->buildPoly(path, shiftedClip, canCullToTheRight)
        : this->build    (path, shiftedClip, canCullToTheRight);

    SkASSERT(count >= 0);

    // If we can't cull to the right, we should have count > 1 (or 0).
    if (!canCullToTheRight) {
        SkASSERT(count != 1);
    }
    return count;
}<|MERGE_RESOLUTION|>--- conflicted
+++ resolved
@@ -162,28 +162,18 @@
     SkCubicEdge* edge = fAlloc.make<SkCubicEdge>();
     if (edge->setCubic(pts, fClipShift)) {
         fList.push_back(edge);
-<<<<<<< HEAD
-=======
     }
 }
 void SkAnalyticEdgeBuilder::addCubic(const SkPoint pts[]) {
     SkAnalyticCubicEdge* edge = fAlloc.make<SkAnalyticCubicEdge>();
     if (edge->setCubic(pts)) {
         fList.push_back(edge);
->>>>>>> 40be567a
-    }
-}
-void SkAnalyticEdgeBuilder::addCubic(const SkPoint pts[]) {
-    SkAnalyticCubicEdge* edge = fAlloc.make<SkAnalyticCubicEdge>();
-    if (edge->setCubic(pts)) {
-        fList.push_back(edge);
     }
 }
 
 // TODO: merge addLine() and addPolyLine()?
 
-<<<<<<< HEAD
-SkEdgeBuilder::Combine SkBasicEdgeBuilder::addPolyLine(SkPoint pts[],
+SkEdgeBuilder::Combine SkBasicEdgeBuilder::addPolyLine(const SkPoint pts[],
                                                        char* arg_edge, char** arg_edgePtr) {
     auto edge    = (SkEdge*) arg_edge;
     auto edgePtr = (SkEdge**)arg_edgePtr;
@@ -195,7 +185,7 @@
     }
     return SkEdgeBuilder::kPartial_Combine;  // A convenient lie.  Same do-nothing behavior.
 }
-SkEdgeBuilder::Combine SkAnalyticEdgeBuilder::addPolyLine(SkPoint pts[],
+SkEdgeBuilder::Combine SkAnalyticEdgeBuilder::addPolyLine(const SkPoint pts[],
                                                           char* arg_edge, char** arg_edgePtr) {
     auto edge    = (SkAnalyticEdge*) arg_edge;
     auto edgePtr = (SkAnalyticEdge**)arg_edgePtr;
@@ -226,59 +216,6 @@
     *size = sizeof(SkAnalyticEdge);
     return (char*)fAlloc.makeArrayDefault<SkAnalyticEdge>(n);
 }
-
-// TODO: maybe get rid of buildPoly() entirely?
-int SkEdgeBuilder::buildPoly(const SkPath& path, const SkIRect* iclip, bool canCullToTheRight) {
-    SkPath::Iter    iter(path, true);
-    SkPoint         pts[4];
-    SkPath::Verb    verb;
-=======
-// TODO: merge addLine() and addPolyLine()?
-
-SkEdgeBuilder::Combine SkBasicEdgeBuilder::addPolyLine(const SkPoint pts[],
-                                                       char* arg_edge, char** arg_edgePtr) {
-    auto edge    = (SkEdge*) arg_edge;
-    auto edgePtr = (SkEdge**)arg_edgePtr;
-
-    if (edge->setLine(pts[0], pts[1], fClipShift)) {
-        return is_vertical(edge) && edgePtr > (SkEdge**)fEdgeList
-            ? this->combineVertical(edge, edgePtr[-1])
-            : kNo_Combine;
-    }
-    return SkEdgeBuilder::kPartial_Combine;  // A convenient lie.  Same do-nothing behavior.
-}
-SkEdgeBuilder::Combine SkAnalyticEdgeBuilder::addPolyLine(const SkPoint pts[],
-                                                          char* arg_edge, char** arg_edgePtr) {
-    auto edge    = (SkAnalyticEdge*) arg_edge;
-    auto edgePtr = (SkAnalyticEdge**)arg_edgePtr;
-
-    if (edge->setLine(pts[0], pts[1])) {
-        return is_vertical(edge) && edgePtr > (SkAnalyticEdge**)fEdgeList
-            ? this->combineVertical(edge, edgePtr[-1])
-            : kNo_Combine;
-    }
-    return SkEdgeBuilder::kPartial_Combine;  // As above.
-}
-
-SkRect SkBasicEdgeBuilder::recoverClip(const SkIRect& src) const {
-    return { SkIntToScalar(src.fLeft   >> fClipShift),
-             SkIntToScalar(src.fTop    >> fClipShift),
-             SkIntToScalar(src.fRight  >> fClipShift),
-             SkIntToScalar(src.fBottom >> fClipShift), };
-}
-SkRect SkAnalyticEdgeBuilder::recoverClip(const SkIRect& src) const {
-    return SkRect::Make(src);
-}
-
-char* SkBasicEdgeBuilder::allocEdges(size_t n, size_t* size) {
-    *size = sizeof(SkEdge);
-    return (char*)fAlloc.makeArrayDefault<SkEdge>(n);
-}
-char* SkAnalyticEdgeBuilder::allocEdges(size_t n, size_t* size) {
-    *size = sizeof(SkAnalyticEdge);
-    return (char*)fAlloc.makeArrayDefault<SkAnalyticEdge>(n);
-}
->>>>>>> 40be567a
 
 // TODO: maybe get rid of buildPoly() entirely?
 int SkEdgeBuilder::buildPoly(const SkPath& path, const SkIRect* iclip, bool canCullToTheRight) {
@@ -327,22 +264,10 @@
             }
         }
     } else {
-<<<<<<< HEAD
-        while ((verb = iter.next(pts, false)) != SkPath::kDone_Verb) {
-            switch (verb) {
-                case SkPath::kMove_Verb:
-                case SkPath::kClose_Verb:
-                    // we ignore these, and just get the whole segment from
-                    // the corresponding line/quad/cubic verbs
-                    break;
-                case SkPath::kLine_Verb: {
-                    switch( this->addPolyLine(pts, edge, edgePtr) ) {
-=======
         while (auto e = iter.next()) {
             switch (e.fEdge) {
                 case SkPathEdgeIter::Edge::kLine: {
                     switch( this->addPolyLine(e.fPts, edge, edgePtr) ) {
->>>>>>> 40be567a
                         case kTotal_Combine:   edgePtr--; break;
                         case kPartial_Combine:            break;
                         case kNo_Combine: *edgePtr++ = edge;
@@ -366,16 +291,7 @@
     const SkScalar conicTol = SK_Scalar1 / 4;
     bool is_finite = true;
 
-<<<<<<< HEAD
-    SkPath::Iter    iter(path, true);
-    SkPoint         pts[4];
-    SkPath::Verb    verb;
-
-    bool is_finite = true;
-
-=======
     SkPathEdgeIter iter(path);
->>>>>>> 40be567a
     if (iclip) {
         SkRect clip = this->recoverClip(*iclip);
         SkEdgeClipper clipper(canCullToTheRight);
@@ -399,22 +315,6 @@
             }
         };
 
-<<<<<<< HEAD
-        while ((verb = iter.next(pts, false)) != SkPath::kDone_Verb) {
-            switch (verb) {
-                case SkPath::kMove_Verb:
-                case SkPath::kClose_Verb:
-                    // we ignore these, and just get the whole segment from
-                    // the corresponding line/quad/cubic verbs
-                    break;
-                case SkPath::kLine_Verb:
-                    if (clipper.clipLine(pts[0], pts[1], clip)) {
-                        apply_clipper();
-                    }
-                    break;
-                case SkPath::kQuad_Verb:
-                    if (clipper.clipQuad(pts, clip)) {
-=======
         while (auto e = iter.next()) {
             switch (e.fEdge) {
                 case SkPathEdgeIter::Edge::kLine:
@@ -424,7 +324,6 @@
                     break;
                 case SkPathEdgeIter::Edge::kQuad:
                     if (clipper.clipQuad(e.fPts, clip)) {
->>>>>>> 40be567a
                         apply_clipper();
                     }
                     break;
@@ -438,41 +337,14 @@
                         quadPts += 2;
                     }
                 } break;
-<<<<<<< HEAD
-                case SkPath::kCubic_Verb:
-                    if (clipper.clipCubic(pts, clip)) {
-=======
                 case SkPathEdgeIter::Edge::kCubic:
                     if (clipper.clipCubic(e.fPts, clip)) {
->>>>>>> 40be567a
                         apply_clipper();
                     }
                     break;
             }
         }
     } else {
-<<<<<<< HEAD
-        while ((verb = iter.next(pts, false)) != SkPath::kDone_Verb) {
-            auto handle_quad = [this](const SkPoint pts[3]) {
-                SkPoint monoX[5];
-                int n = SkChopQuadAtYExtrema(pts, monoX);
-                for (int i = 0; i <= n; i++) {
-                    this->addQuad(&monoX[i * 2]);
-                }
-            };
-
-            switch (verb) {
-                case SkPath::kMove_Verb:
-                case SkPath::kClose_Verb:
-                    // we ignore these, and just get the whole segment from
-                    // the corresponding line/quad/cubic verbs
-                    break;
-                case SkPath::kLine_Verb:
-                    this->addLine(pts);
-                    break;
-                case SkPath::kQuad_Verb: {
-                    handle_quad(pts);
-=======
         auto handle_quad = [this](const SkPoint pts[3]) {
             SkPoint monoX[5];
             int n = SkChopQuadAtYExtrema(pts, monoX);
@@ -487,7 +359,6 @@
                     break;
                 case SkPathEdgeIter::Edge::kQuad: {
                     handle_quad(e.fPts);
->>>>>>> 40be567a
                     break;
                 }
                 case SkPathEdgeIter::Edge::kConic: {
@@ -498,11 +369,7 @@
                         quadPts += 2;
                     }
                 } break;
-<<<<<<< HEAD
-                case SkPath::kCubic_Verb: {
-=======
                 case SkPathEdgeIter::Edge::kCubic: {
->>>>>>> 40be567a
                     SkPoint monoY[10];
                     int n = SkChopCubicAtYExtrema(e.fPts, monoY);
                     for (int i = 0; i <= n; i++) {
