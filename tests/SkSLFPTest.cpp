/*
 * Copyright 2017 Google Inc.
 *
 * Use of this source code is governed by a BSD-style license that can be
 * found in the LICENSE file.
 */

#include "src/sksl/SkSLCompiler.h"
<<<<<<< HEAD
=======
#include "src/sksl/SkSLStringStream.h"
>>>>>>> 40be567a

#include "tests/Test.h"

static void test(skiatest::Reporter* r, const char* src, const GrShaderCaps& caps,
                 std::vector<const char*> expectedH, std::vector<const char*> expectedCPP) {
    SkSL::Program::Settings settings;
    settings.fCaps = &caps;
    SkSL::Compiler compiler;
    SkSL::StringStream output;
    std::unique_ptr<SkSL::Program> program = compiler.convertProgram(
                                                             SkSL::Program::kFragmentProcessor_Kind,
                                                             SkSL::String(src),
                                                             settings);
    if (!program) {
        SkDebugf("Unexpected error compiling %s\n%s", src, compiler.errorText().c_str());
        return;
    }
    REPORTER_ASSERT(r, program);
    bool success = compiler.toH(*program, "Test", output);
    if (!success) {
        SkDebugf("Unexpected error compiling %s\n%s", src, compiler.errorText().c_str());
    }
    REPORTER_ASSERT(r, success);
    if (success) {
        for (const char* expected : expectedH) {
            bool found = strstr(output.str().c_str(), expected);
            if (!found) {
                SkDebugf("HEADER MISMATCH:\nsource:\n%s\n\nexpected:\n'%s'\n\nreceived:\n'%s'", src,
                         expected, output.str().c_str());
            }
            REPORTER_ASSERT(r, found);
        }
    }
    output.reset();
    success = compiler.toCPP(*program, "Test", output);
    if (!success) {
        SkDebugf("Unexpected error compiling %s\n%s", src, compiler.errorText().c_str());
    }
    REPORTER_ASSERT(r, success);
    if (success) {
        for (const char* expected : expectedCPP) {
            bool found = strstr(output.str().c_str(), expected);
            if (!found) {
                SkDebugf("CPP MISMATCH:\nsource:\n%s\n\nexpected:\n'%s'\n\nreceived:\n'%s'", src,
                         expected, output.str().c_str());
            }
            REPORTER_ASSERT(r, found);
        }
    }
}

static void test_failure(skiatest::Reporter* r, const char* src, const char* error) {
    SkSL::Compiler compiler;
    SkSL::Program::Settings settings;
    sk_sp<GrShaderCaps> caps = SkSL::ShaderCapsFactory::Default();
    settings.fCaps = caps.get();
    std::unique_ptr<SkSL::Program> program = compiler.convertProgram(
                                                             SkSL::Program::kFragmentProcessor_Kind,
                                                             SkSL::String(src),
                                                             settings);
    if (!compiler.errorCount()) {
        compiler.optimize(*program);
    }
    SkSL::String skError(error);
    if (compiler.errorText() != skError) {
        SkDebugf("SKSL ERROR:\n    source: %s\n    expected: %s    received: %s", src, error,
                 compiler.errorText().c_str());
    }
    REPORTER_ASSERT(r, compiler.errorText() == skError);
}

DEF_TEST(SkSLFPHelloWorld, r) {
    test(r,
         "/* HEADER */"
         "void main() {"
         "sk_OutColor = half4(1);"
         "}",
         *SkSL::ShaderCapsFactory::Default(),
         {
             "/* HEADER */\n"
             "\n"
             "/**************************************************************************************************\n"
             " *** This file was autogenerated from GrTest.fp; do not modify.\n"
             " **************************************************************************************************/\n"
             "#ifndef GrTest_DEFINED\n"
             "#define GrTest_DEFINED\n"
             "#include \"include/core/SkTypes.h\"\n\n"
             "#include \"src/gpu/GrCoordTransform.h\"\n"
             "#include \"src/gpu/GrFragmentProcessor.h\"\n"
             "class GrTest : public GrFragmentProcessor {\n"
             "public:\n"
             "    static std::unique_ptr<GrFragmentProcessor> Make() {\n"
             "        return std::unique_ptr<GrFragmentProcessor>(new GrTest());\n"
             "    }\n"
             "    GrTest(const GrTest& src);\n"
             "    std::unique_ptr<GrFragmentProcessor> clone() const override;\n"
             "    const char* name() const override { return \"Test\"; }\n"
             "private:\n"
             "    GrTest()\n"
             "    : INHERITED(kGrTest_ClassID, kNone_OptimizationFlags) {\n"
             "    }\n"
             "    GrGLSLFragmentProcessor* onCreateGLSLInstance() const override;\n"
             "    void onGetGLSLProcessorKey(const GrShaderCaps&,GrProcessorKeyBuilder*) const "
                 "override;\n"
             "    bool onIsEqual(const GrFragmentProcessor&) const override;\n"
             "    GR_DECLARE_FRAGMENT_PROCESSOR_TEST\n"
             "    typedef GrFragmentProcessor INHERITED;\n"
             "};\n"
             "#endif\n"
         },
         {
             "/**************************************************************************************************\n"
             " *** This file was autogenerated from GrTest.fp; do not modify.\n"
             " **************************************************************************************************/\n"
             "#include \"GrTest.h\"\n\n"
             "#include \"include/gpu/GrTexture.h\"\n"
             "#include \"src/gpu/glsl/GrGLSLFragmentProcessor.h\"\n"
             "#include \"src/gpu/glsl/GrGLSLFragmentShaderBuilder.h\"\n"
             "#include \"src/gpu/glsl/GrGLSLProgramBuilder.h\"\n"
             "#include \"src/sksl/SkSLCPP.h\"\n"
             "#include \"src/sksl/SkSLUtil.h\"\n"
             "class GrGLSLTest : public GrGLSLFragmentProcessor {\n"
             "public:\n"
             "    GrGLSLTest() {}\n"
             "    void emitCode(EmitArgs& args) override {\n"
             "        GrGLSLFPFragmentBuilder* fragBuilder = args.fFragBuilder;\n"
             "        const GrTest& _outer = args.fFp.cast<GrTest>();\n"
             "        (void) _outer;\n"
             "        fragBuilder->codeAppendf(\"%s = half4(1.0);\\n\", args.fOutputColor);\n"
             "    }\n"
             "private:\n"
             "    void onSetData(const GrGLSLProgramDataManager& pdman, "
                                "const GrFragmentProcessor& _proc) override {\n"
             "    }\n"
             "};\n"
             "GrGLSLFragmentProcessor* GrTest::onCreateGLSLInstance() const {\n"
             "    return new GrGLSLTest();\n"
             "}\n"
             "void GrTest::onGetGLSLProcessorKey(const GrShaderCaps& caps, "
                                                "GrProcessorKeyBuilder* b) const {\n"
             "}\n"
             "bool GrTest::onIsEqual(const GrFragmentProcessor& other) const {\n"
             "    const GrTest& that = other.cast<GrTest>();\n"
             "    (void) that;\n"
             "    return true;\n"
             "}\n"
             "GrTest::GrTest(const GrTest& src)\n"
             ": INHERITED(kGrTest_ClassID, src.optimizationFlags()) {\n"
             "}\n"
             "std::unique_ptr<GrFragmentProcessor> GrTest::clone() const {\n"
             "    return std::unique_ptr<GrFragmentProcessor>(new GrTest(*this));\n"
             "}\n"
         });
}

DEF_TEST(SkSLFPInput, r) {
    test(r,
         "layout(key) in half2 point;"
         "void main() {"
         "sk_OutColor = half4(point, point);"
         "}",
         *SkSL::ShaderCapsFactory::Default(),
         {
             "static std::unique_ptr<GrFragmentProcessor> Make(SkPoint point) {",
             "return std::unique_ptr<GrFragmentProcessor>(new GrTest(point));",
             "GrTest(SkPoint point)",
             ", point(point)"
         },
         {
             "fragBuilder->codeAppendf(\"%s = half4(half2(%f, %f), half2(%f, %f));\\n\", "
                                      "args.fOutputColor, _outer.point.fX, _outer.point.fY, "
                                      "_outer.point.fX, _outer.point.fY);",
             "if (point != that.point) return false;"
         });
}

DEF_TEST(SkSLFPUniform, r) {
    test(r,
         "uniform half4 color;"
         "void main() {"
         "sk_OutColor = color;"
         "}",
         *SkSL::ShaderCapsFactory::Default(),
         {
             "static std::unique_ptr<GrFragmentProcessor> Make()"
         },
         {
            "colorVar = args.fUniformHandler->addUniform(kFragment_GrShaderFlag, kHalf4_GrSLType, "
                                                        "\"color\");",
         });
}

// SkSLFPInUniform tests the simplest plumbing case, default type, no tracking
// with a setUniform template that supports inlining the value call with no
// local variable.
DEF_TEST(SkSLFPInUniform, r) {
    test(r,
         "in uniform half4 color;"
         "void main() {"
         "sk_OutColor = color;"
         "}",
         *SkSL::ShaderCapsFactory::Default(),
         {
             "static std::unique_ptr<GrFragmentProcessor> Make(SkRect color) {",
         },
         {
            "colorVar = args.fUniformHandler->addUniform(kFragment_GrShaderFlag, kHalf4_GrSLType, "
                                                        "\"color\");",
            "pdman.set4fv(colorVar, 1, reinterpret_cast<const float*>(&(_outer.color)));"
         });
}

// As above, but tests in uniform's ability to override the default ctype.
DEF_TEST(SkSLFPInUniformCType, r) {
    test(r,
         "layout(ctype=SkPMColor4f) in uniform half4 color;"
         "void main() {"
         "sk_OutColor = color;"
         "}",
         *SkSL::ShaderCapsFactory::Default(),
         {
             "static std::unique_ptr<GrFragmentProcessor> Make(SkPMColor4f color) {",
         },
         {
            "colorVar = args.fUniformHandler->addUniform(kFragment_GrShaderFlag, kHalf4_GrSLType, "
                                                        "\"color\");",
            "pdman.set4fv(colorVar, 1, (_outer.color).vec());"
         });
}

// Add state tracking to the default typed SkRect <-> half4 uniform. But since
// it now has to track state, the value inlining previously done for the
// setUniform call is removed in favor of a local variable.
DEF_TEST(SkSLFPTrackedInUniform, r) {
    test(r,
         "layout(tracked) in uniform half4 color;"
         "void main() {"
         "sk_OutColor = color;"
         "}",
         *SkSL::ShaderCapsFactory::Default(),
         {
             "static std::unique_ptr<GrFragmentProcessor> Make(SkRect color) {",
         },
         {
            "SkRect colorPrev = SkRect::MakeEmpty();",
            "colorVar = args.fUniformHandler->addUniform(kFragment_GrShaderFlag, kHalf4_GrSLType, "
                                                        "\"color\");",
            "const SkRect& colorValue = _outer.color;",
            "if (colorPrev.isEmpty() || colorPrev != colorValue) {",
            "colorPrev = colorValue;",
            "pdman.set4fv(colorVar, 1, reinterpret_cast<const float*>(&colorValue));"
         });
}

// Test the case where the template does not support variable inlining in
// setUniform (i.e. it references the value multiple times).
DEF_TEST(SkSLFPNonInlinedInUniform, r) {
    test(r,
         "in uniform half2 point;"
         "void main() {"
         "sk_OutColor = half4(point, point);"
         "}",
         *SkSL::ShaderCapsFactory::Default(),
         {
             "static std::unique_ptr<GrFragmentProcessor> Make(SkPoint point) {",
         },
         {
            "pointVar = args.fUniformHandler->addUniform(kFragment_GrShaderFlag, kHalf2_GrSLType, "
                                                        "\"point\");",
            "const SkPoint& pointValue = _outer.point;",
            "pdman.set2f(pointVar, pointValue.fX, pointValue.fY);"
         });
}

// Test handling conditional uniforms (that use when= in layout), combined with
// state tracking and custom ctypes to really put the code generation through its paces.
DEF_TEST(SkSLFPConditionalInUniform, r) {
    test(r,
<<<<<<< HEAD
         "in bool test;"
=======
         "layout(key) in bool test;"
>>>>>>> 40be567a
         "layout(ctype=SkPMColor4f, tracked, when=test) in uniform half4 color;"
         "void main() {"
         "  if (test) {"
         "    sk_OutColor = color;"
         "  } else {"
         "    sk_OutColor = half4(1);"
         "  }"
         "}",
         *SkSL::ShaderCapsFactory::Default(),
         {
             "static std::unique_ptr<GrFragmentProcessor> Make(bool test, SkPMColor4f color) {",
         },
         {
            "SkPMColor4f colorPrev = {SK_FloatNaN, SK_FloatNaN, SK_FloatNaN, SK_FloatNaN}",
            "auto test = _outer.test;",
            "if (test) {",
            "colorVar = args.fUniformHandler->addUniform(kFragment_GrShaderFlag, kHalf4_GrSLType, "
                                                        "\"color\");",
            "if (colorVar.isValid()) {",
            "const SkPMColor4f& colorValue = _outer.color;",
            "if (colorPrev != colorValue) {",
            "colorPrev = colorValue;",
            "pdman.set4fv(colorVar, 1, colorValue.vec());"
         });
}

DEF_TEST(SkSLFPSections, r) {
    test(r,
         "@header { header section }"
         "void main() {"
         "sk_OutColor = half4(1);"
         "}",
         *SkSL::ShaderCapsFactory::Default(),
         {
             "header section"
         },
         {});
    test(r,
         "@class { class section }"
         "void main() {"
         "sk_OutColor = half4(1);"
         "}",
         *SkSL::ShaderCapsFactory::Default(),
         {
             "class GrTest : public GrFragmentProcessor {\n"
             "public:\n"
             " class section"
         },
         {});
    test(r,
         "@cpp { cpp section }"
         "void main() {"
         "sk_OutColor = half4(1);"
         "}",
         *SkSL::ShaderCapsFactory::Default(),
         {},
         {"cpp section"});
    test(r,
         "@constructorParams { int x, float y, std::vector<float> z }"
         "in float w;"
         "void main() {"
         "sk_OutColor = half4(1);"
         "}",
         *SkSL::ShaderCapsFactory::Default(),
         {
             "Make(float w,  int x, float y, std::vector<float> z )",
             "return std::unique_ptr<GrFragmentProcessor>(new GrTest(w, x, y, z));",
             "GrTest(float w,  int x, float y, std::vector<float> z )",
             ", w(w) {"
         },
         {});
    test(r,
         "@constructor { constructor section }"
         "void main() {"
         "sk_OutColor = half4(1);"
         "}",
         *SkSL::ShaderCapsFactory::Default(),
         {
             "private:\n constructor section"
         },
         {});
    test(r,
         "@initializers { initializers section }"
         "void main() {"
         "sk_OutColor = half4(1);"
         "}",
         *SkSL::ShaderCapsFactory::Default(),
         {
             ": INHERITED(kGrTest_ClassID, kNone_OptimizationFlags)\n    ,  initializers section"
         },
         {});
    test(r,
         "half x = 10;"
         "@emitCode { fragBuilder->codeAppendf(\"half y = %d\\n\", x * 2); }"
         "void main() {"
         "sk_OutColor = half4(1);"
         "}",
         *SkSL::ShaderCapsFactory::Default(),
         {},
         {
            "x = 10.0;\n"
            " fragBuilder->codeAppendf(\"half y = %d\\n\", x * 2);"
         });
    test(r,
         "@fields { fields section }"
         "@clone { }"
         "void main() {"
         "sk_OutColor = half4(1);"
         "}",
         *SkSL::ShaderCapsFactory::Default(),
         {
            "const char* name() const override { return \"Test\"; }\n"
            " fields section private:"
         },
         {});
    test(r,
         "@make { make section }"
         "void main() {"
         "sk_OutColor = half4(1);"
         "}",
         *SkSL::ShaderCapsFactory::Default(),
         {
            "public:\n"
            " make section"
         },
         {});
    test(r,
         "uniform half calculated;"
         "layout(key) in half provided;"
         "@setData(varName) { varName.set1f(calculated, provided * 2); }"
         "void main() {"
         "sk_OutColor = half4(1);"
         "}",
         *SkSL::ShaderCapsFactory::Default(),
         {},
         {
             "void onSetData(const GrGLSLProgramDataManager& varName, "
                            "const GrFragmentProcessor& _proc) override {\n",
             "UniformHandle& calculated = calculatedVar;",
             "auto provided = _outer.provided;",
             "varName.set1f(calculated, provided * 2);"
         });
    test(r,
         "@test(testDataName) { testDataName section }"
         "void main() {"
         "sk_OutColor = half4(1);"
         "}",
         *SkSL::ShaderCapsFactory::Default(),
         {},
         {
             "#if GR_TEST_UTILS\n"
             "std::unique_ptr<GrFragmentProcessor> GrTest::TestCreate(GrProcessorTestData* testDataName) {\n"
             " testDataName section }\n"
             "#endif"
         });
}

DEF_TEST(SkSLFPTransformedCoords, r) {
    test(r,
         "void main() {"
         "sk_OutColor = half4(sk_TransformedCoords2D[0], sk_TransformedCoords2D[0]);"
         "}",
         *SkSL::ShaderCapsFactory::Default(),
         {},
         {
            "SkString sk_TransformedCoords2D_0 = "
                                         "fragBuilder->ensureCoords2D(args.fTransformedCoords[0]);",
            "fragBuilder->codeAppendf(\"%s = half4(%s, %s);\\n\", args.fOutputColor, "
                              "sk_TransformedCoords2D_0.c_str(), sk_TransformedCoords2D_0.c_str());"
         });

}

DEF_TEST(SkSLFPLayoutWhen, r) {
    test(r,
         "layout(when=someExpression(someOtherExpression())) uniform half sometimes;"
         "void main() {"
         "}",
         *SkSL::ShaderCapsFactory::Default(),
         {},
         {
            "if (someExpression(someOtherExpression())) {\n"
            "            sometimesVar = args.fUniformHandler->addUniform"
         });

}

DEF_TEST(SkSLFPChildProcessors, r) {
    test(r,
         "in fragmentProcessor child1;"
         "in fragmentProcessor child2;"
         "void main() {"
         "    sk_OutColor = sample(child1) * sample(child2);"
         "}",
         *SkSL::ShaderCapsFactory::Default(),
         {
            "this->registerChildProcessor(std::move(child1));",
            "this->registerChildProcessor(std::move(child2));"
         },
         {
            "SkString _sample93(\"_sample93\");\n",
            "this->invokeChild(_outer.child1_index, &_sample93, args);\n",
            "SkString _sample110(\"_sample110\");\n",
            "this->invokeChild(_outer.child2_index, &_sample110, args);\n",
            "fragBuilder->codeAppendf(\"%s = %s * %s;\\n\", args.fOutputColor, _sample93.c_str(), "
                                     "_sample110.c_str());\n",
            "this->registerChildProcessor(src.childProcessor(child1_index).clone());",
            "this->registerChildProcessor(src.childProcessor(child2_index).clone());"
         });
}

DEF_TEST(SkSLFPChildProcessorsWithInput, r) {
    test(r,
         "in fragmentProcessor child1;"
         "in fragmentProcessor child2;"
         "void main() {"
         "    half4 childIn = sk_InColor;"
         "    half4 childOut1 = sample(child1, childIn);"
         "    half4 childOut2 = sample(child2, childOut1);"
         "    sk_OutColor = childOut2;"
         "}",
         *SkSL::ShaderCapsFactory::Default(),
         {
            "this->registerChildProcessor(std::move(child1));",
            "this->registerChildProcessor(std::move(child2));"
         },
         {
            "SkString _input0(\"childIn\");",
            "SkString _sample128(\"_sample128\");",
            "this->invokeChild(_outer.child1_index, _input0.c_str(), &_sample128, args);",
            "fragBuilder->codeAppendf(\"\\nhalf4 childOut1 = %s;\", _sample128.c_str());",
            "SkString _input1(\"childOut1\");",
            "SkString _sample174(\"_sample174\");",
            "this->invokeChild(_outer.child2_index, _input1.c_str(), &_sample174, args);",
            "this->registerChildProcessor(src.childProcessor(child1_index).clone());",
            "this->registerChildProcessor(src.childProcessor(child2_index).clone());"
         });
}

DEF_TEST(SkSLFPChildProcessorWithInputExpression, r) {
    test(r,
         "in fragmentProcessor child;"
         "void main() {"
         "    sk_OutColor = sample(child, sk_InColor * half4(0.5));"
         "}",
         *SkSL::ShaderCapsFactory::Default(),
         {
            "this->registerChildProcessor(std::move(child));",
         },
         {
            "SkString _input0 = SkStringPrintf(\"%s * half4(0.5)\", args.fInputColor);",
            "SkString _sample64(\"_sample64\");",
            "this->invokeChild(_outer.child_index, _input0.c_str(), &_sample64, args);",
            "fragBuilder->codeAppendf(\"%s = %s;\\n\", args.fOutputColor, _sample64.c_str());",
            "this->registerChildProcessor(src.childProcessor(child_index).clone());",
         });
}

DEF_TEST(SkSLFPNestedChildProcessors, r) {
    test(r,
         "in fragmentProcessor child1;"
         "in fragmentProcessor child2;"
         "void main() {"
         "    sk_OutColor = sample(child2, sk_InColor * sample(child1, sk_InColor * half4(0.5)));"
         "}",
         *SkSL::ShaderCapsFactory::Default(),
         {
            "this->registerChildProcessor(std::move(child1));",
            "this->registerChildProcessor(std::move(child2));"
         },
         {
<<<<<<< HEAD
            "SkString _child0(\"_child0\");",
            "this->emitChild(_outer.child1_index, &_child0, args);",
            "SkString _child1(\"_child1\");",
            "this->emitChild(_outer.child2_index, &_child1, args);",
=======
            "SkString _input0 = SkStringPrintf(\"%s * half4(0.5)\", args.fInputColor);",
            "SkString _sample121(\"_sample121\");",
            "this->invokeChild(_outer.child1_index, _input0.c_str(), &_sample121, args);",
            "SkString _input1 = SkStringPrintf(\"%s * %s\", args.fInputColor, _sample121.c_str());",
            "SkString _sample93(\"_sample93\");",
            "this->invokeChild(_outer.child2_index, _input1.c_str(), &_sample93, args);",
            "fragBuilder->codeAppendf(\"%s = %s;\\n\", args.fOutputColor, _sample93.c_str());",
>>>>>>> 40be567a
            "this->registerChildProcessor(src.childProcessor(child1_index).clone());",
            "this->registerChildProcessor(src.childProcessor(child2_index).clone());"
         });
}

<<<<<<< HEAD
DEF_TEST(SkSLFPChildProcessorsWithInput, r) {
    test(r,
         "in fragmentProcessor child1;"
         "in fragmentProcessor child2;"
         "void main() {"
         "    half4 childIn = sk_InColor;"
         "    half4 childOut1 = process(child1, childIn);"
         "    half4 childOut2 = process(child2, childOut1);"
         "    sk_OutColor = childOut2;"
         "}",
         *SkSL::ShaderCapsFactory::Default(),
         {
            "this->registerChildProcessor(std::move(child1));",
            "this->registerChildProcessor(std::move(child2));"
         },
         {
            "SkString _input0(\"childIn\");",
            "SkString _child0(\"_child0\");",
            "this->emitChild(_outer.child1_index, _input0.c_str(), &_child0, args);",
            "SkString _input1(\"childOut1\");",
            "SkString _child1(\"_child1\");",
            "this->emitChild(_outer.child2_index, _input1.c_str(), &_child1, args);",
            "this->registerChildProcessor(src.childProcessor(child1_index).clone());",
            "this->registerChildProcessor(src.childProcessor(child2_index).clone());"
         });
}

DEF_TEST(SkSLFPChildProcessorWithInputExpression, r) {
    test(r,
         "in fragmentProcessor child;"
         "void main() {"
         "    sk_OutColor = process(child, sk_InColor * half4(0.5));"
         "}",
         *SkSL::ShaderCapsFactory::Default(),
         {
            "this->registerChildProcessor(std::move(child));",
         },
         {
            "SkString _input0 = SkStringPrintf(\"%s * half4(0.5)\", args.fInputColor);",
            "SkString _child0(\"_child0\");",
            "this->emitChild(_outer.child_index, _input0.c_str(), &_child0, args);",
            "this->registerChildProcessor(src.childProcessor(child_index).clone());",
         });
}

DEF_TEST(SkSLFPNestedChildProcessors, r) {
    test(r,
         "in fragmentProcessor child1;"
         "in fragmentProcessor child2;"
         "void main() {"
         "    sk_OutColor = process(child2, sk_InColor * process(child1, sk_InColor * half4(0.5)));"
         "}",
         *SkSL::ShaderCapsFactory::Default(),
         {
            "this->registerChildProcessor(std::move(child1));",
            "this->registerChildProcessor(std::move(child2));"
         },
         {
            "SkString _input0 = SkStringPrintf(\"%s * half4(0.5)\", args.fInputColor);",
            "SkString _child0(\"_child0\");",
            "this->emitChild(_outer.child1_index, _input0.c_str(), &_child0, args);",
            "SkString _input1 = SkStringPrintf(\"%s * %s\", args.fInputColor, _child0.c_str());",
            "SkString _child1(\"_child1\");",
            "this->emitChild(_outer.child2_index, _input1.c_str(), &_child1, args);",
            "this->registerChildProcessor(src.childProcessor(child1_index).clone());",
            "this->registerChildProcessor(src.childProcessor(child2_index).clone());"
         });
}

=======
>>>>>>> 40be567a
DEF_TEST(SkSLFPChildFPAndGlobal, r) {
    test(r,
         "in fragmentProcessor child;"
         "bool hasCap = sk_Caps.externalTextureSupport;"
         "void main() {"
         "    if (hasCap) {"
<<<<<<< HEAD
         "        sk_OutColor = process(child, sk_InColor);"
=======
         "        sk_OutColor = sample(child, sk_InColor);"
>>>>>>> 40be567a
         "    } else {"
         "        sk_OutColor = half4(1);"
         "    }"
         "}",
         *SkSL::ShaderCapsFactory::Default(),
         {
            "this->registerChildProcessor(std::move(child));"
         },
         {
            "hasCap = sk_Caps.externalTextureSupport;",
<<<<<<< HEAD
            "fragBuilder->codeAppendf(\"bool hasCap = %s;\\nif (hasCap) {\", "
                    "(hasCap ? \"true\" : \"false\"));",
            "SkString _input0 = SkStringPrintf(\"%s\", args.fInputColor);",
            "SkString _child0(\"_child0\");",
            "this->emitChild(_outer.child_index, _input0.c_str(), &_child0, args);",
            "fragBuilder->codeAppendf(\"\\n    %s = %s;\\n} else {\\n    %s = half4(1.0);\\n}"
                    "\\n\", args.fOutputColor, _child0.c_str(), args.fOutputColor);",
=======
            "fragBuilder->codeAppendf(\"bool hasCap = %s;\\nif (hasCap) {\", (hasCap ? \"true\" : "
                                     "\"false\"));",
            "SkString _input0 = SkStringPrintf(\"%s\", args.fInputColor);",
            "SkString _sample130(\"_sample130\");",
            "this->invokeChild(_outer.child_index, _input0.c_str(), &_sample130, args);",
            "fragBuilder->codeAppendf(\"\\n    %s = %s;\\n} else {\\n    %s = half4(1.0);\\n}\\n\","
                                     " args.fOutputColor, _sample130.c_str(), args.fOutputColor);",

>>>>>>> 40be567a
            "this->registerChildProcessor(src.childProcessor(child_index).clone());"
         });
}

DEF_TEST(SkSLFPChildProcessorInlineFieldAccess, r) {
    test(r,
         "in fragmentProcessor child;"
         "void main() {"
         "    if (child.preservesOpaqueInput) {"
<<<<<<< HEAD
         "        sk_OutColor = process(child, sk_InColor);"
=======
         "        sk_OutColor = sample(child, sk_InColor);"
>>>>>>> 40be567a
         "    } else {"
         "        sk_OutColor = half4(1);"
         "    }"
         "}",
         *SkSL::ShaderCapsFactory::Default(),
         {
            "this->registerChildProcessor(std::move(child));"
         },
         {
            "fragBuilder->codeAppendf(\"if (%s) {\", "
<<<<<<< HEAD
                    "(_outer.childProcessor(_outer.child_index).preservesOpaqueInput() ? "
                    "\"true\" : \"false\"));",
            "SkString _input0 = SkStringPrintf(\"%s\", args.fInputColor);",
            "SkString _child0(\"_child0\");",
            "this->emitChild(_outer.child_index, _input0.c_str(), &_child0, args);",
            "fragBuilder->codeAppendf(\"\\n    %s = %s;\\n} else {\\n    %s = half4(1.0);\\n}\\n\""
                    ", args.fOutputColor, _child0.c_str(), args.fOutputColor);",
=======
                    "(_outer.childProcessor(_outer.child_index).preservesOpaqueInput() ? ",
            "SkString _input0 = SkStringPrintf(\"%s\", args.fInputColor);",
            "SkString _sample105(\"_sample105\");",
            "this->invokeChild(_outer.child_index, _input0.c_str(), &_sample105, args);",
            "fragBuilder->codeAppendf(\"\\n    %s = %s;\\n} else {\\n    %s = half4(1.0);\\n}\\n\","
                                     " args.fOutputColor, _sample105.c_str(), args.fOutputColor);",
>>>>>>> 40be567a
            "this->registerChildProcessor(src.childProcessor(child_index).clone());"
         });
}

DEF_TEST(SkSLFPChildProcessorFieldAccess, r) {
    test(r,
         "in fragmentProcessor child;"
         "bool opaque = child.preservesOpaqueInput;"
         "void main() {"
         "    if (opaque) {"
<<<<<<< HEAD
         "        sk_OutColor = process(child);"
=======
         "        sk_OutColor = sample(child);"
>>>>>>> 40be567a
         "    } else {"
         "        sk_OutColor = half4(0.5);"
         "    }"
         "}",
         *SkSL::ShaderCapsFactory::Default(),
         {
            "this->registerChildProcessor(std::move(child));"
         },
         {
            "opaque = _outer.childProcessor(_outer.child_index).preservesOpaqueInput();",
<<<<<<< HEAD
            "fragBuilder->codeAppendf(\"bool opaque = %s;\\nif (opaque) {\", "
                    "(opaque ? \"true\" : \"false\"));",
            "SkString _child0(\"_child0\");",
            "this->emitChild(_outer.child_index, &_child0, args);",
            "fragBuilder->codeAppendf(\"\\n    %s = %s;\\n} else {\\n    %s = half4(0.5);\\n}\\n\""
                    ", args.fOutputColor, _child0.c_str(), args.fOutputColor);",
=======
            "fragBuilder->codeAppendf(\"bool opaque = %s;\\nif (opaque) {\", (opaque ? \"true\" : "
                                     "\"false\"));",
            "SkString _sample126(\"_sample126\");",
            "this->invokeChild(_outer.child_index, &_sample126, args);",
            "fragBuilder->codeAppendf(\"\\n    %s = %s;\\n} else {\\n    %s = half4(0.5);\\n}\\n\","
                                     " args.fOutputColor, _sample126.c_str(), args.fOutputColor);",
>>>>>>> 40be567a
            "this->registerChildProcessor(src.childProcessor(child_index).clone());"
         });
}

DEF_TEST(SkSLFPNullableChildProcessor, r) {
    test(r,
         "in fragmentProcessor? child;"
         "void main() {"
         "    if (child != null) {"
<<<<<<< HEAD
         "        sk_OutColor = process(child);"
=======
         "        sk_OutColor = sample(child);"
>>>>>>> 40be567a
         "    } else {"
         "        sk_OutColor = half4(0.5);"
         "    }"
         "}",
         *SkSL::ShaderCapsFactory::Default(),
         {},
         {
<<<<<<< HEAD
            "SkString _child0(\"_child0\");",
            "if (_outer.child_index >= 0) {",
                "this->emitChild(_outer.child_index, &_child0, args);",
            "} else {",
                "fragBuilder->codeAppendf(\"half4 %s;\", _child0.c_str());",
            "}",
            "fragBuilder->codeAppendf(\"\\n    %s = %s;\\n} else {\\n    %s = half4(0.5);\\n}\\n\""
                    ", args.fOutputColor, _child0.c_str(), args.fOutputColor);",
         });
=======
            "fragBuilder->codeAppendf(\"if (%s) {\", _outer.child_index >= 0 ? \"true\" : "
                                     "\"false\");",
            "SkString _sample93(\"_sample93\");",
            "if (_outer.child_index >= 0) {",
            "this->invokeChild(_outer.child_index, &_sample93, args);",
            "}",
            "fragBuilder->codeAppendf(\"\\n    %s = %s;\\n} else {\\n    %s = half4(0.5);\\n}\\n\","
                                     " args.fOutputColor, _sample93.c_str(), args.fOutputColor);"

         });
}

DEF_TEST(SkSLFPBadIn, r) {
    test_failure(r,
         "in half4 c;"
         "void main() {"
         "    sk_OutColor = c;"
         "}",
         "error: 1: 'in' variable must be either 'uniform' or 'layout(key)', or there must be a "
         "custom @setData function\n1 error\n");
>>>>>>> 40be567a
}<|MERGE_RESOLUTION|>--- conflicted
+++ resolved
@@ -6,10 +6,7 @@
  */
 
 #include "src/sksl/SkSLCompiler.h"
-<<<<<<< HEAD
-=======
 #include "src/sksl/SkSLStringStream.h"
->>>>>>> 40be567a
 
 #include "tests/Test.h"
 
@@ -288,11 +285,7 @@
 // state tracking and custom ctypes to really put the code generation through its paces.
 DEF_TEST(SkSLFPConditionalInUniform, r) {
     test(r,
-<<<<<<< HEAD
-         "in bool test;"
-=======
          "layout(key) in bool test;"
->>>>>>> 40be567a
          "layout(ctype=SkPMColor4f, tracked, when=test) in uniform half4 color;"
          "void main() {"
          "  if (test) {"
@@ -564,12 +557,6 @@
             "this->registerChildProcessor(std::move(child2));"
          },
          {
-<<<<<<< HEAD
-            "SkString _child0(\"_child0\");",
-            "this->emitChild(_outer.child1_index, &_child0, args);",
-            "SkString _child1(\"_child1\");",
-            "this->emitChild(_outer.child2_index, &_child1, args);",
-=======
             "SkString _input0 = SkStringPrintf(\"%s * half4(0.5)\", args.fInputColor);",
             "SkString _sample121(\"_sample121\");",
             "this->invokeChild(_outer.child1_index, _input0.c_str(), &_sample121, args);",
@@ -577,95 +564,18 @@
             "SkString _sample93(\"_sample93\");",
             "this->invokeChild(_outer.child2_index, _input1.c_str(), &_sample93, args);",
             "fragBuilder->codeAppendf(\"%s = %s;\\n\", args.fOutputColor, _sample93.c_str());",
->>>>>>> 40be567a
             "this->registerChildProcessor(src.childProcessor(child1_index).clone());",
             "this->registerChildProcessor(src.childProcessor(child2_index).clone());"
          });
 }
 
-<<<<<<< HEAD
-DEF_TEST(SkSLFPChildProcessorsWithInput, r) {
-    test(r,
-         "in fragmentProcessor child1;"
-         "in fragmentProcessor child2;"
-         "void main() {"
-         "    half4 childIn = sk_InColor;"
-         "    half4 childOut1 = process(child1, childIn);"
-         "    half4 childOut2 = process(child2, childOut1);"
-         "    sk_OutColor = childOut2;"
-         "}",
-         *SkSL::ShaderCapsFactory::Default(),
-         {
-            "this->registerChildProcessor(std::move(child1));",
-            "this->registerChildProcessor(std::move(child2));"
-         },
-         {
-            "SkString _input0(\"childIn\");",
-            "SkString _child0(\"_child0\");",
-            "this->emitChild(_outer.child1_index, _input0.c_str(), &_child0, args);",
-            "SkString _input1(\"childOut1\");",
-            "SkString _child1(\"_child1\");",
-            "this->emitChild(_outer.child2_index, _input1.c_str(), &_child1, args);",
-            "this->registerChildProcessor(src.childProcessor(child1_index).clone());",
-            "this->registerChildProcessor(src.childProcessor(child2_index).clone());"
-         });
-}
-
-DEF_TEST(SkSLFPChildProcessorWithInputExpression, r) {
-    test(r,
-         "in fragmentProcessor child;"
-         "void main() {"
-         "    sk_OutColor = process(child, sk_InColor * half4(0.5));"
-         "}",
-         *SkSL::ShaderCapsFactory::Default(),
-         {
-            "this->registerChildProcessor(std::move(child));",
-         },
-         {
-            "SkString _input0 = SkStringPrintf(\"%s * half4(0.5)\", args.fInputColor);",
-            "SkString _child0(\"_child0\");",
-            "this->emitChild(_outer.child_index, _input0.c_str(), &_child0, args);",
-            "this->registerChildProcessor(src.childProcessor(child_index).clone());",
-         });
-}
-
-DEF_TEST(SkSLFPNestedChildProcessors, r) {
-    test(r,
-         "in fragmentProcessor child1;"
-         "in fragmentProcessor child2;"
-         "void main() {"
-         "    sk_OutColor = process(child2, sk_InColor * process(child1, sk_InColor * half4(0.5)));"
-         "}",
-         *SkSL::ShaderCapsFactory::Default(),
-         {
-            "this->registerChildProcessor(std::move(child1));",
-            "this->registerChildProcessor(std::move(child2));"
-         },
-         {
-            "SkString _input0 = SkStringPrintf(\"%s * half4(0.5)\", args.fInputColor);",
-            "SkString _child0(\"_child0\");",
-            "this->emitChild(_outer.child1_index, _input0.c_str(), &_child0, args);",
-            "SkString _input1 = SkStringPrintf(\"%s * %s\", args.fInputColor, _child0.c_str());",
-            "SkString _child1(\"_child1\");",
-            "this->emitChild(_outer.child2_index, _input1.c_str(), &_child1, args);",
-            "this->registerChildProcessor(src.childProcessor(child1_index).clone());",
-            "this->registerChildProcessor(src.childProcessor(child2_index).clone());"
-         });
-}
-
-=======
->>>>>>> 40be567a
 DEF_TEST(SkSLFPChildFPAndGlobal, r) {
     test(r,
          "in fragmentProcessor child;"
          "bool hasCap = sk_Caps.externalTextureSupport;"
          "void main() {"
          "    if (hasCap) {"
-<<<<<<< HEAD
-         "        sk_OutColor = process(child, sk_InColor);"
-=======
          "        sk_OutColor = sample(child, sk_InColor);"
->>>>>>> 40be567a
          "    } else {"
          "        sk_OutColor = half4(1);"
          "    }"
@@ -676,15 +586,6 @@
          },
          {
             "hasCap = sk_Caps.externalTextureSupport;",
-<<<<<<< HEAD
-            "fragBuilder->codeAppendf(\"bool hasCap = %s;\\nif (hasCap) {\", "
-                    "(hasCap ? \"true\" : \"false\"));",
-            "SkString _input0 = SkStringPrintf(\"%s\", args.fInputColor);",
-            "SkString _child0(\"_child0\");",
-            "this->emitChild(_outer.child_index, _input0.c_str(), &_child0, args);",
-            "fragBuilder->codeAppendf(\"\\n    %s = %s;\\n} else {\\n    %s = half4(1.0);\\n}"
-                    "\\n\", args.fOutputColor, _child0.c_str(), args.fOutputColor);",
-=======
             "fragBuilder->codeAppendf(\"bool hasCap = %s;\\nif (hasCap) {\", (hasCap ? \"true\" : "
                                      "\"false\"));",
             "SkString _input0 = SkStringPrintf(\"%s\", args.fInputColor);",
@@ -693,7 +594,6 @@
             "fragBuilder->codeAppendf(\"\\n    %s = %s;\\n} else {\\n    %s = half4(1.0);\\n}\\n\","
                                      " args.fOutputColor, _sample130.c_str(), args.fOutputColor);",
 
->>>>>>> 40be567a
             "this->registerChildProcessor(src.childProcessor(child_index).clone());"
          });
 }
@@ -703,11 +603,7 @@
          "in fragmentProcessor child;"
          "void main() {"
          "    if (child.preservesOpaqueInput) {"
-<<<<<<< HEAD
-         "        sk_OutColor = process(child, sk_InColor);"
-=======
          "        sk_OutColor = sample(child, sk_InColor);"
->>>>>>> 40be567a
          "    } else {"
          "        sk_OutColor = half4(1);"
          "    }"
@@ -718,22 +614,12 @@
          },
          {
             "fragBuilder->codeAppendf(\"if (%s) {\", "
-<<<<<<< HEAD
-                    "(_outer.childProcessor(_outer.child_index).preservesOpaqueInput() ? "
-                    "\"true\" : \"false\"));",
-            "SkString _input0 = SkStringPrintf(\"%s\", args.fInputColor);",
-            "SkString _child0(\"_child0\");",
-            "this->emitChild(_outer.child_index, _input0.c_str(), &_child0, args);",
-            "fragBuilder->codeAppendf(\"\\n    %s = %s;\\n} else {\\n    %s = half4(1.0);\\n}\\n\""
-                    ", args.fOutputColor, _child0.c_str(), args.fOutputColor);",
-=======
                     "(_outer.childProcessor(_outer.child_index).preservesOpaqueInput() ? ",
             "SkString _input0 = SkStringPrintf(\"%s\", args.fInputColor);",
             "SkString _sample105(\"_sample105\");",
             "this->invokeChild(_outer.child_index, _input0.c_str(), &_sample105, args);",
             "fragBuilder->codeAppendf(\"\\n    %s = %s;\\n} else {\\n    %s = half4(1.0);\\n}\\n\","
                                      " args.fOutputColor, _sample105.c_str(), args.fOutputColor);",
->>>>>>> 40be567a
             "this->registerChildProcessor(src.childProcessor(child_index).clone());"
          });
 }
@@ -744,11 +630,7 @@
          "bool opaque = child.preservesOpaqueInput;"
          "void main() {"
          "    if (opaque) {"
-<<<<<<< HEAD
-         "        sk_OutColor = process(child);"
-=======
          "        sk_OutColor = sample(child);"
->>>>>>> 40be567a
          "    } else {"
          "        sk_OutColor = half4(0.5);"
          "    }"
@@ -759,21 +641,12 @@
          },
          {
             "opaque = _outer.childProcessor(_outer.child_index).preservesOpaqueInput();",
-<<<<<<< HEAD
-            "fragBuilder->codeAppendf(\"bool opaque = %s;\\nif (opaque) {\", "
-                    "(opaque ? \"true\" : \"false\"));",
-            "SkString _child0(\"_child0\");",
-            "this->emitChild(_outer.child_index, &_child0, args);",
-            "fragBuilder->codeAppendf(\"\\n    %s = %s;\\n} else {\\n    %s = half4(0.5);\\n}\\n\""
-                    ", args.fOutputColor, _child0.c_str(), args.fOutputColor);",
-=======
             "fragBuilder->codeAppendf(\"bool opaque = %s;\\nif (opaque) {\", (opaque ? \"true\" : "
                                      "\"false\"));",
             "SkString _sample126(\"_sample126\");",
             "this->invokeChild(_outer.child_index, &_sample126, args);",
             "fragBuilder->codeAppendf(\"\\n    %s = %s;\\n} else {\\n    %s = half4(0.5);\\n}\\n\","
                                      " args.fOutputColor, _sample126.c_str(), args.fOutputColor);",
->>>>>>> 40be567a
             "this->registerChildProcessor(src.childProcessor(child_index).clone());"
          });
 }
@@ -783,11 +656,7 @@
          "in fragmentProcessor? child;"
          "void main() {"
          "    if (child != null) {"
-<<<<<<< HEAD
-         "        sk_OutColor = process(child);"
-=======
          "        sk_OutColor = sample(child);"
->>>>>>> 40be567a
          "    } else {"
          "        sk_OutColor = half4(0.5);"
          "    }"
@@ -795,17 +664,6 @@
          *SkSL::ShaderCapsFactory::Default(),
          {},
          {
-<<<<<<< HEAD
-            "SkString _child0(\"_child0\");",
-            "if (_outer.child_index >= 0) {",
-                "this->emitChild(_outer.child_index, &_child0, args);",
-            "} else {",
-                "fragBuilder->codeAppendf(\"half4 %s;\", _child0.c_str());",
-            "}",
-            "fragBuilder->codeAppendf(\"\\n    %s = %s;\\n} else {\\n    %s = half4(0.5);\\n}\\n\""
-                    ", args.fOutputColor, _child0.c_str(), args.fOutputColor);",
-         });
-=======
             "fragBuilder->codeAppendf(\"if (%s) {\", _outer.child_index >= 0 ? \"true\" : "
                                      "\"false\");",
             "SkString _sample93(\"_sample93\");",
@@ -826,5 +684,4 @@
          "}",
          "error: 1: 'in' variable must be either 'uniform' or 'layout(key)', or there must be a "
          "custom @setData function\n1 error\n");
->>>>>>> 40be567a
 }