--- conflicted
+++ resolved
@@ -154,44 +154,6 @@
     static sk_sp<SkImage> MakeFromGenerator(std::unique_ptr<SkImageGenerator> imageGenerator,
                                             const SkIRect* subset = nullptr);
 
-<<<<<<< HEAD
-    /** Creates SkImage from encoded data.
-        subset allows selecting a portion of the full image. Pass nullptr to select the entire
-        image; otherwise, subset must be contained by image bounds.
-
-        SkImage is returned if format of the encoded data is recognized and supported.
-        Recognized formats vary by platform.
-
-        @param encoded  data of SkImage to decode
-        @param subset   bounds of returned SkImage; may be nullptr
-        @return         created SkImage, or nullptr
-    */
-    static sk_sp<SkImage> MakeFromEncoded(sk_sp<SkData> encoded, const SkIRect* subset = nullptr);
-
-    // Experimental
-    enum CompressionType {
-        kETC1_CompressionType,
-        kLast_CompressionType = kETC1_CompressionType,
-    };
-
-    /** Creates a GPU-backed SkImage from compressed data.
-
-        SkImage is returned if format of the compressed data is supported.
-        Supported formats vary by platform.
-
-        @param context  GPU context
-        @param data     compressed data to store in SkImage
-        @param width    width of full SkImage
-        @param height   height of full SkImage
-        @param type     type of compression used
-        @return         created SkImage, or nullptr
-    */
-    static sk_sp<SkImage> MakeFromCompressed(GrContext* context, sk_sp<SkData> data,
-                                             int width, int height, CompressionType type);
-
-    /** User function called when supplied texture may be deleted.
-    */
-=======
     /**
      *  Return an image backed by the encoded data, but attempt to defer decoding until the image
      *  is actually used/drawn. This deferral allows the system to cache the result, either on the
@@ -286,7 +248,6 @@
 
     /** User function called when supplied texture may be deleted.
     */
->>>>>>> 40be567a
     typedef void (*TextureReleaseProc)(ReleaseContext releaseContext);
 
     /** Creates SkImage from GPU texture associated with context. Caller is responsible for
@@ -354,38 +315,6 @@
                                           TextureReleaseProc textureReleaseProc,
                                           ReleaseContext releaseContext);
 
-<<<<<<< HEAD
-    /** Creates SkImage from encoded data. SkImage is uploaded to GPU back-end using context.
-
-        Created SkImage is available to other GPU contexts, and is available across thread
-        boundaries. All contexts must be in the same GPU share group, or otherwise
-        share resources.
-
-        When SkImage is no longer referenced, context releases texture memory
-        asynchronously.
-
-        GrBackendTexture decoded from data is uploaded to match SkSurface created with
-        dstColorSpace. SkColorSpace of SkImage is determined by encoded data.
-
-        SkImage is returned if format of data is recognized and supported, and if context
-        supports moving resources. Recognized formats vary by platform and GPU back-end.
-
-        SkImage is returned using MakeFromEncoded() if context is nullptr or does not support
-        moving resources between contexts.
-
-        @param context                GPU context
-        @param data                   SkImage to decode
-        @param buildMips              create SkImage as mip map if true
-        @param dstColorSpace          range of colors of matching SkSurface on GPU
-        @param limitToMaxTextureSize  downscale image to GPU maximum texture size, if necessary
-        @return                       created SkImage, or nullptr
-    */
-    static sk_sp<SkImage> MakeCrossContextFromEncoded(GrContext* context, sk_sp<SkData> data,
-                                                      bool buildMips, SkColorSpace* dstColorSpace,
-                                                      bool limitToMaxTextureSize = false);
-
-=======
->>>>>>> 40be567a
     /** Creates SkImage from pixmap. SkImage is uploaded to GPU back-end using context.
 
         Created SkImage is available to other GPU contexts, and is available across thread
@@ -412,11 +341,7 @@
         @return                       created SkImage, or nullptr
     */
     static sk_sp<SkImage> MakeCrossContextFromPixmap(GrContext* context, const SkPixmap& pixmap,
-<<<<<<< HEAD
-                                                     bool buildMips, SkColorSpace* dstColorSpace,
-=======
                                                      bool buildMips,
->>>>>>> 40be567a
                                                      bool limitToMaxTextureSize = false);
 
     /** Creates SkImage from backendTexture associated with context. backendTexture and
@@ -450,21 +375,6 @@
 
     /** Creates an SkImage by flattening the specified YUVA planes into a single, interleaved RGBA
         image.
-<<<<<<< HEAD
-
-        @param context         GPU context
-        @param yuvColorSpace   How the YUV values are converted to RGB. One of:
-                                           kJPEG_SkYUVColorSpace, kRec601_SkYUVColorSpace,
-                                           kRec709_SkYUVColorSpace, kIdentity_SkYUVColorSpace
-        @param yuvaTextures    array of (up to four) YUVA textures on GPU which contain the,
-                               possibly interleaved, YUVA planes
-        @param yuvaIndices     array indicating which texture in yuvaTextures, and channel
-                               in that texture, maps to each component of YUVA.
-        @param imageSize       size of the resulting image
-        @param imageOrigin     origin of the resulting image. One of: kBottomLeft_GrSurfaceOrigin,
-                               kTopLeft_GrSurfaceOrigin
-        @param imageColorSpace range of colors of the resulting image; may be nullptr
-=======
 
         @param context         GPU context
         @param yuvColorSpace   How the YUV values are converted to RGB. One of:
@@ -608,155 +518,10 @@
         @param nv12Textures    array of YUV textures on GPU
         @param imageOrigin     one of: kBottomLeft_GrSurfaceOrigin, kTopLeft_GrSurfaceOrigin
         @param imageColorSpace range of colors; may be nullptr
->>>>>>> 40be567a
-        @return                created SkImage, or nullptr
-    */
-    static sk_sp<SkImage> MakeFromYUVATexturesCopy(GrContext* context,
-                                                   SkYUVColorSpace yuvColorSpace,
-<<<<<<< HEAD
-                                                   const GrBackendTexture yuvaTextures[],
-                                                   const SkYUVAIndex yuvaIndices[4],
-                                                   SkISize imageSize,
-                                                   GrSurfaceOrigin imageOrigin,
-                                                   sk_sp<SkColorSpace> imageColorSpace = nullptr);
-
-    /** Creates an SkImage by flattening the specified YUVA planes into a single, interleaved RGBA
-        image. 'backendTexture' is used to store the result of the flattening.
-
-        @param context         GPU context
-        @param yuvColorSpace   How the YUV values are converted to RGB. One of:
-                                           kJPEG_SkYUVColorSpace, kRec601_SkYUVColorSpace,
-                                           kRec709_SkYUVColorSpace, kIdentity_SkYUVColorSpace
-        @param yuvaTextures    array of (up to four) YUVA textures on GPU which contain the,
-                               possibly interleaved, YUVA planes
-        @param yuvaIndices     array indicating which texture in yuvaTextures, and channel
-                               in that texture, maps to each component of YUVA.
-        @param imageSize       size of the resulting image
-        @param imageOrigin     origin of the resulting image. One of: kBottomLeft_GrSurfaceOrigin,
-                               kTopLeft_GrSurfaceOrigin
-        @param backendTexture  the resource that stores the final pixels
-        @param imageColorSpace range of colors of the resulting image; may be nullptr
-        @return                created SkImage, or nullptr
-    */
-    static sk_sp<SkImage> MakeFromYUVATexturesCopyWithExternalBackend(
-            GrContext* context,
-            SkYUVColorSpace yuvColorSpace,
-            const GrBackendTexture yuvaTextures[],
-            const SkYUVAIndex yuvaIndices[4],
-            SkISize imageSize,
-            GrSurfaceOrigin imageOrigin,
-            const GrBackendTexture& backendTexture,
-            sk_sp<SkColorSpace> imageColorSpace = nullptr);
-
-    /** Creates an SkImage by storing the specified YUVA planes into an image, to be rendered
-        via multitexturing.
-
-        @param context         GPU context
-        @param yuvColorSpace   How the YUV values are converted to RGB. One of:
-                                           kJPEG_SkYUVColorSpace, kRec601_SkYUVColorSpace,
-                                           kRec709_SkYUVColorSpace, kIdentity_SkYUVColorSpace
-        @param yuvaTextures    array of (up to four) YUVA textures on GPU which contain the,
-                               possibly interleaved, YUVA planes
-        @param yuvaIndices     array indicating which texture in yuvaTextures, and channel
-                               in that texture, maps to each component of YUVA.
-        @param imageSize       size of the resulting image
-        @param imageOrigin     origin of the resulting image. One of: kBottomLeft_GrSurfaceOrigin,
-                               kTopLeft_GrSurfaceOrigin
-        @param imageColorSpace range of colors of the resulting image; may be nullptr
-        @return                created SkImage, or nullptr
-    */
-    static sk_sp<SkImage> MakeFromYUVATextures(GrContext* context,
-                                               SkYUVColorSpace yuvColorSpace,
-                                               const GrBackendTexture yuvaTextures[],
-                                               const SkYUVAIndex yuvaIndices[4],
-                                               SkISize imageSize,
-                                               GrSurfaceOrigin imageOrigin,
-                                               sk_sp<SkColorSpace> imageColorSpace = nullptr);
-
-    /** Creates SkImage from pixmap array representing YUVA data.
-        SkImage is uploaded to GPU back-end using context.
-
-        Each GrBackendTexture created from yuvaPixmaps array is uploaded to match SkSurface
-        using SkColorSpace of SkPixmap. SkColorSpace of SkImage is determined by imageColorSpace.
-
-        SkImage is returned referring to GPU back-end if context is not nullptr and
-        format of data is recognized and supported. Otherwise, nullptr is returned.
-        Recognized GPU formats vary by platform and GPU back-end.
-
-        @param context                GPU context
-        @param yuvColorSpace          How the YUV values are converted to RGB. One of:
-                                            kJPEG_SkYUVColorSpace, kRec601_SkYUVColorSpace,
-                                            kRec709_SkYUVColorSpace, kIdentity_SkYUVColorSpace
-        @param yuvaPixmaps            array of (up to four) SkPixmap which contain the,
-                                      possibly interleaved, YUVA planes
-        @param yuvaIndices            array indicating which pixmap in yuvaPixmaps, and channel
-                                      in that pixmap, maps to each component of YUVA.
-        @param imageSize              size of the resulting image
-        @param imageOrigin            origin of the resulting image. One of:
-                                            kBottomLeft_GrSurfaceOrigin, kTopLeft_GrSurfaceOrigin
-        @param buildMips              create internal YUVA textures as mip map if true
-        @param limitToMaxTextureSize  downscale image to GPU maximum texture size, if necessary
-        @param imageColorSpace        range of colors of the resulting image; may be nullptr
-        @return                       created SkImage, or nullptr
-    */
-    static sk_sp<SkImage> MakeFromYUVAPixmaps(
-            GrContext* context, SkYUVColorSpace yuvColorSpace, const SkPixmap yuvaPixmaps[],
-            const SkYUVAIndex yuvaIndices[4], SkISize imageSize, GrSurfaceOrigin imageOrigin,
-            bool buildMips, bool limitToMaxTextureSize = false,
-            sk_sp<SkColorSpace> imageColorSpace = nullptr);
-
-    /** To be deprecated.
-    */
-    static sk_sp<SkImage> MakeFromYUVTexturesCopy(GrContext* context, SkYUVColorSpace yuvColorSpace,
-                                                  const GrBackendTexture yuvTextures[3],
-                                                  GrSurfaceOrigin imageOrigin,
-                                                  sk_sp<SkColorSpace> imageColorSpace = nullptr);
-
-    /** To be deprecated.
-    */
-    static sk_sp<SkImage> MakeFromYUVTexturesCopyWithExternalBackend(
-            GrContext* context, SkYUVColorSpace yuvColorSpace,
-            const GrBackendTexture yuvTextures[3], GrSurfaceOrigin imageOrigin,
-            const GrBackendTexture& backendTexture, sk_sp<SkColorSpace> imageColorSpace = nullptr);
-
-    /** Creates SkImage from copy of nv12Textures, an array of textures on GPU.
-        nv12Textures[0] contains pixels for YUV component y plane.
-        nv12Textures[1] contains pixels for YUV component u plane,
-        followed by pixels for YUV component v plane.
-        Returned SkImage has the dimensions nv12Textures[2].
-        yuvColorSpace describes how YUV colors convert to RGB colors.
-
-        @param context         GPU context
-        @param yuvColorSpace   one of: kJPEG_SkYUVColorSpace, kRec601_SkYUVColorSpace,
-                               kRec709_SkYUVColorSpace, kIdentity_SkYUVColorSpace
-        @param nv12Textures    array of YUV textures on GPU
-        @param imageOrigin     one of: kBottomLeft_GrSurfaceOrigin, kTopLeft_GrSurfaceOrigin
-        @param imageColorSpace range of colors; may be nullptr
         @return                created SkImage, or nullptr
     */
     static sk_sp<SkImage> MakeFromNV12TexturesCopy(GrContext* context,
                                                    SkYUVColorSpace yuvColorSpace,
-                                                   const GrBackendTexture nv12Textures[2],
-                                                   GrSurfaceOrigin imageOrigin,
-                                                   sk_sp<SkColorSpace> imageColorSpace = nullptr);
-
-    /** Creates SkImage from copy of nv12Textures, an array of textures on GPU.
-        nv12Textures[0] contains pixels for YUV component y plane.
-        nv12Textures[1] contains pixels for YUV component u plane,
-        followed by pixels for YUV component v plane.
-        Returned SkImage has the dimensions nv12Textures[2] and stores pixels in backendTexture.
-        yuvColorSpace describes how YUV colors convert to RGB colors.
-
-        @param context         GPU context
-        @param yuvColorSpace   one of: kJPEG_SkYUVColorSpace, kRec601_SkYUVColorSpace,
-                               kRec709_SkYUVColorSpace, kIdentity_SkYUVColorSpace
-        @param nv12Textures    array of YUV textures on GPU
-        @param imageOrigin     one of: kBottomLeft_GrSurfaceOrigin, kTopLeft_GrSurfaceOrigin
-        @param backendTexture  the resource that stores the final pixels
-        @param imageColorSpace range of colors; may be nullptr
-        @return                created SkImage, or nullptr
-    */
-=======
                                                    const GrBackendTexture nv12Textures[2],
                                                    GrSurfaceOrigin imageOrigin,
                                                    sk_sp<SkColorSpace> imageColorSpace = nullptr);
@@ -779,20 +544,15 @@
         @param releaseContext     state passed to textureReleaseProc
         @return                   created SkImage, or nullptr
     */
->>>>>>> 40be567a
     static sk_sp<SkImage> MakeFromNV12TexturesCopyWithExternalBackend(
             GrContext* context,
             SkYUVColorSpace yuvColorSpace,
             const GrBackendTexture nv12Textures[2],
             GrSurfaceOrigin imageOrigin,
             const GrBackendTexture& backendTexture,
-<<<<<<< HEAD
-            sk_sp<SkColorSpace> imageColorSpace = nullptr);
-=======
             sk_sp<SkColorSpace> imageColorSpace = nullptr,
             TextureReleaseProc textureReleaseProc = nullptr,
             ReleaseContext releaseContext = nullptr);
->>>>>>> 40be567a
 
     enum class BitDepth {
         kU8,  //!< uses 8-bit unsigned int per color component
@@ -1225,12 +985,7 @@
         @param mipMapped      whether created SkImage texture must allocate mip map levels
         @return               created SkImage, or nullptr
     */
-<<<<<<< HEAD
-    sk_sp<SkImage> makeTextureImage(GrContext* context, SkColorSpace* dstColorSpace,
-                                    GrMipMapped mipMapped = GrMipMapped::kNo) const;
-=======
     sk_sp<SkImage> makeTextureImage(GrContext* context, GrMipMapped = GrMipMapped::kNo) const;
->>>>>>> 40be567a
 
     /** Returns raster image or lazy image. Copies SkImage backed by GPU texture into
         CPU memory if needed. Returns original SkImage if decoded in raster bitmap,
@@ -1354,7 +1109,6 @@
         @return        created SkImage in target SkColorSpace
     */
     sk_sp<SkImage> makeColorSpace(sk_sp<SkColorSpace> target) const;
-<<<<<<< HEAD
 
     /** Experimental.
         Creates SkImage in target SkColorType and SkColorSpace.
@@ -1368,27 +1122,12 @@
     */
     sk_sp<SkImage> makeColorTypeAndColorSpace(SkColorType targetColorType,
                                               sk_sp<SkColorSpace> targetColorSpace) const;
-=======
-
-    /** Experimental.
-        Creates SkImage in target SkColorType and SkColorSpace.
-        Returns nullptr if SkImage could not be created.
-
-        Returns original SkImage if it is in target SkColorType and SkColorSpace.
-
-        @param targetColorType  SkColorType of returned SkImage
-        @param targetColorSpace SkColorSpace of returned SkImage
-        @return                 created SkImage in target SkColorType and SkColorSpace
-    */
-    sk_sp<SkImage> makeColorTypeAndColorSpace(SkColorType targetColorType,
-                                              sk_sp<SkColorSpace> targetColorSpace) const;
 
     /** Creates a new SkImage identical to this one, but with a different SkColorSpace.
         This does not convert the underlying pixel data, so the resulting image will draw
         differently.
     */
     sk_sp<SkImage> reinterpretColorSpace(sk_sp<SkColorSpace> newColorSpace) const;
->>>>>>> 40be567a
 
 private:
     SkImage(const SkImageInfo& info, uint32_t uniqueID);
