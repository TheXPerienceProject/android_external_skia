--- conflicted
+++ resolved
@@ -7,17 +7,11 @@
 
 #include "src/gpu/GrTextureRenderTargetProxy.h"
 
-<<<<<<< HEAD
-#include "include/gpu/GrRenderTarget.h"
-#include "include/gpu/GrTexture.h"
-#include "src/gpu/GrCaps.h"
-=======
 #include "include/gpu/GrTexture.h"
 #include "src/gpu/GrCaps.h"
 #include "src/gpu/GrContextPriv.h"
 #include "src/gpu/GrRenderTarget.h"
 #include "src/gpu/GrRenderTargetProxyPriv.h"
->>>>>>> 40be567a
 #include "src/gpu/GrSurfacePriv.h"
 #include "src/gpu/GrSurfaceProxyPriv.h"
 #include "src/gpu/GrTexturePriv.h"
@@ -29,10 +23,7 @@
 GrTextureRenderTargetProxy::GrTextureRenderTargetProxy(const GrCaps& caps,
                                                        const GrBackendFormat& format,
                                                        const GrSurfaceDesc& desc,
-<<<<<<< HEAD
-=======
                                                        int sampleCnt,
->>>>>>> 40be567a
                                                        GrSurfaceOrigin origin,
                                                        GrMipMapped mipMapped,
                                                        GrMipMapsStatus mipMapsStatus,
@@ -40,13 +31,6 @@
                                                        const GrSwizzle& outSwizzle,
                                                        SkBackingFit fit,
                                                        SkBudgeted budgeted,
-<<<<<<< HEAD
-                                                       GrInternalSurfaceFlags surfaceFlags)
-        : GrSurfaceProxy(format, desc, origin, fit, budgeted, surfaceFlags)
-        // for now textures w/ data are always wrapped
-        , GrRenderTargetProxy(caps, format, desc, origin, fit, budgeted, surfaceFlags)
-        , GrTextureProxy(format, desc, origin, mipMapped, fit, budgeted, surfaceFlags) {}
-=======
                                                        GrProtected isProtected,
                                                        GrInternalSurfaceFlags surfaceFlags)
         : GrSurfaceProxy(format, desc, GrRenderable::kYes, origin, texSwizzle, fit, budgeted,
@@ -58,7 +42,6 @@
                          isProtected, surfaceFlags) {
     this->initSurfaceFlags(caps);
 }
->>>>>>> 40be567a
 
 // Lazy-callback version
 GrTextureRenderTargetProxy::GrTextureRenderTargetProxy(const GrCaps& caps,
@@ -66,10 +49,7 @@
                                                        LazyInstantiationType lazyType,
                                                        const GrBackendFormat& format,
                                                        const GrSurfaceDesc& desc,
-<<<<<<< HEAD
-=======
                                                        int sampleCnt,
->>>>>>> 40be567a
                                                        GrSurfaceOrigin origin,
                                                        GrMipMapped mipMapped,
                                                        GrMipMapsStatus mipMapsStatus,
@@ -77,17 +57,6 @@
                                                        const GrSwizzle& outSwizzle,
                                                        SkBackingFit fit,
                                                        SkBudgeted budgeted,
-<<<<<<< HEAD
-                                                       GrInternalSurfaceFlags surfaceFlags)
-        : GrSurfaceProxy(std::move(callback), lazyType, format, desc, origin, fit, budgeted,
-                         surfaceFlags)
-        // Since we have virtual inheritance, we initialize GrSurfaceProxy directly. Send null
-        // callbacks to the texture and RT proxies simply to route to the appropriate constructors.
-        , GrRenderTargetProxy(LazyInstantiateCallback(), lazyType, format, desc, origin, fit,
-                              budgeted, surfaceFlags, WrapsVkSecondaryCB::kNo)
-        , GrTextureProxy(LazyInstantiateCallback(), lazyType, format, desc, origin, mipMapped,
-                         fit, budgeted, surfaceFlags) {}
-=======
                                                        GrProtected isProtected,
                                                        GrInternalSurfaceFlags surfaceFlags)
         : GrSurfaceProxy(std::move(callback), lazyType, format, desc, GrRenderable::kYes, origin,
@@ -101,25 +70,17 @@
                          mipMapsStatus, texSwizzle, fit, budgeted, isProtected, surfaceFlags) {
     this->initSurfaceFlags(caps);
 }
->>>>>>> 40be567a
 
 // Wrapped version
 // This class is virtually derived from GrSurfaceProxy (via both GrTextureProxy and
 // GrRenderTargetProxy) so its constructor must be explicitly called.
 GrTextureRenderTargetProxy::GrTextureRenderTargetProxy(sk_sp<GrSurface> surf,
-<<<<<<< HEAD
-                                                       GrSurfaceOrigin origin)
-        : GrSurfaceProxy(surf, origin, SkBackingFit::kExact)
-        , GrRenderTargetProxy(surf, origin)
-        , GrTextureProxy(surf, origin) {
-=======
                                                        GrSurfaceOrigin origin,
                                                        const GrSwizzle& texSwizzle,
                                                        const GrSwizzle& outSwizzle)
         : GrSurfaceProxy(surf, origin, texSwizzle, SkBackingFit::kExact)
         , GrRenderTargetProxy(surf, origin, texSwizzle, outSwizzle)
         , GrTextureProxy(surf, origin, texSwizzle) {
->>>>>>> 40be567a
     SkASSERT(surf->asTexture());
     SkASSERT(surf->asRenderTarget());
     SkASSERT(fSurfaceFlags == fTarget->surfacePriv().flags());
@@ -160,21 +121,12 @@
     if (LazyState::kNot != this->lazyInstantiationState()) {
         return false;
     }
-<<<<<<< HEAD
-    static constexpr GrSurfaceDescFlags kDescFlags = kRenderTarget_GrSurfaceFlag;
-
-    const GrUniqueKey& key = this->getUniqueKey();
-
-    if (!this->instantiateImpl(resourceProvider, this->numStencilSamples(), this->needsStencil(),
-                               kDescFlags, this->mipMapped(), key.isValid() ? &key : nullptr)) {
-=======
 
     const GrUniqueKey& key = this->getUniqueKey();
 
     if (!this->instantiateImpl(resourceProvider, this->numSamples(), this->numStencilSamples(),
                                GrRenderable::kYes, this->mipMapped(),
                                key.isValid() ? &key : nullptr)) {
->>>>>>> 40be567a
         return false;
     }
     if (key.isValid()) {
@@ -189,17 +141,9 @@
 
 sk_sp<GrSurface> GrTextureRenderTargetProxy::createSurface(
                                                     GrResourceProvider* resourceProvider) const {
-<<<<<<< HEAD
-    static constexpr GrSurfaceDescFlags kDescFlags = kRenderTarget_GrSurfaceFlag;
-
-    sk_sp<GrSurface> surface = this->createSurfaceImpl(resourceProvider, this->numStencilSamples(),
-                                                       this->needsStencil(), kDescFlags,
-                                                       this->mipMapped());
-=======
     sk_sp<GrSurface> surface =
             this->createSurfaceImpl(resourceProvider, this->numSamples(), this->numStencilSamples(),
                                     GrRenderable::kYes, this->mipMapped());
->>>>>>> 40be567a
     if (!surface) {
         return nullptr;
     }
@@ -218,11 +162,7 @@
 
     // Anything checked here should also be checking the GrRenderTargetProxy version
     SkASSERT(surface->asRenderTarget());
-<<<<<<< HEAD
-    SkASSERT(surface->asRenderTarget()->numStencilSamples() == this->numStencilSamples());
-=======
     SkASSERT(surface->asRenderTarget()->numSamples() == this->numSamples());
->>>>>>> 40be567a
 
     SkASSERT(surface->asTexture()->texturePriv().textureType() == this->textureType());
 
@@ -233,14 +173,7 @@
     SkASSERT(!(proxyFlags & GrInternalSurfaceFlags::kReadOnly));
     SkASSERT(!(surfaceFlags & GrInternalSurfaceFlags::kReadOnly));
 
-<<<<<<< HEAD
-    SkASSERT((proxyFlags & GrInternalSurfaceFlags::kRenderTargetMask) ==
-             (surfaceFlags & GrInternalSurfaceFlags::kRenderTargetMask));
-    SkASSERT((proxyFlags & GrInternalSurfaceFlags::kTextureMask) ==
-             (surfaceFlags & GrInternalSurfaceFlags::kTextureMask));
-=======
     SkASSERT(((int)proxyFlags & kGrInternalTextureRenderTargetFlagsMask) ==
              ((int)surfaceFlags & kGrInternalTextureRenderTargetFlagsMask));
->>>>>>> 40be567a
 }
 #endif
