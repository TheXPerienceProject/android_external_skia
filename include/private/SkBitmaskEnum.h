/*
 * Copyright 2016 Google Inc.
 *
 * Use of this source code is governed by a BSD-style license that can be
 * found in the LICENSE file.
 */
#ifndef SkEnumOperators_DEFINED
#define SkEnumOperators_DEFINED

#include "include/private/SkTLogic.h"

namespace skstd {
template <typename T> struct is_bitmask_enum : std::false_type {};

template <typename E> SK_WHEN(skstd::is_bitmask_enum<E>::value, bool) constexpr Any(E e) {
    return static_cast<typename std::underlying_type<E>::type>(e) != 0;
}
}

<<<<<<< HEAD
template <typename E> SK_WHEN(skstd::is_bitmask_enum<E>::value, E) operator|(E l, E r) {
=======
template <typename E> SK_WHEN(skstd::is_bitmask_enum<E>::value, E) constexpr operator|(E l, E r) {
>>>>>>> 40be567a
    using U = typename std::underlying_type<E>::type;
    return static_cast<E>(static_cast<U>(l) | static_cast<U>(r));
}

template <typename E> SK_WHEN(skstd::is_bitmask_enum<E>::value, E&) constexpr operator|=(E& l, E r) {
    return l = l | r;
}

<<<<<<< HEAD
template <typename E> SK_WHEN(skstd::is_bitmask_enum<E>::value, E) operator&(E l, E r) {
=======
template <typename E> SK_WHEN(skstd::is_bitmask_enum<E>::value, E) constexpr operator&(E l, E r) {
>>>>>>> 40be567a
    using U = typename std::underlying_type<E>::type;
    return static_cast<E>(static_cast<U>(l) & static_cast<U>(r));
}

template <typename E> SK_WHEN(skstd::is_bitmask_enum<E>::value, E&) constexpr operator&=(E& l, E r) {
    return l = l & r;
}

template <typename E> SK_WHEN(skstd::is_bitmask_enum<E>::value, E) constexpr operator~(E e) {
    return static_cast<E>(~static_cast<typename std::underlying_type<E>::type>(e));
}

#endif  // SkEnumOperators_DEFINED<|MERGE_RESOLUTION|>--- conflicted
+++ resolved
@@ -17,11 +17,7 @@
 }
 }
 
-<<<<<<< HEAD
-template <typename E> SK_WHEN(skstd::is_bitmask_enum<E>::value, E) operator|(E l, E r) {
-=======
 template <typename E> SK_WHEN(skstd::is_bitmask_enum<E>::value, E) constexpr operator|(E l, E r) {
->>>>>>> 40be567a
     using U = typename std::underlying_type<E>::type;
     return static_cast<E>(static_cast<U>(l) | static_cast<U>(r));
 }
@@ -30,11 +26,7 @@
     return l = l | r;
 }
 
-<<<<<<< HEAD
-template <typename E> SK_WHEN(skstd::is_bitmask_enum<E>::value, E) operator&(E l, E r) {
-=======
 template <typename E> SK_WHEN(skstd::is_bitmask_enum<E>::value, E) constexpr operator&(E l, E r) {
->>>>>>> 40be567a
     using U = typename std::underlying_type<E>::type;
     return static_cast<E>(static_cast<U>(l) & static_cast<U>(r));
 }
