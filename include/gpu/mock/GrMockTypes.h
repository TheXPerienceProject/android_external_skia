--- conflicted
+++ resolved
@@ -10,25 +10,6 @@
 
 #include "include/gpu/GrTypes.h"
 #include "include/private/GrTypesPriv.h"
-<<<<<<< HEAD
-
-struct GrMockTextureInfo {
-    GrPixelConfig fConfig;
-    int fID;
-
-    bool operator==(const GrMockTextureInfo& that) const {
-        return fConfig == that.fConfig && fID == that.fID;
-    }
-};
-
-struct GrMockRenderTargetInfo {
-    GrPixelConfig fConfig;
-    int fID;
-
-    bool operator==(const GrMockRenderTargetInfo& that) const {
-        return fConfig == that.fConfig && fID == that.fID;
-    }
-=======
 
 class GrBackendFormat;
 
@@ -85,7 +66,6 @@
 private:
     GrColorType   fColorType;
     int           fID;
->>>>>>> 40be567a
 };
 
 /**
@@ -113,10 +93,7 @@
     };
 
     // GrCaps options.
-<<<<<<< HEAD
-=======
     bool fMipMapSupport = false;
->>>>>>> 40be567a
     bool fInstanceAttribSupport = false;
     bool fHalfFloatVertexAttributeSupport = false;
     uint32_t fMapBufferFlags = 0;
