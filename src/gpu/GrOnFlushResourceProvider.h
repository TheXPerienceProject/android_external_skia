--- conflicted
+++ resolved
@@ -65,11 +65,6 @@
 public:
     explicit GrOnFlushResourceProvider(GrDrawingManager* drawingMgr) : fDrawingMgr(drawingMgr) {}
 
-<<<<<<< HEAD
-    sk_sp<GrRenderTargetContext> makeRenderTargetContext(sk_sp<GrSurfaceProxy>,
-                                                         sk_sp<SkColorSpace>,
-                                                         const SkSurfaceProps*);
-=======
     std::unique_ptr<GrRenderTargetContext> makeRenderTargetContext(sk_sp<GrSurfaceProxy>,
                                                                    GrColorType,
                                                                    sk_sp<SkColorSpace>,
@@ -82,13 +77,6 @@
     // GrColorType is necessary to set the proxy's texture swizzle.
     sk_sp<GrTextureProxy> findOrCreateProxyByUniqueKey(const GrUniqueKey&, GrColorType,
                                                        GrSurfaceOrigin);
->>>>>>> 40be567a
-
-    // Proxy unique key management. See GrProxyProvider.h.
-    bool assignUniqueKeyToProxy(const GrUniqueKey&, GrTextureProxy*);
-    void removeUniqueKeyFromProxy(GrTextureProxy*);
-    void processInvalidUniqueKey(const GrUniqueKey&);
-    sk_sp<GrTextureProxy> findOrCreateProxyByUniqueKey(const GrUniqueKey&, GrSurfaceOrigin);
 
     bool instatiateProxy(GrSurfaceProxy*);
 
