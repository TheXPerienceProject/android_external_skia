--- conflicted
+++ resolved
@@ -20,10 +20,7 @@
 #include "src/core/SkClipStack.h"
 #include "src/core/SkDraw.h"
 #include "src/core/SkImageFilterCache.h"
-<<<<<<< HEAD
-=======
 #include "src/core/SkImageFilter_Base.h"
->>>>>>> 40be567a
 #include "src/core/SkLatticeIter.h"
 #include "src/core/SkMakeUnique.h"
 #include "src/core/SkPictureData.h"
@@ -41,10 +38,6 @@
 #include "src/gpu/GrGpu.h"
 #include "src/gpu/GrImageTextureMaker.h"
 #include "src/gpu/GrRenderTargetContextPriv.h"
-<<<<<<< HEAD
-#include "src/gpu/GrShape.h"
-=======
->>>>>>> 40be567a
 #include "src/gpu/GrStyle.h"
 #include "src/gpu/GrSurfaceProxyPriv.h"
 #include "src/gpu/GrTextureAdjuster.h"
@@ -52,10 +45,7 @@
 #include "src/gpu/SkGr.h"
 #include "src/gpu/effects/GrBicubicEffect.h"
 #include "src/gpu/effects/GrTextureDomain.h"
-<<<<<<< HEAD
-=======
 #include "src/gpu/geometry/GrShape.h"
->>>>>>> 40be567a
 #include "src/gpu/text/GrTextTarget.h"
 #include "src/image/SkImage_Base.h"
 #include "src/image/SkReadPixelsRec.h"
@@ -128,17 +118,6 @@
                              context->colorSpaceInfo().refColorSpace());
 }
 
-<<<<<<< HEAD
-SkGpuDevice::SkGpuDevice(GrContext* context, sk_sp<GrRenderTargetContext> renderTargetContext,
-                         int width, int height, unsigned flags)
-    : INHERITED(make_info(renderTargetContext.get(), width, height,
-                          SkToBool(flags & kIsOpaque_Flag)), renderTargetContext->surfaceProps())
-    , fContext(SkRef(context))
-    , fRenderTargetContext(std::move(renderTargetContext))
-{
-    fSize.set(width, height);
-
-=======
 SkGpuDevice::SkGpuDevice(GrContext* context,
                          std::unique_ptr<GrRenderTargetContext> renderTargetContext,
                          unsigned flags)
@@ -146,7 +125,6 @@
                     renderTargetContext->surfaceProps())
         , fContext(SkRef(context))
         , fRenderTargetContext(std::move(renderTargetContext)) {
->>>>>>> 40be567a
     if (flags & kNeedClear_Flag) {
         this->clearAll();
     }
@@ -164,28 +142,12 @@
         return nullptr;
     }
 
-<<<<<<< HEAD
-    GrPixelConfig config = SkImageInfo2GrPixelConfig(origInfo);
-    if (kUnknown_GrPixelConfig == config) {
-        return nullptr;
-    }
-    GrBackendFormat format =
-            context->priv().caps()->getBackendFormatFromColorType(origInfo.colorType());
-    // This method is used to create SkGpuDevice's for SkSurface_Gpus. In this case
-    // they need to be exact.
-    return context->priv().makeDeferredRenderTargetContext(
-                                    format, SkBackingFit::kExact,
-                                    origInfo.width(), origInfo.height(),
-                                    config, origInfo.refColorSpace(), sampleCount,
-                                    mipMapped, origin, surfaceProps, budgeted);
-=======
     // This method is used to create SkGpuDevice's for SkSurface_Gpus. In this case
     // they need to be exact.
     return context->priv().makeDeferredRenderTargetContext(
             SkBackingFit::kExact, origInfo.width(), origInfo.height(),
             SkColorTypeToGrColorType(origInfo.colorType()), origInfo.refColorSpace(), sampleCount,
             mipMapped, origin, surfaceProps, budgeted);
->>>>>>> 40be567a
 }
 
 sk_sp<SkSpecialImage> SkGpuDevice::filterTexture(SkSpecialImage* srcImg,
@@ -199,15 +161,6 @@
     matrix.postTranslate(SkIntToScalar(-left), SkIntToScalar(-top));
     const SkIRect clipBounds = this->devClipBounds().makeOffset(-left, -top);
     sk_sp<SkImageFilterCache> cache(this->getImageFilterCache());
-<<<<<<< HEAD
-    SkColorType colorType;
-    if (!GrPixelConfigToColorType(fRenderTargetContext->colorSpaceInfo().config(), &colorType)) {
-        colorType = kN32_SkColorType;
-    }
-    SkImageFilter::OutputProperties outputProperties(
-            colorType, fRenderTargetContext->colorSpaceInfo().colorSpace());
-    SkImageFilter::Context ctx(matrix, clipBounds, cache.get(), outputProperties);
-=======
     SkColorType colorType =
             GrColorTypeToSkColorType(fRenderTargetContext->colorSpaceInfo().colorType());
     if (colorType == kUnknown_SkColorType) {
@@ -215,7 +168,6 @@
     }
     SkImageFilter_Base::Context ctx(matrix, clipBounds, cache.get(), colorType,
                                     fRenderTargetContext->colorSpaceInfo().colorSpace(), srcImg);
->>>>>>> 40be567a
 
     return as_IFB(filter)->filterImage(ctx, offset);
 }
@@ -261,34 +213,21 @@
                                 GrRenderTargetContext::CanClearFullscreen::kYes);
 }
 
-<<<<<<< HEAD
-void SkGpuDevice::replaceRenderTargetContext(sk_sp<GrRenderTargetContext> rtc,
-                                             bool shouldRetainContent) {
-    SkASSERT(rtc->width() == this->width());
-    SkASSERT(rtc->height() == this->height());
-    SkASSERT(rtc->numColorSamples() == fRenderTargetContext->numColorSamples());
-    SkASSERT(rtc->numStencilSamples() == fRenderTargetContext->numStencilSamples());
-=======
 void SkGpuDevice::replaceRenderTargetContext(std::unique_ptr<GrRenderTargetContext> rtc,
                                              bool shouldRetainContent) {
     SkASSERT(rtc->width() == this->width());
     SkASSERT(rtc->height() == this->height());
     SkASSERT(rtc->numSamples() == fRenderTargetContext->numSamples());
->>>>>>> 40be567a
     SkASSERT(rtc->asSurfaceProxy()->priv().isExact());
     if (shouldRetainContent) {
         if (this->context()->abandoned()) {
             return;
         }
-<<<<<<< HEAD
-        rtc->copy(fRenderTargetContext->asSurfaceProxy());
-=======
 
         SkASSERT(fRenderTargetContext->asTextureProxy());
         SkAssertResult(rtc->blitTexture(fRenderTargetContext->asTextureProxy(),
                                         SkIRect::MakeWH(this->width(), this->height()),
                                         SkIPoint::Make(0,0)));
->>>>>>> 40be567a
     }
 
     fRenderTargetContext = std::move(rtc);
@@ -817,11 +756,7 @@
     GrSamplerState samplerState;
     bool doBicubic;
     GrSamplerState::Filter textureFilterMode = GrSkFilterQualityToGrFilterMode(
-<<<<<<< HEAD
-            quality, viewMatrix, srcToDstRect,
-=======
             image->width(), image->height(), quality, viewMatrix, srcToDstRect,
->>>>>>> 40be567a
             fContext->priv().options().fSharpenMipmappedTextures, &doBicubic);
 
     int tileFilterPad;
@@ -1015,13 +950,9 @@
             domain.fTop = domain.fBottom = srcRect.centerY();
         }
         if (bicubic) {
-<<<<<<< HEAD
-            fp = GrBicubicEffect::Make(std::move(proxy), texMatrix, domain, bitmap.alphaType());
-=======
             static constexpr auto kDir = GrBicubicEffect::Direction::kXY;
             fp = GrBicubicEffect::Make(std::move(proxy), texMatrix, domain, kDir,
                                        bitmap.alphaType());
->>>>>>> 40be567a
         } else {
             fp = GrTextureDomainEffect::Make(std::move(proxy), texMatrix, domain,
                                              GrTextureDomain::kClamp_Mode, samplerState.filter());
@@ -1029,12 +960,8 @@
     } else if (bicubic) {
         SkASSERT(GrSamplerState::Filter::kNearest == samplerState.filter());
         GrSamplerState::WrapMode wrapMode[2] = {samplerState.wrapModeX(), samplerState.wrapModeY()};
-<<<<<<< HEAD
-        fp = GrBicubicEffect::Make(std::move(proxy), texMatrix, wrapMode, bitmap.alphaType());
-=======
         static constexpr auto kDir = GrBicubicEffect::Direction::kXY;
         fp = GrBicubicEffect::Make(std::move(proxy), texMatrix, wrapMode, kDir, bitmap.alphaType());
->>>>>>> 40be567a
     } else {
         fp = GrSimpleTextureEffect::Make(std::move(proxy), texMatrix, samplerState);
     }
@@ -1231,13 +1158,8 @@
         GrSamplerState sampleState;
         bool doBicubic;
         GrSamplerState::Filter textureFilterMode = GrSkFilterQualityToGrFilterMode(
-<<<<<<< HEAD
-                paint.getFilterQuality(), this->ctm(), srcToDstMatrix,
-                fContext->priv().options().fSharpenMipmappedTextures, &doBicubic);
-=======
                 bitmap.width(), bitmap.height(), paint.getFilterQuality(), this->ctm(),
                 srcToDstMatrix, fContext->priv().options().fSharpenMipmappedTextures, &doBicubic);
->>>>>>> 40be567a
 
         int tileFilterPad;
 
@@ -1413,12 +1335,8 @@
     auto iter = skstd::make_unique<SkLatticeIter>(image->width(), image->height(), center, dst);
     if (sk_sp<GrTextureProxy> proxy = as_IB(image)->refPinnedTextureProxy(this->context(),
                                                                           &pinnedUniqueID)) {
-<<<<<<< HEAD
-        GrTextureAdjuster adjuster(this->context(), std::move(proxy), image->alphaType(),
-=======
         GrTextureAdjuster adjuster(this->context(), std::move(proxy),
                                    SkColorTypeToGrColorType(image->colorType()), image->alphaType(),
->>>>>>> 40be567a
                                    pinnedUniqueID, image->colorSpace());
         this->drawProducerLattice(&adjuster, std::move(iter), dst, paint);
     } else {
@@ -1478,12 +1396,8 @@
     auto iter = skstd::make_unique<SkLatticeIter>(lattice, dst);
     if (sk_sp<GrTextureProxy> proxy = as_IB(image)->refPinnedTextureProxy(this->context(),
                                                                           &pinnedUniqueID)) {
-<<<<<<< HEAD
-        GrTextureAdjuster adjuster(this->context(), std::move(proxy), image->alphaType(),
-=======
         GrTextureAdjuster adjuster(this->context(), std::move(proxy),
                                    SkColorTypeToGrColorType(image->colorType()), image->alphaType(),
->>>>>>> 40be567a
                                    pinnedUniqueID, image->colorSpace());
         this->drawProducerLattice(&adjuster, std::move(iter), dst, paint);
     } else {
@@ -1728,24 +1642,6 @@
     SkBackingFit fit = kNever_TileUsage == cinfo.fTileUsage ? SkBackingFit::kApprox
                                                             : SkBackingFit::kExact;
 
-<<<<<<< HEAD
-    GrPixelConfig config = fRenderTargetContext->colorSpaceInfo().config();
-    const GrBackendFormat& origFormat = fRenderTargetContext->asSurfaceProxy()->backendFormat();
-    GrBackendFormat format = origFormat.makeTexture2D();
-    if (!format.isValid()) {
-        return nullptr;
-    }
-    if (kRGBA_1010102_GrPixelConfig == config) {
-        // If the original device is 1010102, fall back to 8888 so that we have a usable alpha
-        // channel in the layer.
-        config = kRGBA_8888_GrPixelConfig;
-        format =
-            fContext->priv().caps()->getBackendFormatFromColorType(kRGBA_8888_SkColorType);
-    }
-
-    sk_sp<GrRenderTargetContext> rtc(fContext->priv().makeDeferredRenderTargetContext(
-            format, fit, cinfo.fInfo.width(), cinfo.fInfo.height(), config,
-=======
     GrColorType colorType = fRenderTargetContext->colorSpaceInfo().colorType();
     if (colorType == GrColorType::kRGBA_1010102) {
         // If the original device is 1010102, fall back to 8888 so that we have a usable alpha
@@ -1758,7 +1654,6 @@
             cinfo.fInfo.width(),
             cinfo.fInfo.height(),
             colorType,
->>>>>>> 40be567a
             fRenderTargetContext->colorSpaceInfo().refColorSpace(),
             fRenderTargetContext->numSamples(),
             GrMipMapped::kNo,
