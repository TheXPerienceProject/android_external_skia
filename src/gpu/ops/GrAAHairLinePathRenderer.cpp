/*
 * Copyright 2011 Google Inc.
 *
 * Use of this source code is governed by a BSD-style license that can be
 * found in the LICENSE file.
 */

#include "include/core/SkPoint3.h"
#include "include/private/SkTemplates.h"
#include "src/core/SkGeometry.h"
#include "src/core/SkMatrixPriv.h"
#include "src/core/SkPointPriv.h"
#include "src/core/SkRectPriv.h"
#include "src/core/SkStroke.h"
<<<<<<< HEAD
=======
#include "src/gpu/GrAuditTrail.h"
>>>>>>> 40be567a
#include "src/gpu/GrBuffer.h"
#include "src/gpu/GrCaps.h"
#include "src/gpu/GrClip.h"
#include "src/gpu/GrDefaultGeoProcFactory.h"
#include "src/gpu/GrDrawOpTest.h"
#include "src/gpu/GrOpFlushState.h"
<<<<<<< HEAD
#include "src/gpu/GrPathUtils.h"
#include "src/gpu/GrProcessor.h"
#include "src/gpu/GrResourceProvider.h"
#include "src/gpu/GrShape.h"
#include "src/gpu/GrStyle.h"
#include "src/gpu/effects/GrBezierEffect.h"
=======
#include "src/gpu/GrProcessor.h"
#include "src/gpu/GrResourceProvider.h"
#include "src/gpu/GrStyle.h"
#include "src/gpu/effects/GrBezierEffect.h"
#include "src/gpu/geometry/GrPathUtils.h"
#include "src/gpu/geometry/GrShape.h"
>>>>>>> 40be567a
#include "src/gpu/ops/GrAAHairLinePathRenderer.h"
#include "src/gpu/ops/GrMeshDrawOp.h"
#include "src/gpu/ops/GrSimpleMeshDrawOpHelper.h"

#define PREALLOC_PTARRAY(N) SkSTArray<(N),SkPoint, true>

// quadratics are rendered as 5-sided polys in order to bound the
// AA stroke around the center-curve. See comments in push_quad_index_buffer and
// bloat_quad. Quadratics and conics share an index buffer

// lines are rendered as:
//      *______________*
//      |\ -_______   /|
//      | \        \ / |
//      |  *--------*  |
//      | /  ______/ \ |
//      */_-__________\*
// For: 6 vertices and 18 indices (for 6 triangles)

// Each quadratic is rendered as a five sided polygon. This poly bounds
// the quadratic's bounding triangle but has been expanded so that the
// 1-pixel wide area around the curve is inside the poly.
// If a,b,c are the original control points then the poly a0,b0,c0,c1,a1
// that is rendered would look like this:
//              b0
//              b
//
//     a0              c0
//      a            c
//       a1       c1
// Each is drawn as three triangles ((a0,a1,b0), (b0,c1,c0), (a1,c1,b0))
// specified by these 9 indices:
static const uint16_t kQuadIdxBufPattern[] = {
    0, 1, 2,
    2, 4, 3,
    1, 4, 2
};

static const int kIdxsPerQuad = SK_ARRAY_COUNT(kQuadIdxBufPattern);
static const int kQuadNumVertices = 5;
static const int kQuadsNumInIdxBuffer = 256;
GR_DECLARE_STATIC_UNIQUE_KEY(gQuadsIndexBufferKey);

static sk_sp<const GrBuffer> get_quads_index_buffer(GrResourceProvider* resourceProvider) {
    GR_DEFINE_STATIC_UNIQUE_KEY(gQuadsIndexBufferKey);
    return resourceProvider->findOrCreatePatternedIndexBuffer(
        kQuadIdxBufPattern, kIdxsPerQuad, kQuadsNumInIdxBuffer, kQuadNumVertices,
        gQuadsIndexBufferKey);
}


// Each line segment is rendered as two quads and two triangles.
// p0 and p1 have alpha = 1 while all other points have alpha = 0.
// The four external points are offset 1 pixel perpendicular to the
// line and half a pixel parallel to the line.
//
// p4                  p5
//      p0         p1
// p2                  p3
//
// Each is drawn as six triangles specified by these 18 indices:

static const uint16_t kLineSegIdxBufPattern[] = {
    0, 1, 3,
    0, 3, 2,
    0, 4, 5,
    0, 5, 1,
    0, 2, 4,
    1, 5, 3
};

static const int kIdxsPerLineSeg = SK_ARRAY_COUNT(kLineSegIdxBufPattern);
static const int kLineSegNumVertices = 6;
static const int kLineSegsNumInIdxBuffer = 256;

GR_DECLARE_STATIC_UNIQUE_KEY(gLinesIndexBufferKey);

static sk_sp<const GrBuffer> get_lines_index_buffer(GrResourceProvider* resourceProvider) {
    GR_DEFINE_STATIC_UNIQUE_KEY(gLinesIndexBufferKey);
    return resourceProvider->findOrCreatePatternedIndexBuffer(
        kLineSegIdxBufPattern, kIdxsPerLineSeg,  kLineSegsNumInIdxBuffer, kLineSegNumVertices,
        gLinesIndexBufferKey);
}

// Takes 178th time of logf on Z600 / VC2010
static int get_float_exp(float x) {
    GR_STATIC_ASSERT(sizeof(int) == sizeof(float));
#ifdef SK_DEBUG
    static bool tested;
    if (!tested) {
        tested = true;
        SkASSERT(get_float_exp(0.25f) == -2);
        SkASSERT(get_float_exp(0.3f) == -2);
        SkASSERT(get_float_exp(0.5f) == -1);
        SkASSERT(get_float_exp(1.f) == 0);
        SkASSERT(get_float_exp(2.f) == 1);
        SkASSERT(get_float_exp(2.5f) == 1);
        SkASSERT(get_float_exp(8.f) == 3);
        SkASSERT(get_float_exp(100.f) == 6);
        SkASSERT(get_float_exp(1000.f) == 9);
        SkASSERT(get_float_exp(1024.f) == 10);
        SkASSERT(get_float_exp(3000000.f) == 21);
    }
#endif
    const int* iptr = (const int*)&x;
    return (((*iptr) & 0x7f800000) >> 23) - 127;
}

// Uses the max curvature function for quads to estimate
// where to chop the conic. If the max curvature is not
// found along the curve segment it will return 1 and
// dst[0] is the original conic. If it returns 2 the dst[0]
// and dst[1] are the two new conics.
static int split_conic(const SkPoint src[3], SkConic dst[2], const SkScalar weight) {
    SkScalar t = SkFindQuadMaxCurvature(src);
    if (t == 0 || t == 1) {
        if (dst) {
            dst[0].set(src, weight);
        }
        return 1;
    } else {
        if (dst) {
            SkConic conic;
            conic.set(src, weight);
            if (!conic.chopAt(t, dst)) {
                dst[0].set(src, weight);
                return 1;
            }
        }
        return 2;
    }
}

// Calls split_conic on the entire conic and then once more on each subsection.
// Most cases will result in either 1 conic (chop point is not within t range)
// or 3 points (split once and then one subsection is split again).
static int chop_conic(const SkPoint src[3], SkConic dst[4], const SkScalar weight) {
    SkConic dstTemp[2];
    int conicCnt = split_conic(src, dstTemp, weight);
    if (2 == conicCnt) {
        int conicCnt2 = split_conic(dstTemp[0].fPts, dst, dstTemp[0].fW);
        conicCnt = conicCnt2 + split_conic(dstTemp[1].fPts, &dst[conicCnt2], dstTemp[1].fW);
    } else {
        dst[0] = dstTemp[0];
    }
    return conicCnt;
}

// returns 0 if quad/conic is degen or close to it
// in this case approx the path with lines
// otherwise returns 1
static int is_degen_quad_or_conic(const SkPoint p[3], SkScalar* dsqd) {
    static const SkScalar gDegenerateToLineTol = GrPathUtils::kDefaultTolerance;
    static const SkScalar gDegenerateToLineTolSqd =
        gDegenerateToLineTol * gDegenerateToLineTol;

    if (SkPointPriv::DistanceToSqd(p[0], p[1]) < gDegenerateToLineTolSqd ||
        SkPointPriv::DistanceToSqd(p[1], p[2]) < gDegenerateToLineTolSqd) {
        return 1;
    }

    *dsqd = SkPointPriv::DistanceToLineBetweenSqd(p[1], p[0], p[2]);
    if (*dsqd < gDegenerateToLineTolSqd) {
        return 1;
    }

    if (SkPointPriv::DistanceToLineBetweenSqd(p[2], p[1], p[0]) < gDegenerateToLineTolSqd) {
        return 1;
    }
    return 0;
}

static int is_degen_quad_or_conic(const SkPoint p[3]) {
    SkScalar dsqd;
    return is_degen_quad_or_conic(p, &dsqd);
}

// we subdivide the quads to avoid huge overfill
// if it returns -1 then should be drawn as lines
static int num_quad_subdivs(const SkPoint p[3]) {
    SkScalar dsqd;
    if (is_degen_quad_or_conic(p, &dsqd)) {
        return -1;
    }

    // tolerance of triangle height in pixels
    // tuned on windows  Quadro FX 380 / Z600
    // trade off of fill vs cpu time on verts
    // maybe different when do this using gpu (geo or tess shaders)
    static const SkScalar gSubdivTol = 175 * SK_Scalar1;

    if (dsqd <= gSubdivTol * gSubdivTol) {
        return 0;
    } else {
        static const int kMaxSub = 4;
        // subdividing the quad reduces d by 4. so we want x = log4(d/tol)
        // = log4(d*d/tol*tol)/2
        // = log2(d*d/tol*tol)

        // +1 since we're ignoring the mantissa contribution.
        int log = get_float_exp(dsqd/(gSubdivTol*gSubdivTol)) + 1;
        log = SkTMin(SkTMax(0, log), kMaxSub);
        return log;
    }
}

/**
 * Generates the lines and quads to be rendered. Lines are always recorded in
 * device space. We will do a device space bloat to account for the 1pixel
 * thickness.
 * Quads are recorded in device space unless m contains
 * perspective, then in they are in src space. We do this because we will
 * subdivide large quads to reduce over-fill. This subdivision has to be
 * performed before applying the perspective matrix.
 */
static int gather_lines_and_quads(const SkPath& path,
                                  const SkMatrix& m,
                                  const SkIRect& devClipBounds,
                                  SkScalar capLength,
                                  bool convertConicsToQuads,
                                  GrAAHairLinePathRenderer::PtArray* lines,
                                  GrAAHairLinePathRenderer::PtArray* quads,
                                  GrAAHairLinePathRenderer::PtArray* conics,
                                  GrAAHairLinePathRenderer::IntArray* quadSubdivCnts,
                                  GrAAHairLinePathRenderer::FloatArray* conicWeights) {
    SkPath::Iter iter(path, false);

    int totalQuadCount = 0;
    SkRect bounds;
    SkIRect ibounds;

    bool persp = m.hasPerspective();

    // Whenever a degenerate, zero-length contour is encountered, this code will insert a
    // 'capLength' x-aligned line segment. Since this is rendering hairlines it is hoped this will
    // suffice for AA square & circle capping.
    int verbsInContour = 0; // Does not count moves
    bool seenZeroLengthVerb = false;
    SkPoint zeroVerbPt;

    // Adds a quad that has already been chopped to the list and checks for quads that are close to
    // lines. Also does a bounding box check. It takes points that are in src space and device
    // space. The src points are only required if the view matrix has perspective.
    auto addChoppedQuad = [&](const SkPoint srcPts[3], const SkPoint devPts[4],
                              bool isContourStart) {
        SkRect bounds;
        SkIRect ibounds;
        bounds.setBounds(devPts, 3);
        bounds.outset(SK_Scalar1, SK_Scalar1);
        bounds.roundOut(&ibounds);
        // We only need the src space space pts when not in perspective.
        SkASSERT(srcPts || !persp);
        if (SkIRect::Intersects(devClipBounds, ibounds)) {
            int subdiv = num_quad_subdivs(devPts);
            SkASSERT(subdiv >= -1);
            if (-1 == subdiv) {
                SkPoint* pts = lines->push_back_n(4);
                pts[0] = devPts[0];
                pts[1] = devPts[1];
                pts[2] = devPts[1];
                pts[3] = devPts[2];
                if (isContourStart && pts[0] == pts[1] && pts[2] == pts[3]) {
                    seenZeroLengthVerb = true;
                    zeroVerbPt = pts[0];
                }
            } else {
                // when in perspective keep quads in src space
                const SkPoint* qPts = persp ? srcPts : devPts;
                SkPoint* pts = quads->push_back_n(3);
                pts[0] = qPts[0];
                pts[1] = qPts[1];
                pts[2] = qPts[2];
                quadSubdivCnts->push_back() = subdiv;
                totalQuadCount += 1 << subdiv;
            }
        }
    };

    // Applies the view matrix to quad src points and calls the above helper.
    auto addSrcChoppedQuad = [&](const SkPoint srcSpaceQuadPts[3], bool isContourStart) {
        SkPoint devPts[3];
        m.mapPoints(devPts, srcSpaceQuadPts, 3);
        addChoppedQuad(srcSpaceQuadPts, devPts, isContourStart);
    };

    for (;;) {
        SkPoint pathPts[4];
<<<<<<< HEAD
        SkPath::Verb verb = iter.next(pathPts, false);
=======
        SkPath::Verb verb = iter.next(pathPts);
>>>>>>> 40be567a
        switch (verb) {
            case SkPath::kConic_Verb:
                if (convertConicsToQuads) {
                    SkScalar weight = iter.conicWeight();
                    SkAutoConicToQuads converter;
                    const SkPoint* quadPts = converter.computeQuads(pathPts, weight, 0.25f);
                    for (int i = 0; i < converter.countQuads(); ++i) {
                        addSrcChoppedQuad(quadPts + 2 * i, !verbsInContour && 0 == i);
                    }
                } else {
                    SkConic dst[4];
                    // We chop the conics to create tighter clipping to hide error
                    // that appears near max curvature of very thin conics. Thin
                    // hyperbolas with high weight still show error.
                    int conicCnt = chop_conic(pathPts, dst, iter.conicWeight());
                    for (int i = 0; i < conicCnt; ++i) {
                        SkPoint devPts[4];
                        SkPoint* chopPnts = dst[i].fPts;
                        m.mapPoints(devPts, chopPnts, 3);
                        bounds.setBounds(devPts, 3);
                        bounds.outset(SK_Scalar1, SK_Scalar1);
                        bounds.roundOut(&ibounds);
                        if (SkIRect::Intersects(devClipBounds, ibounds)) {
                            if (is_degen_quad_or_conic(devPts)) {
                                SkPoint* pts = lines->push_back_n(4);
                                pts[0] = devPts[0];
                                pts[1] = devPts[1];
                                pts[2] = devPts[1];
                                pts[3] = devPts[2];
                                if (verbsInContour == 0 && i == 0 && pts[0] == pts[1] &&
                                    pts[2] == pts[3]) {
                                    seenZeroLengthVerb = true;
                                    zeroVerbPt = pts[0];
                                }
                            } else {
                                // when in perspective keep conics in src space
                                SkPoint* cPts = persp ? chopPnts : devPts;
                                SkPoint* pts = conics->push_back_n(3);
                                pts[0] = cPts[0];
                                pts[1] = cPts[1];
                                pts[2] = cPts[2];
                                conicWeights->push_back() = dst[i].fW;
                            }
                        }
                    }
                }
                verbsInContour++;
                break;
            case SkPath::kMove_Verb:
                // New contour (and last one was unclosed). If it was just a zero length drawing
                // operation, and we're supposed to draw caps, then add a tiny line.
                if (seenZeroLengthVerb && verbsInContour == 1 && capLength > 0) {
                    SkPoint* pts = lines->push_back_n(2);
                    pts[0] = SkPoint::Make(zeroVerbPt.fX - capLength, zeroVerbPt.fY);
                    pts[1] = SkPoint::Make(zeroVerbPt.fX + capLength, zeroVerbPt.fY);
                }
                verbsInContour = 0;
                seenZeroLengthVerb = false;
                break;
            case SkPath::kLine_Verb: {
                SkPoint devPts[2];
                m.mapPoints(devPts, pathPts, 2);
                bounds.setBounds(devPts, 2);
                bounds.outset(SK_Scalar1, SK_Scalar1);
                bounds.roundOut(&ibounds);
                if (SkIRect::Intersects(devClipBounds, ibounds)) {
                    SkPoint* pts = lines->push_back_n(2);
                    pts[0] = devPts[0];
                    pts[1] = devPts[1];
                    if (verbsInContour == 0 && pts[0] == pts[1]) {
                        seenZeroLengthVerb = true;
                        zeroVerbPt = pts[0];
                    }
                }
                verbsInContour++;
                break;
            }
            case SkPath::kQuad_Verb: {
                SkPoint choppedPts[5];
                // Chopping the quad helps when the quad is either degenerate or nearly degenerate.
                // When it is degenerate it allows the approximation with lines to work since the
                // chop point (if there is one) will be at the parabola's vertex. In the nearly
                // degenerate the QuadUVMatrix computed for the points is almost singular which
                // can cause rendering artifacts.
                int n = SkChopQuadAtMaxCurvature(pathPts, choppedPts);
                for (int i = 0; i < n; ++i) {
                    addSrcChoppedQuad(choppedPts + i * 2, !verbsInContour && 0 == i);
                }
                verbsInContour++;
                break;
            }
            case SkPath::kCubic_Verb: {
                SkPoint devPts[4];
                m.mapPoints(devPts, pathPts, 4);
                bounds.setBounds(devPts, 4);
                bounds.outset(SK_Scalar1, SK_Scalar1);
                bounds.roundOut(&ibounds);
                if (SkIRect::Intersects(devClipBounds, ibounds)) {
                    PREALLOC_PTARRAY(32) q;
                    // We convert cubics to quadratics (for now).
                    // In perspective have to do conversion in src space.
                    if (persp) {
                        SkScalar tolScale =
                            GrPathUtils::scaleToleranceToSrc(SK_Scalar1, m, path.getBounds());
                        GrPathUtils::convertCubicToQuads(pathPts, tolScale, &q);
                    } else {
                        GrPathUtils::convertCubicToQuads(devPts, SK_Scalar1, &q);
                    }
                    for (int i = 0; i < q.count(); i += 3) {
                        if (persp) {
                            addSrcChoppedQuad(&q[i], !verbsInContour && 0 == i);
                        } else {
                            addChoppedQuad(nullptr, &q[i], !verbsInContour && 0 == i);
                        }
                    }
                }
                verbsInContour++;
                break;
            }
            case SkPath::kClose_Verb:
                // Contour is closed, so we don't need to grow the starting line, unless it's
                // *just* a zero length subpath. (SVG Spec 11.4, 'stroke').
                if (capLength > 0) {
                    if (seenZeroLengthVerb && verbsInContour == 1) {
                        SkPoint* pts = lines->push_back_n(2);
                        pts[0] = SkPoint::Make(zeroVerbPt.fX - capLength, zeroVerbPt.fY);
                        pts[1] = SkPoint::Make(zeroVerbPt.fX + capLength, zeroVerbPt.fY);
                    } else if (verbsInContour == 0) {
                        // Contour was (moveTo, close). Add a line.
                        SkPoint devPts[2];
                        m.mapPoints(devPts, pathPts, 1);
                        devPts[1] = devPts[0];
                        bounds.setBounds(devPts, 2);
                        bounds.outset(SK_Scalar1, SK_Scalar1);
                        bounds.roundOut(&ibounds);
                        if (SkIRect::Intersects(devClipBounds, ibounds)) {
                            SkPoint* pts = lines->push_back_n(2);
                            pts[0] = SkPoint::Make(devPts[0].fX - capLength, devPts[0].fY);
                            pts[1] = SkPoint::Make(devPts[1].fX + capLength, devPts[1].fY);
                        }
                    }
                }
                break;
            case SkPath::kDone_Verb:
                if (seenZeroLengthVerb && verbsInContour == 1 && capLength > 0) {
                    // Path ended with a dangling (moveTo, line|quad|etc). If the final verb is
                    // degenerate, we need to draw a line.
                    SkPoint* pts = lines->push_back_n(2);
                    pts[0] = SkPoint::Make(zeroVerbPt.fX - capLength, zeroVerbPt.fY);
                    pts[1] = SkPoint::Make(zeroVerbPt.fX + capLength, zeroVerbPt.fY);
                }
                return totalQuadCount;
        }
    }
}

struct LineVertex {
    SkPoint fPos;
    float fCoverage;
};

struct BezierVertex {
    SkPoint fPos;
    union {
        struct {
            SkScalar fKLM[3];
        } fConic;
        SkVector   fQuadCoord;
        struct {
            SkScalar fBogus[4];
        };
    };
};

GR_STATIC_ASSERT(sizeof(BezierVertex) == 3 * sizeof(SkPoint));

static void intersect_lines(const SkPoint& ptA, const SkVector& normA,
                            const SkPoint& ptB, const SkVector& normB,
                            SkPoint* result) {

    SkScalar lineAW = -normA.dot(ptA);
    SkScalar lineBW = -normB.dot(ptB);

    SkScalar wInv = normA.fX * normB.fY - normA.fY * normB.fX;
    wInv = SkScalarInvert(wInv);
    if (!SkScalarIsFinite(wInv)) {
        // lines are parallel, pick the point in between
        *result = (ptA + ptB)*SK_ScalarHalf;
        *result += normA;
    } else {
        result->fX = normA.fY * lineBW - lineAW * normB.fY;
        result->fX *= wInv;

        result->fY = lineAW * normB.fX - normA.fX * lineBW;
        result->fY *= wInv;
    }
}

static void set_uv_quad(const SkPoint qpts[3], BezierVertex verts[kQuadNumVertices]) {
    // this should be in the src space, not dev coords, when we have perspective
    GrPathUtils::QuadUVMatrix DevToUV(qpts);
    DevToUV.apply(verts, kQuadNumVertices, sizeof(BezierVertex), sizeof(SkPoint));
}

static void bloat_quad(const SkPoint qpts[3], const SkMatrix* toDevice,
                       const SkMatrix* toSrc, BezierVertex verts[kQuadNumVertices]) {
    SkASSERT(!toDevice == !toSrc);
    // original quad is specified by tri a,b,c
    SkPoint a = qpts[0];
    SkPoint b = qpts[1];
    SkPoint c = qpts[2];

    if (toDevice) {
        toDevice->mapPoints(&a, 1);
        toDevice->mapPoints(&b, 1);
        toDevice->mapPoints(&c, 1);
    }
    // make a new poly where we replace a and c by a 1-pixel wide edges orthog
    // to edges ab and bc:
    //
    //   before       |        after
    //                |              b0
    //         b      |
    //                |
    //                |     a0            c0
    // a         c    |        a1       c1
    //
    // edges a0->b0 and b0->c0 are parallel to original edges a->b and b->c,
    // respectively.
    BezierVertex& a0 = verts[0];
    BezierVertex& a1 = verts[1];
    BezierVertex& b0 = verts[2];
    BezierVertex& c0 = verts[3];
    BezierVertex& c1 = verts[4];

    SkVector ab = b;
    ab -= a;
    SkVector ac = c;
    ac -= a;
    SkVector cb = b;
    cb -= c;

    // After the transform we might have a line, try to do something reasonable
    if (toDevice && SkPointPriv::LengthSqd(ab) <= SK_ScalarNearlyZero*SK_ScalarNearlyZero) {
        ab = cb;
    }
    if (toDevice && SkPointPriv::LengthSqd(cb) <= SK_ScalarNearlyZero*SK_ScalarNearlyZero) {
        cb = ab;
    }

    // We should have already handled degenerates
    SkASSERT(toDevice || (ab.length() > 0 && cb.length() > 0));

    ab.normalize();
    SkVector abN = SkPointPriv::MakeOrthog(ab, SkPointPriv::kLeft_Side);
    if (abN.dot(ac) > 0) {
        abN.negate();
    }

    cb.normalize();
    SkVector cbN = SkPointPriv::MakeOrthog(cb, SkPointPriv::kLeft_Side);
    if (cbN.dot(ac) < 0) {
        cbN.negate();
    }

    a0.fPos = a;
    a0.fPos += abN;
    a1.fPos = a;
    a1.fPos -= abN;

    if (toDevice && SkPointPriv::LengthSqd(ac) <= SK_ScalarNearlyZero*SK_ScalarNearlyZero) {
        c = b;
    }
    c0.fPos = c;
    c0.fPos += cbN;
    c1.fPos = c;
    c1.fPos -= cbN;

    intersect_lines(a0.fPos, abN, c0.fPos, cbN, &b0.fPos);

    if (toSrc) {
        SkMatrixPriv::MapPointsWithStride(*toSrc, &verts[0].fPos, sizeof(BezierVertex),
                                          kQuadNumVertices);
    }
}

// Equations based off of Loop-Blinn Quadratic GPU Rendering
// Input Parametric:
// P(t) = (P0*(1-t)^2 + 2*w*P1*t*(1-t) + P2*t^2) / (1-t)^2 + 2*w*t*(1-t) + t^2)
// Output Implicit:
// f(x, y, w) = f(P) = K^2 - LM
// K = dot(k, P), L = dot(l, P), M = dot(m, P)
// k, l, m are calculated in function GrPathUtils::getConicKLM
static void set_conic_coeffs(const SkPoint p[3], BezierVertex verts[kQuadNumVertices],
                             const SkScalar weight) {
    SkMatrix klm;

    GrPathUtils::getConicKLM(p, weight, &klm);

    for (int i = 0; i < kQuadNumVertices; ++i) {
        const SkPoint3 pt3 = {verts[i].fPos.x(), verts[i].fPos.y(), 1.f};
        klm.mapHomogeneousPoints((SkPoint3* ) verts[i].fConic.fKLM, &pt3, 1);
    }
}

static void add_conics(const SkPoint p[3],
                       const SkScalar weight,
                       const SkMatrix* toDevice,
                       const SkMatrix* toSrc,
                       BezierVertex** vert) {
    bloat_quad(p, toDevice, toSrc, *vert);
    set_conic_coeffs(p, *vert, weight);
    *vert += kQuadNumVertices;
}

static void add_quads(const SkPoint p[3],
                      int subdiv,
                      const SkMatrix* toDevice,
                      const SkMatrix* toSrc,
                      BezierVertex** vert) {
    SkASSERT(subdiv >= 0);
    if (subdiv) {
        SkPoint newP[5];
        SkChopQuadAtHalf(p, newP);
        add_quads(newP + 0, subdiv-1, toDevice, toSrc, vert);
        add_quads(newP + 2, subdiv-1, toDevice, toSrc, vert);
    } else {
        bloat_quad(p, toDevice, toSrc, *vert);
        set_uv_quad(p, *vert);
        *vert += kQuadNumVertices;
    }
}

static void add_line(const SkPoint p[2],
                     const SkMatrix* toSrc,
                     uint8_t coverage,
                     LineVertex** vert) {
    const SkPoint& a = p[0];
    const SkPoint& b = p[1];

    SkVector ortho, vec = b;
    vec -= a;

    SkScalar lengthSqd = SkPointPriv::LengthSqd(vec);

    if (vec.setLength(SK_ScalarHalf)) {
        // Create a vector orthogonal to 'vec' and of unit length
        ortho.fX = 2.0f * vec.fY;
        ortho.fY = -2.0f * vec.fX;

        float floatCoverage = GrNormalizeByteToFloat(coverage);

        if (lengthSqd >= 1.0f) {
            // Relative to points a and b:
            // The inner vertices are inset half a pixel along the line a,b
            (*vert)[0].fPos = a + vec;
            (*vert)[0].fCoverage = floatCoverage;
            (*vert)[1].fPos = b - vec;
            (*vert)[1].fCoverage = floatCoverage;
        } else {
            // The inner vertices are inset a distance of length(a,b) from the outer edge of
            // geometry. For the "a" inset this is the same as insetting from b by half a pixel.
            // The coverage is then modulated by the length. This gives us the correct
            // coverage for rects shorter than a pixel as they get translated subpixel amounts
            // inside of a pixel.
            SkScalar length = SkScalarSqrt(lengthSqd);
            (*vert)[0].fPos = b - vec;
            (*vert)[0].fCoverage = floatCoverage * length;
            (*vert)[1].fPos = a + vec;
            (*vert)[1].fCoverage = floatCoverage * length;
        }
        // Relative to points a and b:
        // The outer vertices are outset half a pixel along the line a,b and then a whole pixel
        // orthogonally.
        (*vert)[2].fPos = a - vec + ortho;
        (*vert)[2].fCoverage = 0;
        (*vert)[3].fPos = b + vec + ortho;
        (*vert)[3].fCoverage = 0;
        (*vert)[4].fPos = a - vec - ortho;
        (*vert)[4].fCoverage = 0;
        (*vert)[5].fPos = b + vec - ortho;
        (*vert)[5].fCoverage = 0;

        if (toSrc) {
            SkMatrixPriv::MapPointsWithStride(*toSrc, &(*vert)->fPos, sizeof(LineVertex),
                                              kLineSegNumVertices);
        }
    } else {
        // just make it degenerate and likely offscreen
        for (int i = 0; i < kLineSegNumVertices; ++i) {
            (*vert)[i].fPos.set(SK_ScalarMax, SK_ScalarMax);
        }
    }

    *vert += kLineSegNumVertices;
}

///////////////////////////////////////////////////////////////////////////////

GrPathRenderer::CanDrawPath
GrAAHairLinePathRenderer::onCanDrawPath(const CanDrawPathArgs& args) const {
    if (!(AATypeFlags::kCoverage & args.fAATypeFlags)) {
        return CanDrawPath::kNo;
    }

    if (!IsStrokeHairlineOrEquivalent(args.fShape->style(), *args.fViewMatrix, nullptr)) {
        return CanDrawPath::kNo;
    }

    // We don't currently handle dashing in this class though perhaps we should.
    if (args.fShape->style().pathEffect()) {
        return CanDrawPath::kNo;
    }

    if (SkPath::kLine_SegmentMask == args.fShape->segmentMask() ||
        args.fCaps->shaderCaps()->shaderDerivativeSupport()) {
        return CanDrawPath::kYes;
    }

    return CanDrawPath::kNo;
}

template <class VertexType>
bool check_bounds(const SkMatrix& viewMatrix, const SkRect& devBounds, void* vertices, int vCount)
{
    SkRect tolDevBounds = devBounds;
    // The bounds ought to be tight, but in perspective the below code runs the verts
    // through the view matrix to get back to dev coords, which can introduce imprecision.
    if (viewMatrix.hasPerspective()) {
        tolDevBounds.outset(SK_Scalar1 / 1000, SK_Scalar1 / 1000);
    } else {
        // Non-persp matrices cause this path renderer to draw in device space.
        SkASSERT(viewMatrix.isIdentity());
    }
    SkRect actualBounds;

    VertexType* verts = reinterpret_cast<VertexType*>(vertices);
    bool first = true;
    for (int i = 0; i < vCount; ++i) {
        SkPoint pos = verts[i].fPos;
        // This is a hack to workaround the fact that we move some degenerate segments offscreen.
        if (SK_ScalarMax == pos.fX) {
            continue;
        }
        viewMatrix.mapPoints(&pos, 1);
        if (first) {
            actualBounds.set(pos.fX, pos.fY, pos.fX, pos.fY);
            first = false;
        } else {
            SkRectPriv::GrowToInclude(&actualBounds, pos);
        }
    }
    if (!first) {
        return tolDevBounds.contains(actualBounds);
    }

    return true;
}

namespace {

class AAHairlineOp final : public GrMeshDrawOp {
private:
    using Helper = GrSimpleMeshDrawOpHelperWithStencil;

public:
    DEFINE_OP_CLASS_ID

    static std::unique_ptr<GrDrawOp> Make(GrRecordingContext* context,
                                          GrPaint&& paint,
                                          const SkMatrix& viewMatrix,
                                          const SkPath& path,
                                          const GrStyle& style,
                                          const SkIRect& devClipBounds,
                                          const GrUserStencilSettings* stencilSettings) {
        SkScalar hairlineCoverage;
        uint8_t newCoverage = 0xff;
        if (GrPathRenderer::IsStrokeHairlineOrEquivalent(style, viewMatrix, &hairlineCoverage)) {
            newCoverage = SkScalarRoundToInt(hairlineCoverage * 0xff);
        }

        const SkStrokeRec& stroke = style.strokeRec();
        SkScalar capLength = SkPaint::kButt_Cap != stroke.getCap() ? hairlineCoverage * 0.5f : 0.0f;

        return Helper::FactoryHelper<AAHairlineOp>(context, std::move(paint), newCoverage,
                                                   viewMatrix, path,
                                                   devClipBounds, capLength, stencilSettings);
    }

    AAHairlineOp(const Helper::MakeArgs& helperArgs,
                 const SkPMColor4f& color,
                 uint8_t coverage,
                 const SkMatrix& viewMatrix,
                 const SkPath& path,
                 SkIRect devClipBounds,
                 SkScalar capLength,
                 const GrUserStencilSettings* stencilSettings)
            : INHERITED(ClassID())
            , fHelper(helperArgs, GrAAType::kCoverage, stencilSettings)
            , fColor(color)
            , fCoverage(coverage) {
        fPaths.emplace_back(PathData{viewMatrix, path, devClipBounds, capLength});

        this->setTransformedBounds(path.getBounds(), viewMatrix, HasAABloat::kYes,
                                   IsZeroArea::kYes);
    }

    const char* name() const override { return "AAHairlineOp"; }

    void visitProxies(const VisitProxyFunc& func) const override {
        fHelper.visitProxies(func);
    }

#ifdef SK_DEBUG
    SkString dumpInfo() const override {
        SkString string;
        string.appendf("Color: 0x%08x Coverage: 0x%02x, Count: %d\n", fColor.toBytes_RGBA(),
                       fCoverage, fPaths.count());
        string += INHERITED::dumpInfo();
        string += fHelper.dumpInfo();
        return string;
    }
#endif

    FixedFunctionFlags fixedFunctionFlags() const override { return fHelper.fixedFunctionFlags(); }

<<<<<<< HEAD
    GrProcessorSet::Analysis finalize(const GrCaps& caps, const GrAppliedClip* clip,
                                      GrFSAAType fsaaType, GrClampType clampType) override {
        // This Op uses uniform (not vertex) color, so doesn't need to track wide color.
        return fHelper.finalizeProcessors(caps, clip, fsaaType, clampType,
=======
    GrProcessorSet::Analysis finalize(
            const GrCaps& caps, const GrAppliedClip* clip, bool hasMixedSampledCoverage,
            GrClampType clampType) override {
        // This Op uses uniform (not vertex) color, so doesn't need to track wide color.
        return fHelper.finalizeProcessors(caps, clip, hasMixedSampledCoverage, clampType,
>>>>>>> 40be567a
                                          GrProcessorAnalysisCoverage::kSingleChannel, &fColor,
                                          nullptr);
    }

private:
    void onPrepareDraws(Target*) override;
    void onExecute(GrOpFlushState*, const SkRect& chainBounds) override;

    typedef SkTArray<SkPoint, true> PtArray;
    typedef SkTArray<int, true> IntArray;
    typedef SkTArray<float, true> FloatArray;

    CombineResult onCombineIfPossible(GrOp* t, const GrCaps& caps) override {
        AAHairlineOp* that = t->cast<AAHairlineOp>();

        if (!fHelper.isCompatible(that->fHelper, caps, this->bounds(), that->bounds())) {
            return CombineResult::kCannotCombine;
        }

        if (this->viewMatrix().hasPerspective() != that->viewMatrix().hasPerspective()) {
            return CombineResult::kCannotCombine;
        }

        // We go to identity if we don't have perspective
        if (this->viewMatrix().hasPerspective() &&
            !this->viewMatrix().cheapEqualTo(that->viewMatrix())) {
            return CombineResult::kCannotCombine;
        }

        // TODO we can actually combine hairlines if they are the same color in a kind of bulk
        // method but we haven't implemented this yet
        // TODO investigate going to vertex color and coverage?
        if (this->coverage() != that->coverage()) {
            return CombineResult::kCannotCombine;
        }

        if (this->color() != that->color()) {
            return CombineResult::kCannotCombine;
        }

        if (fHelper.usesLocalCoords() && !this->viewMatrix().cheapEqualTo(that->viewMatrix())) {
            return CombineResult::kCannotCombine;
        }

        fPaths.push_back_n(that->fPaths.count(), that->fPaths.begin());
        return CombineResult::kMerged;
    }

    const SkPMColor4f& color() const { return fColor; }
    uint8_t coverage() const { return fCoverage; }
    const SkMatrix& viewMatrix() const { return fPaths[0].fViewMatrix; }

    struct PathData {
        SkMatrix fViewMatrix;
        SkPath fPath;
        SkIRect fDevClipBounds;
        SkScalar fCapLength;
    };

    SkSTArray<1, PathData, true> fPaths;
    Helper fHelper;
    SkPMColor4f fColor;
    uint8_t fCoverage;

    typedef GrMeshDrawOp INHERITED;
};

}  // anonymous namespace

void AAHairlineOp::onPrepareDraws(Target* target) {
    // Setup the viewmatrix and localmatrix for the GrGeometryProcessor.
    SkMatrix invert;
    if (!this->viewMatrix().invert(&invert)) {
        return;
    }

    // we will transform to identity space if the viewmatrix does not have perspective
    bool hasPerspective = this->viewMatrix().hasPerspective();
    const SkMatrix* geometryProcessorViewM = &SkMatrix::I();
    const SkMatrix* geometryProcessorLocalM = &invert;
    const SkMatrix* toDevice = nullptr;
    const SkMatrix* toSrc = nullptr;
    if (hasPerspective) {
        geometryProcessorViewM = &this->viewMatrix();
        geometryProcessorLocalM = &SkMatrix::I();
        toDevice = &this->viewMatrix();
        toSrc = &invert;
    }

    // This is hand inlined for maximum performance.
    PREALLOC_PTARRAY(128) lines;
    PREALLOC_PTARRAY(128) quads;
    PREALLOC_PTARRAY(128) conics;
    IntArray qSubdivs;
    FloatArray cWeights;
    int quadCount = 0;

    int instanceCount = fPaths.count();
    bool convertConicsToQuads = !target->caps().shaderCaps()->floatIs32Bits();
    for (int i = 0; i < instanceCount; i++) {
        const PathData& args = fPaths[i];
        quadCount += gather_lines_and_quads(args.fPath, args.fViewMatrix, args.fDevClipBounds,
                                            args.fCapLength, convertConicsToQuads, &lines, &quads,
                                            &conics, &qSubdivs, &cWeights);
    }

    int lineCount = lines.count() / 2;
    int conicCount = conics.count() / 3;
    int quadAndConicCount = conicCount + quadCount;

    static constexpr int kMaxLines = SK_MaxS32 / kLineSegNumVertices;
    static constexpr int kMaxQuadsAndConics = SK_MaxS32 / kQuadNumVertices;
    if (lineCount > kMaxLines || quadAndConicCount > kMaxQuadsAndConics) {
        return;
    }

    // do lines first
    if (lineCount) {
        sk_sp<GrGeometryProcessor> lineGP;
        {
            using namespace GrDefaultGeoProcFactory;

            Color color(this->color());
            LocalCoords localCoords(fHelper.usesLocalCoords() ? LocalCoords::kUsePosition_Type
                                                              : LocalCoords::kUnused_Type);
            localCoords.fMatrix = geometryProcessorLocalM;
            lineGP = GrDefaultGeoProcFactory::Make(target->caps().shaderCaps(),
                                                   color, Coverage::kAttribute_Type, localCoords,
                                                   *geometryProcessorViewM);
        }

        sk_sp<const GrBuffer> linesIndexBuffer = get_lines_index_buffer(target->resourceProvider());

        sk_sp<const GrBuffer> vertexBuffer;
        int firstVertex;

        SkASSERT(sizeof(LineVertex) == lineGP->vertexStride());
        int vertexCount = kLineSegNumVertices * lineCount;
        LineVertex* verts = reinterpret_cast<LineVertex*>(target->makeVertexSpace(
                sizeof(LineVertex), vertexCount, &vertexBuffer, &firstVertex));

        if (!verts|| !linesIndexBuffer) {
            SkDebugf("Could not allocate vertices\n");
            return;
        }

        for (int i = 0; i < lineCount; ++i) {
            add_line(&lines[2*i], toSrc, this->coverage(), &verts);
        }

        GrMesh* mesh = target->allocMesh(GrPrimitiveType::kTriangles);
        mesh->setIndexedPatterned(std::move(linesIndexBuffer), kIdxsPerLineSeg, kLineSegNumVertices,
                                  lineCount, kLineSegsNumInIdxBuffer);
        mesh->setVertexData(std::move(vertexBuffer), firstVertex);
        target->recordDraw(std::move(lineGP), mesh);
    }

    if (quadCount || conicCount) {
        sk_sp<GrGeometryProcessor> quadGP(GrQuadEffect::Make(this->color(),
                                                             *geometryProcessorViewM,
                                                             GrClipEdgeType::kHairlineAA,
                                                             target->caps(),
                                                             *geometryProcessorLocalM,
                                                             fHelper.usesLocalCoords(),
                                                             this->coverage()));

        sk_sp<GrGeometryProcessor> conicGP(GrConicEffect::Make(this->color(),
                                                               *geometryProcessorViewM,
                                                               GrClipEdgeType::kHairlineAA,
                                                               target->caps(),
                                                               *geometryProcessorLocalM,
                                                               fHelper.usesLocalCoords(),
                                                               this->coverage()));

        sk_sp<const GrBuffer> vertexBuffer;
        int firstVertex;

        sk_sp<const GrBuffer> quadsIndexBuffer = get_quads_index_buffer(target->resourceProvider());

        SkASSERT(sizeof(BezierVertex) == quadGP->vertexStride());
        SkASSERT(sizeof(BezierVertex) == conicGP->vertexStride());
        int vertexCount = kQuadNumVertices * quadAndConicCount;
        void* vertices = target->makeVertexSpace(sizeof(BezierVertex), vertexCount, &vertexBuffer,
                                                 &firstVertex);

        if (!vertices || !quadsIndexBuffer) {
            SkDebugf("Could not allocate vertices\n");
            return;
        }

        // Setup vertices
        BezierVertex* bezVerts = reinterpret_cast<BezierVertex*>(vertices);

        int unsubdivQuadCnt = quads.count() / 3;
        for (int i = 0; i < unsubdivQuadCnt; ++i) {
            SkASSERT(qSubdivs[i] >= 0);
            add_quads(&quads[3*i], qSubdivs[i], toDevice, toSrc, &bezVerts);
        }

        // Start Conics
        for (int i = 0; i < conicCount; ++i) {
            add_conics(&conics[3*i], cWeights[i], toDevice, toSrc, &bezVerts);
        }

        if (quadCount > 0) {
            GrMesh* mesh = target->allocMesh(GrPrimitiveType::kTriangles);
            mesh->setIndexedPatterned(quadsIndexBuffer, kIdxsPerQuad, kQuadNumVertices, quadCount,
                                      kQuadsNumInIdxBuffer);
            mesh->setVertexData(vertexBuffer, firstVertex);
            target->recordDraw(std::move(quadGP), mesh);
            firstVertex += quadCount * kQuadNumVertices;
        }

        if (conicCount > 0) {
            GrMesh* mesh = target->allocMesh(GrPrimitiveType::kTriangles);
            mesh->setIndexedPatterned(std::move(quadsIndexBuffer), kIdxsPerQuad, kQuadNumVertices,
                                      conicCount, kQuadsNumInIdxBuffer);
            mesh->setVertexData(std::move(vertexBuffer), firstVertex);
            target->recordDraw(std::move(conicGP), mesh);
        }
    }
}

void AAHairlineOp::onExecute(GrOpFlushState* flushState, const SkRect& chainBounds) {
    fHelper.executeDrawsAndUploads(this, flushState, chainBounds);
}

bool GrAAHairLinePathRenderer::onDrawPath(const DrawPathArgs& args) {
    GR_AUDIT_TRAIL_AUTO_FRAME(args.fRenderTargetContext->auditTrail(),
                              "GrAAHairlinePathRenderer::onDrawPath");
    SkASSERT(args.fRenderTargetContext->numSamples() <= 1);

    SkIRect devClipBounds;
    args.fClip->getConservativeBounds(args.fRenderTargetContext->width(),
                                      args.fRenderTargetContext->height(),
                                      &devClipBounds);
    SkPath path;
    args.fShape->asPath(&path);
    std::unique_ptr<GrDrawOp> op =
            AAHairlineOp::Make(args.fContext, std::move(args.fPaint), *args.fViewMatrix, path,
                               args.fShape->style(), devClipBounds, args.fUserStencilSettings);
    args.fRenderTargetContext->addDrawOp(*args.fClip, std::move(op));
    return true;
}

///////////////////////////////////////////////////////////////////////////////////////////////////

#if GR_TEST_UTILS

GR_DRAW_OP_TEST_DEFINE(AAHairlineOp) {
    SkMatrix viewMatrix = GrTest::TestMatrix(random);
    SkPath path = GrTest::TestPath(random);
    SkIRect devClipBounds;
    devClipBounds.setEmpty();
    return AAHairlineOp::Make(context, std::move(paint), viewMatrix, path,
                              GrStyle::SimpleHairline(), devClipBounds,
                              GrGetRandomStencil(random, context));
}

#endif<|MERGE_RESOLUTION|>--- conflicted
+++ resolved
@@ -12,31 +12,19 @@
 #include "src/core/SkPointPriv.h"
 #include "src/core/SkRectPriv.h"
 #include "src/core/SkStroke.h"
-<<<<<<< HEAD
-=======
 #include "src/gpu/GrAuditTrail.h"
->>>>>>> 40be567a
 #include "src/gpu/GrBuffer.h"
 #include "src/gpu/GrCaps.h"
 #include "src/gpu/GrClip.h"
 #include "src/gpu/GrDefaultGeoProcFactory.h"
 #include "src/gpu/GrDrawOpTest.h"
 #include "src/gpu/GrOpFlushState.h"
-<<<<<<< HEAD
-#include "src/gpu/GrPathUtils.h"
-#include "src/gpu/GrProcessor.h"
-#include "src/gpu/GrResourceProvider.h"
-#include "src/gpu/GrShape.h"
-#include "src/gpu/GrStyle.h"
-#include "src/gpu/effects/GrBezierEffect.h"
-=======
 #include "src/gpu/GrProcessor.h"
 #include "src/gpu/GrResourceProvider.h"
 #include "src/gpu/GrStyle.h"
 #include "src/gpu/effects/GrBezierEffect.h"
 #include "src/gpu/geometry/GrPathUtils.h"
 #include "src/gpu/geometry/GrShape.h"
->>>>>>> 40be567a
 #include "src/gpu/ops/GrAAHairLinePathRenderer.h"
 #include "src/gpu/ops/GrMeshDrawOp.h"
 #include "src/gpu/ops/GrSimpleMeshDrawOpHelper.h"
@@ -324,11 +312,7 @@
 
     for (;;) {
         SkPoint pathPts[4];
-<<<<<<< HEAD
-        SkPath::Verb verb = iter.next(pathPts, false);
-=======
         SkPath::Verb verb = iter.next(pathPts);
->>>>>>> 40be567a
         switch (verb) {
             case SkPath::kConic_Verb:
                 if (convertConicsToQuads) {
@@ -730,7 +714,7 @@
 
 GrPathRenderer::CanDrawPath
 GrAAHairLinePathRenderer::onCanDrawPath(const CanDrawPathArgs& args) const {
-    if (!(AATypeFlags::kCoverage & args.fAATypeFlags)) {
+    if (GrAAType::kCoverage != args.fAAType) {
         return CanDrawPath::kNo;
     }
 
@@ -855,18 +839,11 @@
 
     FixedFunctionFlags fixedFunctionFlags() const override { return fHelper.fixedFunctionFlags(); }
 
-<<<<<<< HEAD
-    GrProcessorSet::Analysis finalize(const GrCaps& caps, const GrAppliedClip* clip,
-                                      GrFSAAType fsaaType, GrClampType clampType) override {
-        // This Op uses uniform (not vertex) color, so doesn't need to track wide color.
-        return fHelper.finalizeProcessors(caps, clip, fsaaType, clampType,
-=======
     GrProcessorSet::Analysis finalize(
             const GrCaps& caps, const GrAppliedClip* clip, bool hasMixedSampledCoverage,
             GrClampType clampType) override {
         // This Op uses uniform (not vertex) color, so doesn't need to track wide color.
         return fHelper.finalizeProcessors(caps, clip, hasMixedSampledCoverage, clampType,
->>>>>>> 40be567a
                                           GrProcessorAnalysisCoverage::kSingleChannel, &fColor,
                                           nullptr);
     }
