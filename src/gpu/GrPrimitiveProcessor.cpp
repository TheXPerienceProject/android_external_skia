/*
 * Copyright 2014 Google Inc.
 *
 * Use of this source code is governed by a BSD-style license that can be
 * found in the LICENSE file.
 */

#include "src/gpu/GrPrimitiveProcessor.h"

#include "src/gpu/GrCoordTransform.h"

/**
 * We specialize the vertex code for each of these matrix types.
 */
enum MatrixType {
    kNoPersp_MatrixType  = 0,
    kGeneral_MatrixType  = 1,
};

GrPrimitiveProcessor::GrPrimitiveProcessor(ClassID classID) : GrProcessor(classID) {}

const GrPrimitiveProcessor::TextureSampler& GrPrimitiveProcessor::textureSampler(int i) const {
    SkASSERT(i >= 0 && i < this->numTextureSamplers());
    return this->onTextureSampler(i);
}

uint32_t
GrPrimitiveProcessor::getTransformKey(const SkTArray<const GrCoordTransform*, true>& coords,
                                      int numCoords) const {
    uint32_t totalKey = 0;
    for (int t = 0; t < numCoords; ++t) {
        uint32_t key = 0;
        const GrCoordTransform* coordTransform = coords[t];
        if (coordTransform->getMatrix().hasPerspective()) {
            key |= kGeneral_MatrixType;
        } else {
            key |= kNoPersp_MatrixType;
        }
        key <<= t;
        SkASSERT(0 == (totalKey & key)); // keys for each transform ought not to overlap
        totalKey |= key;
    }
    return totalKey;
}

///////////////////////////////////////////////////////////////////////////////////////////////////

static inline GrSamplerState::Filter clamp_filter(GrTextureType type,
                                                  GrSamplerState::Filter requestedFilter) {
    if (GrTextureTypeHasRestrictedSampling(type)) {
        return SkTMin(requestedFilter, GrSamplerState::Filter::kBilerp);
    }
    return requestedFilter;
}

GrPrimitiveProcessor::TextureSampler::TextureSampler(GrTextureType textureType,
<<<<<<< HEAD
                                                     GrPixelConfig config,
                                                     const GrSamplerState& samplerState,
                                                     uint32_t extraSamplerKey) {
    this->reset(textureType, config, samplerState, extraSamplerKey);
}

GrPrimitiveProcessor::TextureSampler::TextureSampler(GrTextureType textureType,
                                                     GrPixelConfig config,
                                                     GrSamplerState::Filter filterMode,
                                                     GrSamplerState::WrapMode wrapXAndY) {
    this->reset(textureType, config, filterMode, wrapXAndY);
}

void GrPrimitiveProcessor::TextureSampler::reset(GrTextureType textureType,
                                                 GrPixelConfig config,
                                                 const GrSamplerState& samplerState,
                                                 uint32_t extraSamplerKey) {
    SkASSERT(kUnknown_GrPixelConfig != config);
    fSamplerState = samplerState;
    fSamplerState.setFilterMode(clamp_filter(textureType, samplerState.filter()));
    fTextureType = textureType;
    fConfig = config;
    fExtraSamplerKey = extraSamplerKey;
    SkASSERT(!fExtraSamplerKey || textureType == GrTextureType::kExternal);
}

void GrPrimitiveProcessor::TextureSampler::reset(GrTextureType textureType,
                                                 GrPixelConfig config,
                                                 GrSamplerState::Filter filterMode,
                                                 GrSamplerState::WrapMode wrapXAndY) {
    SkASSERT(kUnknown_GrPixelConfig != config);
    filterMode = clamp_filter(textureType, filterMode);
    fSamplerState = GrSamplerState(wrapXAndY, filterMode);
    fTextureType = textureType;
    fConfig = config;
=======
                                                     const GrSamplerState& samplerState,
                                                     const GrSwizzle& swizzle,
                                                     uint32_t extraSamplerKey) {
    this->reset(textureType, samplerState, swizzle, extraSamplerKey);
}

GrPrimitiveProcessor::TextureSampler::TextureSampler(GrTextureType textureType,
                                                     GrSamplerState::Filter filterMode,
                                                     GrSamplerState::WrapMode wrapXAndY,
                                                     const GrSwizzle& swizzle) {
    this->reset(textureType, filterMode, wrapXAndY, swizzle);
}

void GrPrimitiveProcessor::TextureSampler::reset(GrTextureType textureType,
                                                 const GrSamplerState& samplerState,
                                                 const GrSwizzle& swizzle,
                                                 uint32_t extraSamplerKey) {
    fSamplerState = samplerState;
    fSamplerState.setFilterMode(clamp_filter(textureType, samplerState.filter()));
    fSwizzle = swizzle;
    fTextureType = textureType;
    fExtraSamplerKey = extraSamplerKey;
    fIsInitialized = true;
}

void GrPrimitiveProcessor::TextureSampler::reset(GrTextureType textureType,
                                                 GrSamplerState::Filter filterMode,
                                                 GrSamplerState::WrapMode wrapXAndY,
                                                 const GrSwizzle& swizzle) {
    filterMode = clamp_filter(textureType, filterMode);
    fSamplerState = GrSamplerState(wrapXAndY, filterMode);
    fSwizzle = swizzle;
    fTextureType = textureType;
    fIsInitialized = true;
>>>>>>> 40be567a
}<|MERGE_RESOLUTION|>--- conflicted
+++ resolved
@@ -54,43 +54,6 @@
 }
 
 GrPrimitiveProcessor::TextureSampler::TextureSampler(GrTextureType textureType,
-<<<<<<< HEAD
-                                                     GrPixelConfig config,
-                                                     const GrSamplerState& samplerState,
-                                                     uint32_t extraSamplerKey) {
-    this->reset(textureType, config, samplerState, extraSamplerKey);
-}
-
-GrPrimitiveProcessor::TextureSampler::TextureSampler(GrTextureType textureType,
-                                                     GrPixelConfig config,
-                                                     GrSamplerState::Filter filterMode,
-                                                     GrSamplerState::WrapMode wrapXAndY) {
-    this->reset(textureType, config, filterMode, wrapXAndY);
-}
-
-void GrPrimitiveProcessor::TextureSampler::reset(GrTextureType textureType,
-                                                 GrPixelConfig config,
-                                                 const GrSamplerState& samplerState,
-                                                 uint32_t extraSamplerKey) {
-    SkASSERT(kUnknown_GrPixelConfig != config);
-    fSamplerState = samplerState;
-    fSamplerState.setFilterMode(clamp_filter(textureType, samplerState.filter()));
-    fTextureType = textureType;
-    fConfig = config;
-    fExtraSamplerKey = extraSamplerKey;
-    SkASSERT(!fExtraSamplerKey || textureType == GrTextureType::kExternal);
-}
-
-void GrPrimitiveProcessor::TextureSampler::reset(GrTextureType textureType,
-                                                 GrPixelConfig config,
-                                                 GrSamplerState::Filter filterMode,
-                                                 GrSamplerState::WrapMode wrapXAndY) {
-    SkASSERT(kUnknown_GrPixelConfig != config);
-    filterMode = clamp_filter(textureType, filterMode);
-    fSamplerState = GrSamplerState(wrapXAndY, filterMode);
-    fTextureType = textureType;
-    fConfig = config;
-=======
                                                      const GrSamplerState& samplerState,
                                                      const GrSwizzle& swizzle,
                                                      uint32_t extraSamplerKey) {
@@ -125,5 +88,4 @@
     fSwizzle = swizzle;
     fTextureType = textureType;
     fIsInitialized = true;
->>>>>>> 40be567a
 }