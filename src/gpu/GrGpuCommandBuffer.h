--- conflicted
+++ resolved
@@ -29,17 +29,6 @@
 public:
     virtual ~GrGpuCommandBuffer() {}
 
-<<<<<<< HEAD
-    // Copy src into current surface owned by either a GrGpuTextureCommandBuffer or
-    // GrGpuRenderTargetCommandBuffer.
-    virtual void copy(GrSurface* src, GrSurfaceOrigin srcOrigin,
-                      const SkIRect& srcRect, const SkIPoint& dstPoint) = 0;
-    // Initiates a transfer from the surface owned by the command buffer to the GrGpuBuffer.
-    virtual void transferFrom(const SkIRect& srcRect, GrColorType bufferColorType,
-                              GrGpuBuffer* transferBuffer, size_t offset) = 0;
-
-=======
->>>>>>> 40be567a
     virtual void insertEventMarker(const char*) = 0;
 
     virtual GrGpuRTCommandBuffer* asRTCommandBuffer() { return nullptr; }
@@ -50,29 +39,14 @@
     void set(GrTexture* texture, GrSurfaceOrigin origin) {
         SkASSERT(!fTexture);
 
-<<<<<<< HEAD
-        fOrigin = origin;
-=======
->>>>>>> 40be567a
         fTexture = texture;
     }
 
 protected:
-<<<<<<< HEAD
-    GrGpuTextureCommandBuffer() : fOrigin(kTopLeft_GrSurfaceOrigin), fTexture(nullptr) {}
-
-    GrGpuTextureCommandBuffer(GrTexture* texture, GrSurfaceOrigin origin)
-            : fOrigin(origin)
-            , fTexture(texture) {
-    }
-
-    GrSurfaceOrigin fOrigin;
-=======
     GrGpuTextureCommandBuffer() : fTexture(nullptr) {}
 
     GrGpuTextureCommandBuffer(GrTexture* texture, GrSurfaceOrigin origin) : fTexture(texture) {}
 
->>>>>>> 40be567a
     GrTexture*      fTexture;
 
 private:
@@ -133,11 +107,6 @@
      */
     virtual void executeDrawable(std::unique_ptr<SkDrawable::GpuDrawHandler>) {}
 
-    /**
-     * Executes the SkDrawable object for the underlying backend.
-     */
-    virtual void executeDrawable(std::unique_ptr<SkDrawable::GpuDrawHandler>) {}
-
 protected:
     GrGpuRTCommandBuffer() : fOrigin(kTopLeft_GrSurfaceOrigin), fRenderTarget(nullptr) {}
 
