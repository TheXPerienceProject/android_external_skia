/*
 * Copyright 2013 Google Inc.
 *
 * Use of this source code is governed by a BSD-style license that can be
 * found in the LICENSE file.
 */

#include "CodecPriv.h"
#include "Resources.h"
#include "SkAndroidCodec.h"
#include "SkBitmap.h"
#include "SkData.h"
#include "SkImage.h"
#include "SkStream.h"
#include "SkTypes.h"
#include "Test.h"

static unsigned char gGIFData[] = {
  0x47, 0x49, 0x46, 0x38, 0x37, 0x61, 0x03, 0x00, 0x03, 0x00, 0xe3, 0x08,
  0x00, 0x00, 0x00, 0x00, 0x00, 0x00, 0xff, 0xff, 0x00, 0x00, 0xff, 0x00,
  0xff, 0x80, 0x80, 0x80, 0x00, 0xff, 0x00, 0x00, 0xff, 0xff, 0xff, 0xff,
  0x00, 0xff, 0xff, 0xff, 0xff, 0xff, 0xff, 0xff, 0xff, 0xff, 0xff, 0xff,
  0xff, 0xff, 0xff, 0xff, 0xff, 0xff, 0xff, 0xff, 0xff, 0xff, 0xff, 0xff,
  0xff, 0x2c, 0x00, 0x00, 0x00, 0x00, 0x03, 0x00, 0x03, 0x00, 0x00, 0x04,
  0x07, 0x50, 0x1c, 0x43, 0x40, 0x41, 0x23, 0x44, 0x00, 0x3b
};

static unsigned char gGIFDataNoColormap[] = {
  0x47, 0x49, 0x46, 0x38, 0x39, 0x61, 0x01, 0x00, 0x01, 0x00, 0x00, 0x00, 0x00,
  0x21, 0xf9, 0x04, 0x01, 0x0a, 0x00, 0x01, 0x00, 0x2c, 0x00, 0x00, 0x00, 0x00,
  0x01, 0x00, 0x01, 0x00, 0x00, 0x02, 0x02, 0x4c, 0x01, 0x00, 0x3b
};

static unsigned char gInterlacedGIF[] = {
  0x47, 0x49, 0x46, 0x38, 0x37, 0x61, 0x09, 0x00, 0x09, 0x00, 0xe3, 0x08, 0x00,
  0x00, 0x00, 0x00, 0x00, 0x00, 0xff, 0xff, 0x00, 0x00, 0xff, 0x00, 0xff, 0x80,
  0x80, 0x80, 0x00, 0xff, 0x00, 0x00, 0xff, 0xff, 0xff, 0xff, 0x00, 0xff, 0xff,
  0xff, 0xff, 0xff, 0xff, 0xff, 0xff, 0xff, 0xff, 0xff, 0xff, 0xff, 0xff, 0xff,
  0xff, 0xff, 0xff, 0xff, 0xff, 0xff, 0xff, 0xff, 0xff, 0x2c, 0x00, 0x00, 0x00,
  0x00, 0x09, 0x00, 0x09, 0x00, 0x40, 0x04, 0x1b, 0x50, 0x1c, 0x23, 0xe9, 0x44,
  0x23, 0x60, 0x9d, 0x09, 0x28, 0x1e, 0xf8, 0x6d, 0x64, 0x56, 0x9d, 0x53, 0xa8,
  0x7e, 0xa8, 0x65, 0x94, 0x5c, 0xb0, 0x8a, 0x45, 0x04, 0x00, 0x3b
};

static void test_gif_data_no_colormap(skiatest::Reporter* r,
                                      void* data,
                                      size_t size) {
    SkBitmap bm;
    bool imageDecodeSuccess = decode_memory(data, size, &bm);
    REPORTER_ASSERT(r, imageDecodeSuccess);
    REPORTER_ASSERT(r, bm.width() == 1);
    REPORTER_ASSERT(r, bm.height() == 1);
    REPORTER_ASSERT(r, !(bm.empty()));
    if (!(bm.empty())) {
        REPORTER_ASSERT(r, bm.getColor(0, 0) == 0xFF000000);
    }
}
static void test_gif_data(skiatest::Reporter* r, void* data, size_t size) {
    SkBitmap bm;
    bool imageDecodeSuccess = decode_memory(data, size, &bm);
    REPORTER_ASSERT(r, imageDecodeSuccess);
    REPORTER_ASSERT(r, bm.width() == 3);
    REPORTER_ASSERT(r, bm.height() == 3);
    REPORTER_ASSERT(r, !(bm.empty()));
    if (!(bm.empty())) {
        REPORTER_ASSERT(r, bm.getColor(0, 0) == 0xffff0000);
        REPORTER_ASSERT(r, bm.getColor(1, 0) == 0xffffff00);
        REPORTER_ASSERT(r, bm.getColor(2, 0) == 0xff00ffff);
        REPORTER_ASSERT(r, bm.getColor(0, 1) == 0xff808080);
        REPORTER_ASSERT(r, bm.getColor(1, 1) == 0xff000000);
        REPORTER_ASSERT(r, bm.getColor(2, 1) == 0xff00ff00);
        REPORTER_ASSERT(r, bm.getColor(0, 2) == 0xffffffff);
        REPORTER_ASSERT(r, bm.getColor(1, 2) == 0xffff00ff);
        REPORTER_ASSERT(r, bm.getColor(2, 2) == 0xff0000ff);
    }
}
static void test_gif_data_dims(skiatest::Reporter* r, void* data, size_t size, int width,
        int height) {
    SkBitmap bm;
    bool imageDecodeSuccess = decode_memory(data, size, &bm);
    REPORTER_ASSERT(r, imageDecodeSuccess);
    REPORTER_ASSERT(r, bm.width() == width);
    REPORTER_ASSERT(r, bm.height() == height);
    REPORTER_ASSERT(r, !(bm.empty()));
}
static void test_interlaced_gif_data(skiatest::Reporter* r,
                                     void* data,
                                     size_t size) {
    SkBitmap bm;
    bool imageDecodeSuccess = decode_memory(data, size, &bm);
    REPORTER_ASSERT(r, imageDecodeSuccess);
    REPORTER_ASSERT(r, bm.width() == 9);
    REPORTER_ASSERT(r, bm.height() == 9);
    REPORTER_ASSERT(r, !(bm.empty()));
    if (!(bm.empty())) {
        REPORTER_ASSERT(r, bm.getColor(0, 0) == 0xffff0000);
        REPORTER_ASSERT(r, bm.getColor(1, 0) == 0xffffff00);
        REPORTER_ASSERT(r, bm.getColor(2, 0) == 0xff00ffff);

        REPORTER_ASSERT(r, bm.getColor(0, 2) == 0xffffffff);
        REPORTER_ASSERT(r, bm.getColor(1, 2) == 0xffff00ff);
        REPORTER_ASSERT(r, bm.getColor(2, 2) == 0xff0000ff);

        REPORTER_ASSERT(r, bm.getColor(0, 4) == 0xff808080);
        REPORTER_ASSERT(r, bm.getColor(1, 4) == 0xff000000);
        REPORTER_ASSERT(r, bm.getColor(2, 4) == 0xff00ff00);

        REPORTER_ASSERT(r, bm.getColor(0, 6) == 0xffff0000);
        REPORTER_ASSERT(r, bm.getColor(1, 6) == 0xffffff00);
        REPORTER_ASSERT(r, bm.getColor(2, 6) == 0xff00ffff);

        REPORTER_ASSERT(r, bm.getColor(0, 8) == 0xffffffff);
        REPORTER_ASSERT(r, bm.getColor(1, 8) == 0xffff00ff);
        REPORTER_ASSERT(r, bm.getColor(2, 8) == 0xff0000ff);
    }
}

static void test_gif_data_short(skiatest::Reporter* r,
                                void* data,
                                size_t size) {
    SkBitmap bm;
    bool imageDecodeSuccess = decode_memory(data, size, &bm);
    REPORTER_ASSERT(r, imageDecodeSuccess);
    REPORTER_ASSERT(r, bm.width() == 3);
    REPORTER_ASSERT(r, bm.height() == 3);
    REPORTER_ASSERT(r, !(bm.empty()));
    if (!(bm.empty())) {
        REPORTER_ASSERT(r, bm.getColor(0, 0) == 0xffff0000);
        REPORTER_ASSERT(r, bm.getColor(1, 0) == 0xffffff00);
        REPORTER_ASSERT(r, bm.getColor(2, 0) == 0xff00ffff);
        REPORTER_ASSERT(r, bm.getColor(0, 1) == 0xff808080);
        REPORTER_ASSERT(r, bm.getColor(1, 1) == 0xff000000);
        REPORTER_ASSERT(r, bm.getColor(2, 1) == 0xff00ff00);
    }
}

/**
  This test will test the ability of the SkCodec to deal with
  GIF files which have been mangled somehow.  We want to display as
  much of the GIF as possible.
*/
DEF_TEST(Gif, reporter) {
    // test perfectly good images.
    test_gif_data(reporter, static_cast<void *>(gGIFData), sizeof(gGIFData));
    test_interlaced_gif_data(reporter, static_cast<void *>(gInterlacedGIF),
                          sizeof(gInterlacedGIF));

    unsigned char badData[sizeof(gGIFData)];

    memcpy(badData, gGIFData, sizeof(gGIFData));
    badData[6] = 0x01;  // image too wide
    test_gif_data(reporter, static_cast<void *>(badData), sizeof(gGIFData));
    // "libgif warning [image too wide, expanding output to size]"

    memcpy(badData, gGIFData, sizeof(gGIFData));
    badData[8] = 0x01;  // image too tall
    test_gif_data(reporter, static_cast<void *>(badData), sizeof(gGIFData));
    // "libgif warning [image too tall,  expanding output to size]"

    memcpy(badData, gGIFData, sizeof(gGIFData));
    badData[62] = 0x01;  // image shifted right
    test_gif_data_dims(reporter, static_cast<void *>(badData), sizeof(gGIFData), 4, 3);

    memcpy(badData, gGIFData, sizeof(gGIFData));
    badData[64] = 0x01;  // image shifted down
    test_gif_data_dims(reporter, static_cast<void *>(badData), sizeof(gGIFData), 3, 4);

    memcpy(badData, gGIFData, sizeof(gGIFData));
    badData[62] = 0xff;  // image shifted right
    badData[63] = 0xff;
    test_gif_data_dims(reporter, static_cast<void *>(badData), sizeof(gGIFData), 3 + 0xFFFF, 3);

    memcpy(badData, gGIFData, sizeof(gGIFData));
    badData[64] = 0xff;  // image shifted down
    badData[65] = 0xff;
    test_gif_data_dims(reporter, static_cast<void *>(badData), sizeof(gGIFData), 3, 3 + 0xFFFF);

    test_gif_data_no_colormap(reporter, static_cast<void *>(gGIFDataNoColormap),
                              sizeof(gGIFDataNoColormap));
    // "libgif warning [missing colormap]"

    // test short Gif.  80 is missing a few bytes.
    test_gif_data_short(reporter, static_cast<void *>(gGIFData), 80);
    // "libgif warning [DGifGetLine]"

    test_interlaced_gif_data(reporter, static_cast<void *>(gInterlacedGIF),
                             100);  // 100 is missing a few bytes
    // "libgif warning [interlace DGifGetLine]"
}

// Regression test for decoding a gif image with sampleSize of 4, which was
// previously crashing.
DEF_TEST(Gif_Sampled, r) {
    SkAutoTDelete<SkFILEStream> stream(
            new SkFILEStream(GetResourcePath("test640x479.gif").c_str()));
    REPORTER_ASSERT(r, stream->isValid());
    if (!stream->isValid()) {
        return;
    }

<<<<<<< HEAD
    SkAutoTDelete<SkAndroidCodec> codec(SkAndroidCodec::NewFromStream(stream.detach()));
=======
    SkAutoTDelete<SkAndroidCodec> codec(SkAndroidCodec::NewFromStream(stream.release()));
>>>>>>> a1ff9c83
    REPORTER_ASSERT(r, codec);
    if (!codec) {
        return;
    }

    // Construct a color table for the decode if necessary
    SkAutoTUnref<SkColorTable> colorTable(nullptr);
    SkPMColor* colorPtr = nullptr;
    int* colorCountPtr = nullptr;
    int maxColors = 256;
    if (kIndex_8_SkColorType == codec->getInfo().colorType()) {
        SkPMColor colors[256];
        colorTable.reset(new SkColorTable(colors, maxColors));
        colorPtr = const_cast<SkPMColor*>(colorTable->readColors());
        colorCountPtr = &maxColors;
    }

    SkAndroidCodec::AndroidOptions options;
    options.fSampleSize = 4;
    options.fColorPtr = colorPtr;
    options.fColorCount = colorCountPtr;

    SkBitmap bm;
    bm.allocPixels(codec->getInfo(), nullptr, colorTable.get());
    const SkCodec::Result result = codec->getAndroidPixels(codec->getInfo(), bm.getPixels(),
            bm.rowBytes(), &options);
    REPORTER_ASSERT(r, result == SkCodec::kSuccess);
}<|MERGE_RESOLUTION|>--- conflicted
+++ resolved
@@ -198,11 +198,7 @@
         return;
     }
 
-<<<<<<< HEAD
-    SkAutoTDelete<SkAndroidCodec> codec(SkAndroidCodec::NewFromStream(stream.detach()));
-=======
     SkAutoTDelete<SkAndroidCodec> codec(SkAndroidCodec::NewFromStream(stream.release()));
->>>>>>> a1ff9c83
     REPORTER_ASSERT(r, codec);
     if (!codec) {
         return;
