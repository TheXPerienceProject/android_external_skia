/*
 * Copyright 2011 Google Inc.
 *
 * Use of this source code is governed by a BSD-style license that can be
 * found in the LICENSE file.
 */

#include "src/pdf/SkPDFUtils.h"

#include "include/core/SkData.h"
#include "include/core/SkStream.h"
#include "include/core/SkString.h"
#include "include/private/SkFixed.h"
#include "src/core/SkGeometry.h"
<<<<<<< HEAD
=======
#include "src/core/SkPathPriv.h"
>>>>>>> 40be567a
#include "src/image/SkImage_Base.h"
#include "src/pdf/SkPDFResourceDict.h"
#include "src/pdf/SkPDFTypes.h"

#include <cmath>

const char* SkPDFUtils::BlendModeName(SkBlendMode mode) {
    // PDF32000.book section 11.3.5 "Blend Mode"
    switch (mode) {
        case SkBlendMode::kSrcOver:     return "Normal";
        case SkBlendMode::kXor:         return "Normal";  // (unsupported mode)
        case SkBlendMode::kPlus:        return "Normal";  // (unsupported mode)
        case SkBlendMode::kScreen:      return "Screen";
        case SkBlendMode::kOverlay:     return "Overlay";
        case SkBlendMode::kDarken:      return "Darken";
        case SkBlendMode::kLighten:     return "Lighten";
        case SkBlendMode::kColorDodge:  return "ColorDodge";
        case SkBlendMode::kColorBurn:   return "ColorBurn";
        case SkBlendMode::kHardLight:   return "HardLight";
        case SkBlendMode::kSoftLight:   return "SoftLight";
        case SkBlendMode::kDifference:  return "Difference";
        case SkBlendMode::kExclusion:   return "Exclusion";
        case SkBlendMode::kMultiply:    return "Multiply";
        case SkBlendMode::kHue:         return "Hue";
        case SkBlendMode::kSaturation:  return "Saturation";
        case SkBlendMode::kColor:       return "Color";
        case SkBlendMode::kLuminosity:  return "Luminosity";
        // Other blendmodes are handled in SkPDFDevice::setUpContentEntry.
        default:                        return nullptr;
    }
}

std::unique_ptr<SkPDFArray> SkPDFUtils::RectToArray(const SkRect& r) {
    return SkPDFMakeArray(r.left(), r.top(), r.right(), r.bottom());
}

std::unique_ptr<SkPDFArray> SkPDFUtils::MatrixToArray(const SkMatrix& matrix) {
    SkScalar a[6];
    if (!matrix.asAffine(a)) {
        SkMatrix::SetAffineIdentity(a);
    }
    return SkPDFMakeArray(a[0], a[1], a[2], a[3], a[4], a[5]);
}

void SkPDFUtils::MoveTo(SkScalar x, SkScalar y, SkWStream* content) {
    SkPDFUtils::AppendScalar(x, content);
    content->writeText(" ");
    SkPDFUtils::AppendScalar(y, content);
    content->writeText(" m\n");
}

void SkPDFUtils::AppendLine(SkScalar x, SkScalar y, SkWStream* content) {
    SkPDFUtils::AppendScalar(x, content);
    content->writeText(" ");
    SkPDFUtils::AppendScalar(y, content);
    content->writeText(" l\n");
}

static void append_cubic(SkScalar ctl1X, SkScalar ctl1Y,
                         SkScalar ctl2X, SkScalar ctl2Y,
                         SkScalar dstX, SkScalar dstY, SkWStream* content) {
    SkString cmd("y\n");
    SkPDFUtils::AppendScalar(ctl1X, content);
    content->writeText(" ");
    SkPDFUtils::AppendScalar(ctl1Y, content);
    content->writeText(" ");
    if (ctl2X != dstX || ctl2Y != dstY) {
        cmd.set("c\n");
        SkPDFUtils::AppendScalar(ctl2X, content);
        content->writeText(" ");
        SkPDFUtils::AppendScalar(ctl2Y, content);
        content->writeText(" ");
    }
    SkPDFUtils::AppendScalar(dstX, content);
    content->writeText(" ");
    SkPDFUtils::AppendScalar(dstY, content);
    content->writeText(" ");
    content->writeText(cmd.c_str());
}

static void append_quad(const SkPoint quad[], SkWStream* content) {
    SkPoint cubic[4];
    SkConvertQuadToCubic(quad, cubic);
    append_cubic(cubic[1].fX, cubic[1].fY, cubic[2].fX, cubic[2].fY,
                 cubic[3].fX, cubic[3].fY, content);
}

void SkPDFUtils::AppendRectangle(const SkRect& rect, SkWStream* content) {
    // Skia has 0,0 at top left, pdf at bottom left.  Do the right thing.
    SkScalar bottom = SkMinScalar(rect.fBottom, rect.fTop);

    SkPDFUtils::AppendScalar(rect.fLeft, content);
    content->writeText(" ");
    SkPDFUtils::AppendScalar(bottom, content);
    content->writeText(" ");
    SkPDFUtils::AppendScalar(rect.width(), content);
    content->writeText(" ");
    SkPDFUtils::AppendScalar(rect.height(), content);
    content->writeText(" re\n");
}

void SkPDFUtils::EmitPath(const SkPath& path, SkPaint::Style paintStyle,
                          bool doConsumeDegerates, SkWStream* content,
                          SkScalar tolerance) {
    if (path.isEmpty() && SkPaint::kFill_Style == paintStyle) {
        SkPDFUtils::AppendRectangle({0, 0, 0, 0}, content);
        return;
    }
    // Filling a path with no area results in a drawing in PDF renderers but
    // Chrome expects to be able to draw some such entities with no visible
    // result, so we detect those cases and discard the drawing for them.
    // Specifically: moveTo(X), lineTo(Y) and moveTo(X), lineTo(X), lineTo(Y).

    SkRect rect;
    bool isClosed; // Both closure and direction need to be checked.
    SkPath::Direction direction;
    if (path.isRect(&rect, &isClosed, &direction) &&
        isClosed &&
        (SkPath::kCW_Direction == direction ||
         SkPath::kEvenOdd_FillType == path.getFillType()))
    {
        SkPDFUtils::AppendRectangle(rect, content);
        return;
    }

    enum SkipFillState {
        kEmpty_SkipFillState,
        kSingleLine_SkipFillState,
        kNonSingleLine_SkipFillState,
    };
    SkipFillState fillState = kEmpty_SkipFillState;
    //if (paintStyle != SkPaint::kFill_Style) {
    //    fillState = kNonSingleLine_SkipFillState;
    //}
    SkPoint lastMovePt = SkPoint::Make(0,0);
    SkDynamicMemoryWStream currentSegment;
    SkPoint args[4];
    SkPath::Iter iter(path, false);
    for (SkPath::Verb verb = iter.next(args);
         verb != SkPath::kDone_Verb;
         verb = iter.next(args)) {
        // args gets all the points, even the implicit first point.
        switch (verb) {
            case SkPath::kMove_Verb:
                MoveTo(args[0].fX, args[0].fY, &currentSegment);
                lastMovePt = args[0];
                fillState = kEmpty_SkipFillState;
                break;
            case SkPath::kLine_Verb:
                if (!doConsumeDegerates || !SkPathPriv::AllPointsEq(args, 2)) {
                    AppendLine(args[1].fX, args[1].fY, &currentSegment);
                    if ((fillState == kEmpty_SkipFillState) && (args[0] != lastMovePt)) {
                        fillState = kSingleLine_SkipFillState;
                        break;
                    }
                    fillState = kNonSingleLine_SkipFillState;
                }
                break;
            case SkPath::kQuad_Verb:
                if (!doConsumeDegerates || !SkPathPriv::AllPointsEq(args, 3)) {
                    append_quad(args, &currentSegment);
                    fillState = kNonSingleLine_SkipFillState;
                }
                break;
            case SkPath::kConic_Verb:
                if (!doConsumeDegerates || !SkPathPriv::AllPointsEq(args, 3)) {
                    SkAutoConicToQuads converter;
                    const SkPoint* quads = converter.computeQuads(args, iter.conicWeight(), tolerance);
                    for (int i = 0; i < converter.countQuads(); ++i) {
                        append_quad(&quads[i * 2], &currentSegment);
                    }
                    fillState = kNonSingleLine_SkipFillState;
                }
                break;
            case SkPath::kCubic_Verb:
<<<<<<< HEAD
                append_cubic(args[1].fX, args[1].fY, args[2].fX, args[2].fY,
                             args[3].fX, args[3].fY, &currentSegment);
                fillState = kNonSingleLine_SkipFillState;
=======
                if (!doConsumeDegerates || !SkPathPriv::AllPointsEq(args, 4)) {
                    append_cubic(args[1].fX, args[1].fY, args[2].fX, args[2].fY,
                                 args[3].fX, args[3].fY, &currentSegment);
                    fillState = kNonSingleLine_SkipFillState;
                }
>>>>>>> 40be567a
                break;
            case SkPath::kClose_Verb:
                ClosePath(&currentSegment);
                currentSegment.writeToStream(content);
                currentSegment.reset();
                break;
            default:
                SkASSERT(false);
                break;
        }
    }
    if (currentSegment.bytesWritten() > 0) {
        currentSegment.writeToStream(content);
    }
}

void SkPDFUtils::ClosePath(SkWStream* content) {
    content->writeText("h\n");
}

void SkPDFUtils::PaintPath(SkPaint::Style style, SkPath::FillType fill,
                           SkWStream* content) {
    if (style == SkPaint::kFill_Style) {
        content->writeText("f");
    } else if (style == SkPaint::kStrokeAndFill_Style) {
        content->writeText("B");
    } else if (style == SkPaint::kStroke_Style) {
        content->writeText("S");
    }

    if (style != SkPaint::kStroke_Style) {
        NOT_IMPLEMENTED(fill == SkPath::kInverseEvenOdd_FillType, false);
        NOT_IMPLEMENTED(fill == SkPath::kInverseWinding_FillType, false);
        if (fill == SkPath::kEvenOdd_FillType) {
            content->writeText("*");
        }
    }
    content->writeText("\n");
}

void SkPDFUtils::StrokePath(SkWStream* content) {
    SkPDFUtils::PaintPath(
        SkPaint::kStroke_Style, SkPath::kWinding_FillType, content);
}

void SkPDFUtils::ApplyGraphicState(int objectIndex, SkWStream* content) {
    SkPDFWriteResourceName(content, SkPDFResourceType::kExtGState, objectIndex);
    content->writeText(" gs\n");
}

void SkPDFUtils::ApplyPattern(int objectIndex, SkWStream* content) {
    // Select Pattern color space (CS, cs) and set pattern object as current
    // color (SCN, scn)
    content->writeText("/Pattern CS/Pattern cs");
    SkPDFWriteResourceName(content, SkPDFResourceType::kPattern, objectIndex);
    content->writeText(" SCN");
    SkPDFWriteResourceName(content, SkPDFResourceType::kPattern, objectIndex);
    content->writeText(" scn\n");
}

// return "x/pow(10, places)", given 0<x<pow(10, places)
// result points to places+2 chars.
static size_t print_permil_as_decimal(int x, char* result, unsigned places) {
    result[0] = '.';
    for (int i = places; i > 0; --i) {
        result[i] = '0' + x % 10;
        x /= 10;
    }
    int j;
    for (j = places; j > 1; --j) {
        if (result[j] != '0') {
            break;
        }
    }
    result[j + 1] = '\0';
    return j + 1;
}


static constexpr int int_pow(int base, unsigned exp, int acc = 1) {
  return exp < 1 ? acc
                 : int_pow(base * base,
                           exp / 2,
                           (exp % 2) ? acc * base : acc);
}


size_t SkPDFUtils::ColorToDecimalF(float value, char result[kFloatColorDecimalCount + 2]) {
    static constexpr int kFactor = int_pow(10, kFloatColorDecimalCount);
    int x = sk_float_round2int(value * kFactor);
    if (x >= kFactor || x <= 0) {  // clamp to 0-1
        result[0] = x > 0 ? '1' : '0';
        result[1] = '\0';
        return 1;
    }
    return print_permil_as_decimal(x, result, kFloatColorDecimalCount);
}

size_t SkPDFUtils::ColorToDecimal(uint8_t value, char result[5]) {
    if (value == 255 || value == 0) {
        result[0] = value ? '1' : '0';
        result[1] = '\0';
        return 1;
    }
    // int x = 0.5 + (1000.0 / 255.0) * value;
    int x = SkFixedRoundToInt((SK_Fixed1 * 1000 / 255) * value);
    return print_permil_as_decimal(x, result, 3);
}

bool SkPDFUtils::InverseTransformBBox(const SkMatrix& matrix, SkRect* bbox) {
    SkMatrix inverse;
    if (!matrix.invert(&inverse)) {
        return false;
    }
    inverse.mapRect(bbox);
    return true;
}

void SkPDFUtils::PopulateTilingPatternDict(SkPDFDict* pattern,
                                           SkRect& bbox,
                                           std::unique_ptr<SkPDFDict> resources,
                                           const SkMatrix& matrix) {
    const int kTiling_PatternType = 1;
    const int kColoredTilingPattern_PaintType = 1;
    const int kConstantSpacing_TilingType = 1;

    pattern->insertName("Type", "Pattern");
    pattern->insertInt("PatternType", kTiling_PatternType);
    pattern->insertInt("PaintType", kColoredTilingPattern_PaintType);
    pattern->insertInt("TilingType", kConstantSpacing_TilingType);
    pattern->insertObject("BBox", SkPDFUtils::RectToArray(bbox));
    pattern->insertScalar("XStep", bbox.width());
    pattern->insertScalar("YStep", bbox.height());
    pattern->insertObject("Resources", std::move(resources));
    if (!matrix.isIdentity()) {
        pattern->insertObject("Matrix", SkPDFUtils::MatrixToArray(matrix));
    }
}

bool SkPDFUtils::ToBitmap(const SkImage* img, SkBitmap* dst) {
    SkASSERT(img);
    SkASSERT(dst);
    SkBitmap bitmap;
    if(as_IB(img)->getROPixels(&bitmap)) {
        SkASSERT(bitmap.dimensions() == img->dimensions());
        SkASSERT(!bitmap.drawsNothing());
        *dst = std::move(bitmap);
        return true;
    }
    return false;
}

#ifdef SK_PDF_BASE85_BINARY
void SkPDFUtils::Base85Encode(std::unique_ptr<SkStreamAsset> stream, SkDynamicMemoryWStream* dst) {
    SkASSERT(dst);
    SkASSERT(stream);
    dst->writeText("\n");
    int column = 0;
    while (true) {
        uint8_t src[4] = {0, 0, 0, 0};
        size_t count = stream->read(src, 4);
        SkASSERT(count < 5);
        if (0 == count) {
            dst->writeText("~>\n");
            return;
        }
        uint32_t v = ((uint32_t)src[0] << 24) | ((uint32_t)src[1] << 16) |
                     ((uint32_t)src[2] <<  8) | src[3];
        if (v == 0 && count == 4) {
            dst->writeText("z");
            column += 1;
        } else {
            char buffer[5];
            for (int n = 4; n > 0; --n) {
                buffer[n] = (v % 85) + '!';
                v /= 85;
            }
            buffer[0] = v + '!';
            dst->write(buffer, count + 1);
            column += count + 1;
        }
        if (column > 74) {
            dst->writeText("\n");
            column = 0;
        }
    }
}
#endif //  SK_PDF_BASE85_BINARY

void SkPDFUtils::AppendTransform(const SkMatrix& matrix, SkWStream* content) {
    SkScalar values[6];
    if (!matrix.asAffine(values)) {
        SkMatrix::SetAffineIdentity(values);
    }
    for (SkScalar v : values) {
        SkPDFUtils::AppendScalar(v, content);
        content->writeText(" ");
    }
    content->writeText("cm\n");
}<|MERGE_RESOLUTION|>--- conflicted
+++ resolved
@@ -12,10 +12,7 @@
 #include "include/core/SkString.h"
 #include "include/private/SkFixed.h"
 #include "src/core/SkGeometry.h"
-<<<<<<< HEAD
-=======
 #include "src/core/SkPathPriv.h"
->>>>>>> 40be567a
 #include "src/image/SkImage_Base.h"
 #include "src/pdf/SkPDFResourceDict.h"
 #include "src/pdf/SkPDFTypes.h"
@@ -191,17 +188,11 @@
                 }
                 break;
             case SkPath::kCubic_Verb:
-<<<<<<< HEAD
-                append_cubic(args[1].fX, args[1].fY, args[2].fX, args[2].fY,
-                             args[3].fX, args[3].fY, &currentSegment);
-                fillState = kNonSingleLine_SkipFillState;
-=======
                 if (!doConsumeDegerates || !SkPathPriv::AllPointsEq(args, 4)) {
                     append_cubic(args[1].fX, args[1].fY, args[2].fX, args[2].fY,
                                  args[3].fX, args[3].fY, &currentSegment);
                     fillState = kNonSingleLine_SkipFillState;
                 }
->>>>>>> 40be567a
                 break;
             case SkPath::kClose_Verb:
                 ClosePath(&currentSegment);
