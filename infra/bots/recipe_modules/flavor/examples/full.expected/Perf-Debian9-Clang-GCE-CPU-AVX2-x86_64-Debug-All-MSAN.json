[
  {
    "cmd": [
      "python",
      "-u",
      "RECIPE_MODULE[recipe_engine::file]/resources/fileutil.py",
      "--json-output",
      "/path/to/tmp/json",
      "copy",
      "file.txt",
      "/path/to/tmp/"
    ],
    "infra_step": true,
    "name": "read file.txt"
  },
  {
    "cmd": [
      "python",
      "-u",
      "RECIPE_MODULE[recipe_engine::file]/resources/fileutil.py",
      "--json-output",
      "/path/to/tmp/json",
      "remove",
      "file.txt"
    ],
    "infra_step": true,
    "name": "remove file.txt"
  },
  {
    "cmd": [
      "python",
      "-u",
      "RECIPE_MODULE[recipe_engine::file]/resources/fileutil.py",
      "--json-output",
      "/path/to/tmp/json",
      "rmtree",
      "results_dir"
    ],
    "infra_step": true,
    "name": "rmtree results_dir"
  },
  {
    "cmd": [
      "python",
      "-u",
      "RECIPE_MODULE[recipe_engine::file]/resources/fileutil.py",
      "--json-output",
      "/path/to/tmp/json",
      "ensure-directory",
      "--mode",
      "0777",
      "results_dir"
    ],
    "infra_step": true,
    "name": "makedirs results_dir"
  },
  {
    "cmd": [
      "python",
      "-u",
      "RECIPE_MODULE[recipe_engine::file]/resources/fileutil.py",
      "--json-output",
      "/path/to/tmp/json",
      "rmtree",
      "device_results_dir"
    ],
    "infra_step": true,
    "name": "rmtree device_results_dir"
  },
  {
    "cmd": [
      "python",
      "-u",
      "RECIPE_MODULE[recipe_engine::file]/resources/fileutil.py",
      "--json-output",
      "/path/to/tmp/json",
      "ensure-directory",
      "--mode",
      "0777",
      "device_results_dir"
    ],
    "infra_step": true,
    "name": "makedirs device_results_dir"
  },
  {
    "cmd": [
      "python",
      "-u",
      "RECIPE_MODULE[recipe_engine::file]/resources/fileutil.py",
      "--json-output",
      "/path/to/tmp/json",
      "copy",
      "[START_DIR]/skia/infra/bots/assets/skp/VERSION",
      "/path/to/tmp/"
    ],
    "infra_step": true,
    "name": "Get skp VERSION"
  },
  {
    "cmd": [
      "python",
      "-u",
      "RECIPE_MODULE[recipe_engine::file]/resources/fileutil.py",
      "--json-output",
      "/path/to/tmp/json",
      "copy",
      "42",
      "[START_DIR]/tmp/SKP_VERSION"
    ],
    "infra_step": true,
    "name": "write SKP_VERSION",
    "~followup_annotations": [
      "@@@STEP_LOG_LINE@SKP_VERSION@42@@@",
      "@@@STEP_LOG_END@SKP_VERSION@@@"
    ]
  },
  {
    "cmd": [
      "python",
      "-u",
      "RECIPE_MODULE[recipe_engine::file]/resources/fileutil.py",
      "--json-output",
      "/path/to/tmp/json",
      "copy",
      "[START_DIR]/skia/infra/bots/assets/skimage/VERSION",
      "/path/to/tmp/"
    ],
    "infra_step": true,
    "name": "Get skimage VERSION"
  },
  {
    "cmd": [
      "python",
      "-u",
      "RECIPE_MODULE[recipe_engine::file]/resources/fileutil.py",
      "--json-output",
      "/path/to/tmp/json",
      "copy",
      "42",
      "[START_DIR]/tmp/SK_IMAGE_VERSION"
    ],
    "infra_step": true,
    "name": "write SK_IMAGE_VERSION",
    "~followup_annotations": [
      "@@@STEP_LOG_LINE@SK_IMAGE_VERSION@42@@@",
      "@@@STEP_LOG_END@SK_IMAGE_VERSION@@@"
    ]
  },
  {
    "cmd": [
      "python",
      "-u",
      "RECIPE_MODULE[recipe_engine::file]/resources/fileutil.py",
      "--json-output",
      "/path/to/tmp/json",
      "copy",
      "[START_DIR]/skia/infra/bots/assets/svg/VERSION",
      "/path/to/tmp/"
    ],
    "infra_step": true,
    "name": "Get svg VERSION"
  },
  {
    "cmd": [
      "python",
      "-u",
      "RECIPE_MODULE[recipe_engine::file]/resources/fileutil.py",
      "--json-output",
      "/path/to/tmp/json",
      "copy",
      "42",
      "[START_DIR]/tmp/SVG_VERSION"
    ],
    "infra_step": true,
    "name": "write SVG_VERSION",
    "~followup_annotations": [
      "@@@STEP_LOG_LINE@SVG_VERSION@42@@@",
      "@@@STEP_LOG_END@SVG_VERSION@@@"
    ]
  },
  {
    "cmd": [
      "python",
      "-u",
      "RECIPE_MODULE[skia::flavor]/resources/symbolize_stack_trace.py",
      "[START_DIR]",
      "[START_DIR]/build/nanobench",
      "--some-flag"
    ],
    "cwd": "[START_DIR]/skia",
    "env": {
      "CHROME_HEADLESS": "1",
      "LD_LIBRARY_PATH": "[START_DIR]/clang_linux/msan:[START_DIR]/clang_linux/lib",
      "PATH": "<PATH>:RECIPE_REPO[depot_tools]:[START_DIR]/clang_linux/bin"
    },
    "name": "symbolized nanobench"
  },
  {
<<<<<<< HEAD
    "jsonResult": null,
=======
>>>>>>> 40be567a
    "name": "$result"
  }
]<|MERGE_RESOLUTION|>--- conflicted
+++ resolved
@@ -196,10 +196,6 @@
     "name": "symbolized nanobench"
   },
   {
-<<<<<<< HEAD
-    "jsonResult": null,
-=======
->>>>>>> 40be567a
     "name": "$result"
   }
 ]