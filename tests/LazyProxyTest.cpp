/*
 * Copyright 2017 Google Inc.
 *
 * Use of this source code is governed by a BSD-style license that can be
 * found in the LICENSE file.
 */

#include "tests/Test.h"

#include "include/gpu/GrTexture.h"
#include "include/gpu/mock/GrMockTypes.h"
<<<<<<< HEAD
#include "include/private/GrSurfaceProxy.h"
#include "include/private/GrTextureProxy.h"
=======
>>>>>>> 40be567a
#include "src/core/SkExchange.h"
#include "src/core/SkMakeUnique.h"
#include "src/core/SkRectPriv.h"
#include "src/gpu/GrClip.h"
#include "src/gpu/GrContextPriv.h"
#include "src/gpu/GrMemoryPool.h"
#include "src/gpu/GrOnFlushResourceProvider.h"
#include "src/gpu/GrProxyProvider.h"
#include "src/gpu/GrRecordingContextPriv.h"
#include "src/gpu/GrRenderTargetContext.h"
#include "src/gpu/GrRenderTargetContextPriv.h"
<<<<<<< HEAD
#include "src/gpu/GrSurfaceProxyPriv.h"
=======
#include "src/gpu/GrSurfaceProxy.h"
#include "src/gpu/GrSurfaceProxyPriv.h"
#include "src/gpu/GrTextureProxy.h"
>>>>>>> 40be567a
#include "src/gpu/GrTextureProxyPriv.h"
#include "src/gpu/mock/GrMockGpu.h"

// This test verifies that lazy proxy callbacks get invoked during flush, after onFlush callbacks,
// but before Ops are executed. It also ensures that lazy proxy callbacks are invoked both for
// regular Ops and for clips.
class LazyProxyTest final : public GrOnFlushCallbackObject {
public:
    LazyProxyTest(skiatest::Reporter* reporter)
            : fReporter(reporter)
            , fHasOpTexture(false)
            , fHasClipTexture(false) {
    }

    ~LazyProxyTest() override {
        REPORTER_ASSERT(fReporter, fHasOpTexture);
        REPORTER_ASSERT(fReporter, fHasClipTexture);
    }

    void preFlush(GrOnFlushResourceProvider*, const uint32_t*, int,
                  SkTArray<std::unique_ptr<GrRenderTargetContext>>*) override {
        REPORTER_ASSERT(fReporter, !fHasOpTexture);
        REPORTER_ASSERT(fReporter, !fHasClipTexture);
    }

    void postFlush(GrDeferredUploadToken, const uint32_t* opListIDs, int numOpListIDs) override {
        REPORTER_ASSERT(fReporter, fHasOpTexture);
        REPORTER_ASSERT(fReporter, fHasClipTexture);
    }

    class Op final : public GrDrawOp {
    public:
        DEFINE_OP_CLASS_ID

        static std::unique_ptr<GrDrawOp> Make(GrRecordingContext* context,
                                              GrProxyProvider* proxyProvider,
                                              LazyProxyTest* test,
                                              bool nullTexture) {
            GrOpMemoryPool* pool = context->priv().opMemoryPool();

            return pool->allocate<Op>(context, proxyProvider, test, nullTexture);
        }

        void visitProxies(const VisitProxyFunc& func) const override {
            func(fProxy.get(), GrMipMapped::kNo);
        }

        void onExecute(GrOpFlushState*, const SkRect& chainBounds) override {
            REPORTER_ASSERT(fTest->fReporter, fTest->fHasOpTexture);
            REPORTER_ASSERT(fTest->fReporter, fTest->fHasClipTexture);
        }

    private:
        friend class GrOpMemoryPool; // for ctor

        Op(GrRecordingContext* ctx, GrProxyProvider* proxyProvider,
           LazyProxyTest* test, bool nullTexture)
                    : GrDrawOp(ClassID()), fTest(test) {
            const GrBackendFormat format =
<<<<<<< HEAD
                    ctx->priv().caps()->getBackendFormatFromColorType(kRGB_565_SkColorType);
            fProxy = GrProxyProvider::MakeFullyLazyProxy(
                    [this, nullTexture](
=======
                ctx->priv().caps()->getDefaultBackendFormat(GrColorType::kBGR_565,
                                                            GrRenderable::kNo);
            fProxy = GrProxyProvider::MakeFullyLazyProxy(
                    [this, format, nullTexture](
>>>>>>> 40be567a
                            GrResourceProvider* rp) -> GrSurfaceProxy::LazyInstantiationResult {
                        REPORTER_ASSERT(fTest->fReporter, !fTest->fHasOpTexture);
                        fTest->fHasOpTexture = true;
                        if (nullTexture) {
                            return {};
                        } else {
                            GrSurfaceDesc desc;
                            desc.fWidth = 1234;
                            desc.fHeight = 567;
                            desc.fConfig = kRGB_565_GrPixelConfig;
                            sk_sp<GrTexture> texture = rp->createTexture(
<<<<<<< HEAD
                                desc, SkBudgeted::kYes, GrResourceProvider::Flags::kNoPendingIO);
                            REPORTER_ASSERT(fTest->fReporter, texture);
                            return std::move(texture);
                        }
                    },
                    format, GrProxyProvider::Renderable::kNo, kTopLeft_GrSurfaceOrigin,
=======
                                    desc, format, GrRenderable::kNo, 1, SkBudgeted::kYes,
                                    GrProtected::kNo, GrResourceProvider::Flags::kNoPendingIO);
                            REPORTER_ASSERT(fTest->fReporter, texture);
                            return texture;
                        }
                    },
                    format, GrRenderable::kNo, 1, GrProtected::kNo, kTopLeft_GrSurfaceOrigin,
>>>>>>> 40be567a
                    kRGB_565_GrPixelConfig, *proxyProvider->caps());

            this->setBounds(SkRectPriv::MakeLargest(), GrOp::HasAABloat::kNo,
                            GrOp::IsZeroArea::kNo);
        }

        const char* name() const override { return "LazyProxyTest::Op"; }
        FixedFunctionFlags fixedFunctionFlags() const override { return FixedFunctionFlags::kNone; }
<<<<<<< HEAD
        GrProcessorSet::Analysis finalize(
                const GrCaps&, const GrAppliedClip* clip, GrFSAAType, GrClampType) override {
            if (clip) {
                for (int i = 0; i < clip->numClipCoverageFragmentProcessors(); ++i) {
                    const GrFragmentProcessor* clipFP = clip->clipCoverageFragmentProcessor(i);
                    clipFP->markPendingExecution();
                }
            }
=======
        GrProcessorSet::Analysis finalize(const GrCaps&, const GrAppliedClip* clip,
                                          bool hasMixedSampledCoverage, GrClampType) override {
>>>>>>> 40be567a
            return GrProcessorSet::EmptySetAnalysis();
        }
        void onPrepare(GrOpFlushState*) override {}

        LazyProxyTest* const fTest;
        sk_sp<GrTextureProxy> fProxy;
    };

    class ClipFP : public GrFragmentProcessor {
    public:
        ClipFP(GrRecordingContext* ctx, GrProxyProvider* proxyProvider, LazyProxyTest* test,
               GrTextureProxy* atlas)
                : GrFragmentProcessor(kTestFP_ClassID, kNone_OptimizationFlags)
                , fContext(ctx)
                , fProxyProvider(proxyProvider)
                , fTest(test)
                , fAtlas(atlas) {
            const GrBackendFormat format =
<<<<<<< HEAD
                ctx->priv().caps()->getBackendFormatFromGrColorType(GrColorType::kAlpha_F16,
                                                                    GrSRGBEncoded::kNo);
=======
                ctx->priv().caps()->getDefaultBackendFormat(GrColorType::kAlpha_F16,
                                                            GrRenderable::kYes);
>>>>>>> 40be567a
            fLazyProxy = GrProxyProvider::MakeFullyLazyProxy(
                    [this](GrResourceProvider* rp) -> GrSurfaceProxy::LazyInstantiationResult {
                        REPORTER_ASSERT(fTest->fReporter, !fTest->fHasClipTexture);
                        fTest->fHasClipTexture = true;
                        fAtlas->instantiate(rp);
                        return sk_ref_sp(fAtlas->peekTexture());
                    },
<<<<<<< HEAD
                    format, GrProxyProvider::Renderable::kYes, kBottomLeft_GrSurfaceOrigin,
=======
                    format, GrRenderable::kYes, 1, GrProtected::kNo, kBottomLeft_GrSurfaceOrigin,
>>>>>>> 40be567a
                    kAlpha_half_GrPixelConfig, *proxyProvider->caps());
            fAccess.reset(fLazyProxy, GrSamplerState::Filter::kNearest,
                          GrSamplerState::WrapMode::kClamp);
            this->setTextureSamplerCnt(1);
        }

    private:
        const char* name() const override { return "LazyProxyTest::ClipFP"; }
        std::unique_ptr<GrFragmentProcessor> clone() const override {
            return skstd::make_unique<ClipFP>(fContext, fProxyProvider, fTest, fAtlas);
        }
        GrGLSLFragmentProcessor* onCreateGLSLInstance() const override { return nullptr; }
        void onGetGLSLProcessorKey(const GrShaderCaps&, GrProcessorKeyBuilder*) const override {}
        bool onIsEqual(const GrFragmentProcessor&) const override { return false; }
        const TextureSampler& onTextureSampler(int) const override { return fAccess; }

        GrRecordingContext* const fContext;
        GrProxyProvider* const fProxyProvider;
        LazyProxyTest* const fTest;
        GrTextureProxy* const fAtlas;
        sk_sp<GrTextureProxy> fLazyProxy;
        TextureSampler fAccess;
    };


    class Clip : public GrClip {
    public:
        Clip(LazyProxyTest* test, GrTextureProxy* atlas)
                : fTest(test)
                , fAtlas(atlas) {}

    private:
        bool apply(GrRecordingContext* context, GrRenderTargetContext*, bool useHWAA,
                   bool hasUserStencilSettings, GrAppliedClip* out, SkRect* bounds) const override {
            GrProxyProvider* proxyProvider = context->priv().proxyProvider();
            out->addCoverageFP(skstd::make_unique<ClipFP>(context, proxyProvider, fTest, fAtlas));
            return true;
        }
        bool quickContains(const SkRect&) const final { return false; }
        bool isRRect(const SkRect& rtBounds, SkRRect* rr, GrAA*) const final { return false; }
        void getConservativeBounds(int width, int height, SkIRect* rect, bool* iior) const final {
            rect->set(0, 0, width, height);
            if (iior) {
                *iior = false;
            }
        }

        LazyProxyTest* const fTest;
        GrTextureProxy* fAtlas;
    };

private:
    skiatest::Reporter* fReporter;
    bool fHasOpTexture;
    bool fHasClipTexture;
};

DEF_GPUTEST(LazyProxyTest, reporter, /* options */) {
    GrMockOptions mockOptions;
    mockOptions.fConfigOptions[(int)GrColorType::kAlpha_F16].fRenderability =
            GrMockOptions::ConfigOptions::Renderability::kNonMSAA;
    mockOptions.fConfigOptions[(int)GrColorType::kAlpha_F16].fTexturable = true;
    sk_sp<GrContext> ctx = GrContext::MakeMock(&mockOptions, GrContextOptions());
    GrProxyProvider* proxyProvider = ctx->priv().proxyProvider();
    for (bool nullTexture : {false, true}) {
        LazyProxyTest test(reporter);
        ctx->priv().addOnFlushCallbackObject(&test);
<<<<<<< HEAD
        GrBackendFormat format =
            ctx->priv().caps()->getBackendFormatFromColorType(kRGBA_8888_SkColorType);
        sk_sp<GrRenderTargetContext> rtc = ctx->priv().makeDeferredRenderTargetContext(
                                                             format, SkBackingFit::kExact, 100, 100,
                                                             kRGBA_8888_GrPixelConfig, nullptr);
        REPORTER_ASSERT(reporter, rtc);
        format =
                ctx->priv().caps()->getBackendFormatFromGrColorType(GrColorType::kAlpha_F16,
                                                                           GrSRGBEncoded::kNo);
        sk_sp<GrRenderTargetContext> mockAtlas = ctx->priv().makeDeferredRenderTargetContext(
                                                     format, SkBackingFit::kExact, 10, 10,
                                                     kAlpha_half_GrPixelConfig, nullptr);
=======
        auto rtc = ctx->priv().makeDeferredRenderTargetContext(SkBackingFit::kExact, 100, 100,
                                                               GrColorType::kRGBA_8888, nullptr);
        REPORTER_ASSERT(reporter, rtc);
        auto mockAtlas = ctx->priv().makeDeferredRenderTargetContext(
                SkBackingFit::kExact, 10, 10, GrColorType::kAlpha_F16, nullptr);
>>>>>>> 40be567a
        REPORTER_ASSERT(reporter, mockAtlas);
        rtc->priv().testingOnly_addDrawOp(LazyProxyTest::Clip(&test, mockAtlas->asTextureProxy()),
                        LazyProxyTest::Op::Make(ctx.get(), proxyProvider, &test, nullTexture));
        ctx->priv().testingOnly_flushAndRemoveOnFlushCallbackObject(&test);
    }
}

static const int kSize = 16;

DEF_GPUTEST(LazyProxyReleaseTest, reporter, /* options */) {
    GrMockOptions mockOptions;
    sk_sp<GrContext> ctx = GrContext::MakeMock(&mockOptions, GrContextOptions());
    auto proxyProvider = ctx->priv().proxyProvider();
<<<<<<< HEAD
=======
    const GrCaps* caps = ctx->priv().caps();
>>>>>>> 40be567a

    GrSurfaceDesc desc;
    desc.fWidth = kSize;
    desc.fHeight = kSize;
    desc.fConfig = kRGBA_8888_GrPixelConfig;

<<<<<<< HEAD
    GrBackendFormat format =
            ctx->priv().caps()->getBackendFormatFromColorType(kRGBA_8888_SkColorType);
=======
    GrBackendFormat format = caps->getDefaultBackendFormat(GrColorType::kRGBA_8888,
                                                           GrRenderable::kNo);
>>>>>>> 40be567a

    using LazyInstantiationType = GrSurfaceProxy::LazyInstantiationType;
    using LazyInstantiationResult = GrSurfaceProxy::LazyInstantiationResult;
    for (bool doInstantiate : {true, false}) {
        for (auto lazyType : {LazyInstantiationType::kSingleUse,
                              LazyInstantiationType::kMultipleUse,
                              LazyInstantiationType::kDeinstantiate}) {
            int testCount = 0;
            // Sets an integer to 1 when the callback is called and -1 when it is deleted.
            class TestCallback {
            public:
                TestCallback(int* value) : fValue(value) {}
                TestCallback(const TestCallback& that) { SkASSERT(0); }
                TestCallback(TestCallback&& that) : fValue(that.fValue) { that.fValue = nullptr; }

                ~TestCallback() { fValue ? (void)(*fValue = -1) : void(); }

                TestCallback& operator=(TestCallback&& that) {
                    fValue = skstd::exchange(that.fValue, nullptr);
                    return *this;
                }
                TestCallback& operator=(const TestCallback& that) = delete;

                LazyInstantiationResult operator()(GrResourceProvider* resourceProvider) const {
                    *fValue = 1;
                    return {};
                }
<<<<<<< HEAD

            private:
                int* fValue = nullptr;
            };
            sk_sp<GrTextureProxy> proxy = proxyProvider->createLazyProxy(
                    TestCallback(&testCount), format, desc, kTopLeft_GrSurfaceOrigin,
                    GrMipMapped::kNo, GrInternalSurfaceFlags::kNone, SkBackingFit::kExact,
                    SkBudgeted::kNo, lazyType);

=======

            private:
                int* fValue = nullptr;
            };
            sk_sp<GrTextureProxy> proxy = proxyProvider->createLazyProxy(
                    TestCallback(&testCount), format, desc, GrRenderable::kNo, 1,
                    kTopLeft_GrSurfaceOrigin, GrMipMapped::kNo, GrMipMapsStatus::kNotAllocated,
                    GrInternalSurfaceFlags::kNone, SkBackingFit::kExact, SkBudgeted::kNo,
                    GrProtected::kNo, lazyType);

>>>>>>> 40be567a
            REPORTER_ASSERT(reporter, proxy.get());
            REPORTER_ASSERT(reporter, 0 == testCount);

            if (doInstantiate) {
                proxy->priv().doLazyInstantiation(ctx->priv().resourceProvider());
                if (LazyInstantiationType::kSingleUse == proxy->priv().lazyInstantiationType()) {
                    // In SingleUse we will call the cleanup and delete the callback in the
                    // doLazyInstantiationCall.
                    REPORTER_ASSERT(reporter, -1 == testCount);
                } else {
                    REPORTER_ASSERT(reporter, 1 == testCount);
                }
                proxy.reset();
                REPORTER_ASSERT(reporter, -1 == testCount);
            } else {
                proxy.reset();
                REPORTER_ASSERT(reporter, -1 == testCount);
            }
        }
    }
}

class LazyFailedInstantiationTestOp : public GrDrawOp {
public:
    DEFINE_OP_CLASS_ID

    static std::unique_ptr<GrDrawOp> Make(GrContext* context,
                                          GrProxyProvider* proxyProvider,
                                          int* testExecuteValue,
                                          bool shouldFailInstantiation) {
        GrOpMemoryPool* pool = context->priv().opMemoryPool();

        return pool->allocate<LazyFailedInstantiationTestOp>(context, proxyProvider,
                                                             testExecuteValue,
                                                             shouldFailInstantiation);
    }

    void visitProxies(const VisitProxyFunc& func) const override {
        func(fLazyProxy.get(), GrMipMapped::kNo);
    }

private:
    friend class GrOpMemoryPool; // for ctor

    LazyFailedInstantiationTestOp(GrContext* ctx, GrProxyProvider* proxyProvider,
                                  int* testExecuteValue, bool shouldFailInstantiation)
            : INHERITED(ClassID())
            , fTestExecuteValue(testExecuteValue) {
        GrSurfaceDesc desc;
        desc.fWidth = kSize;
        desc.fHeight = kSize;
        desc.fConfig = kRGBA_8888_GrPixelConfig;
        GrBackendFormat format =
<<<<<<< HEAD
                ctx->priv().caps()->getBackendFormatFromColorType(kRGBA_8888_SkColorType);

        fLazyProxy = proxyProvider->createLazyProxy(
                [testExecuteValue, shouldFailInstantiation,
                 desc](GrResourceProvider* rp) -> GrSurfaceProxy::LazyInstantiationResult {
=======
            ctx->priv().caps()->getDefaultBackendFormat(GrColorType::kRGBA_8888,
                                                        GrRenderable::kNo);

        fLazyProxy = proxyProvider->createLazyProxy(
                [testExecuteValue, shouldFailInstantiation, desc,
                 format](GrResourceProvider* rp) -> GrSurfaceProxy::LazyInstantiationResult {
>>>>>>> 40be567a
                    if (shouldFailInstantiation) {
                        *testExecuteValue = 1;
                        return {};
                    }
<<<<<<< HEAD
                    return {rp->createTexture(desc, SkBudgeted::kNo,
                                              GrResourceProvider::Flags::kNoPendingIO),
                            GrSurfaceProxy::LazyInstantiationKeyMode::kUnsynced};
                },
                format, desc, kTopLeft_GrSurfaceOrigin, GrMipMapped::kNo, SkBackingFit::kExact,
                SkBudgeted::kNo);
=======
                    return {rp->createTexture(desc, format, GrRenderable::kNo, 1, SkBudgeted::kNo,
                                              GrProtected::kNo,
                                              GrResourceProvider::Flags::kNoPendingIO),
                            GrSurfaceProxy::LazyInstantiationKeyMode::kUnsynced};
                },
                format, desc, GrRenderable::kNo, 1, kTopLeft_GrSurfaceOrigin, GrMipMapped::kNo,
                GrMipMapsStatus::kNotAllocated, SkBackingFit::kExact, SkBudgeted::kNo,
                GrProtected::kNo);
>>>>>>> 40be567a

        SkASSERT(fLazyProxy.get());

        this->setBounds(SkRect::MakeIWH(kSize, kSize),
                        HasAABloat::kNo, IsZeroArea::kNo);
    }

    const char* name() const override { return "LazyFailedInstantiationTestOp"; }
    FixedFunctionFlags fixedFunctionFlags() const override { return FixedFunctionFlags::kNone; }
<<<<<<< HEAD
    GrProcessorSet::Analysis finalize(
            const GrCaps&, const GrAppliedClip*, GrFSAAType, GrClampType) override {
=======
    GrProcessorSet::Analysis finalize(const GrCaps&, const GrAppliedClip*,
                                      bool hasMixedSampledCoverage, GrClampType) override {
>>>>>>> 40be567a
        return GrProcessorSet::EmptySetAnalysis();
    }
    void onPrepare(GrOpFlushState*) override {}
    void onExecute(GrOpFlushState* state, const SkRect& chainBounds) override {
        *fTestExecuteValue = 2;
    }

    int* fTestExecuteValue;
    sk_sp<GrSurfaceProxy> fLazyProxy;

    typedef GrDrawOp INHERITED;
};

// Test that when a lazy proxy fails to instantiate during flush that we drop the Op that it was
// associated with.
DEF_GPUTEST(LazyProxyFailedInstantiationTest, reporter, /* options */) {
    GrMockOptions mockOptions;
    sk_sp<GrContext> ctx = GrContext::MakeMock(&mockOptions, GrContextOptions());
    GrProxyProvider* proxyProvider = ctx->priv().proxyProvider();
<<<<<<< HEAD
    GrBackendFormat format =
                ctx->priv().caps()->getBackendFormatFromColorType(kRGBA_8888_SkColorType);
    for (bool failInstantiation : {false, true}) {
        sk_sp<GrRenderTargetContext> rtc = ctx->priv().makeDeferredRenderTargetContext(
                                                     format, SkBackingFit::kExact, 100, 100,
                                                     kRGBA_8888_GrPixelConfig, nullptr);
=======
    for (bool failInstantiation : {false, true}) {
        auto rtc = ctx->priv().makeDeferredRenderTargetContext(SkBackingFit::kExact, 100, 100,
                                                               GrColorType::kRGBA_8888, nullptr);
>>>>>>> 40be567a
        REPORTER_ASSERT(reporter, rtc);

        rtc->clear(nullptr, SkPMColor4f::FromBytes_RGBA(0xbaaaaaad),
                   GrRenderTargetContext::CanClearFullscreen::kYes);

        int executeTestValue = 0;
        rtc->priv().testingOnly_addDrawOp(LazyFailedInstantiationTestOp::Make(
                ctx.get(), proxyProvider, &executeTestValue, failInstantiation));
        ctx->flush();

        if (failInstantiation) {
            REPORTER_ASSERT(reporter, 1 == executeTestValue);
        } else {
            REPORTER_ASSERT(reporter, 2 == executeTestValue);
        }
    }
}

class LazyDeinstantiateTestOp : public GrDrawOp {
public:
    DEFINE_OP_CLASS_ID

    static std::unique_ptr<GrDrawOp> Make(GrContext* context, sk_sp<GrTextureProxy> proxy) {
        GrOpMemoryPool* pool = context->priv().opMemoryPool();

        return pool->allocate<LazyDeinstantiateTestOp>(std::move(proxy));
    }

    void visitProxies(const VisitProxyFunc& func) const override {
        func(fLazyProxy.get(), GrMipMapped::kNo);
    }

private:
    friend class GrOpMemoryPool; // for ctor

    LazyDeinstantiateTestOp(sk_sp<GrTextureProxy> proxy)
            : INHERITED(ClassID()), fLazyProxy(std::move(proxy)) {
        this->setBounds(SkRect::MakeIWH(kSize, kSize), HasAABloat::kNo, IsZeroArea::kNo);
    }

    const char* name() const override { return "LazyDeinstantiateTestOp"; }
    FixedFunctionFlags fixedFunctionFlags() const override { return FixedFunctionFlags::kNone; }
<<<<<<< HEAD
    GrProcessorSet::Analysis finalize(
            const GrCaps&, const GrAppliedClip*, GrFSAAType, GrClampType) override {
=======
    GrProcessorSet::Analysis finalize(const GrCaps&, const GrAppliedClip*,
                                      bool hasMixedSampledCoverage, GrClampType) override {
>>>>>>> 40be567a
        return GrProcessorSet::EmptySetAnalysis();
    }
    void onPrepare(GrOpFlushState*) override {}
    void onExecute(GrOpFlushState* state, const SkRect& chainBounds) override {}

    sk_sp<GrSurfaceProxy> fLazyProxy;

    typedef GrDrawOp INHERITED;
};

static void DeinstantiateReleaseProc(void* releaseValue) { (*static_cast<int*>(releaseValue))++; }

// Test that lazy proxies with the Deinstantiate LazyCallbackType are deinstantiated and released as
// expected.
DEF_GPUTEST(LazyProxyDeinstantiateTest, reporter, /* options */) {
    GrMockOptions mockOptions;
    sk_sp<GrContext> ctx = GrContext::MakeMock(&mockOptions, GrContextOptions());
    GrProxyProvider* proxyProvider = ctx->priv().proxyProvider();

    GrBackendFormat format =
<<<<<<< HEAD
                ctx->priv().caps()->getBackendFormatFromColorType(kRGBA_8888_SkColorType);

    using LazyType = GrSurfaceProxy::LazyInstantiationType;
    for (auto lazyType : {LazyType::kSingleUse, LazyType::kMultipleUse, LazyType::kDeinstantiate}) {
        sk_sp<GrRenderTargetContext> rtc = ctx->priv().makeDeferredRenderTargetContext(
                format, SkBackingFit::kExact, 100, 100,
                kRGBA_8888_GrPixelConfig, nullptr);
=======
        ctx->priv().caps()->getDefaultBackendFormat(GrColorType::kRGBA_8888,
                                                    GrRenderable::kNo);

    using LazyType = GrSurfaceProxy::LazyInstantiationType;
    for (auto lazyType : {LazyType::kSingleUse, LazyType::kMultipleUse, LazyType::kDeinstantiate}) {
        auto rtc = ctx->priv().makeDeferredRenderTargetContext(SkBackingFit::kExact, 100, 100,
                                                               GrColorType::kRGBA_8888, nullptr);
>>>>>>> 40be567a
        REPORTER_ASSERT(reporter, rtc);

        rtc->clear(nullptr, SkPMColor4f::FromBytes_RGBA(0xbaaaaaad),
                   GrRenderTargetContext::CanClearFullscreen::kYes);

        int instantiateTestValue = 0;
        int releaseTestValue = 0;
        int* instantiatePtr = &instantiateTestValue;
        int* releasePtr = &releaseTestValue;
        GrSurfaceDesc desc;
        desc.fWidth = kSize;
        desc.fHeight = kSize;
        desc.fConfig = kRGBA_8888_GrPixelConfig;

        GrBackendTexture backendTex = ctx->createBackendTexture(
<<<<<<< HEAD
                kSize, kSize, kRGBA_8888_SkColorType, GrMipMapped::kNo, GrRenderable::kNo);
=======
                kSize, kSize, kRGBA_8888_SkColorType, SkColors::kTransparent,
                GrMipMapped::kNo, GrRenderable::kNo, GrProtected::kNo);
>>>>>>> 40be567a

        sk_sp<GrTextureProxy> lazyProxy = proxyProvider->createLazyProxy(
                [instantiatePtr, releasePtr,
                 backendTex](GrResourceProvider* rp) -> GrSurfaceProxy::LazyInstantiationResult {
                    sk_sp<GrTexture> texture =
<<<<<<< HEAD
                            rp->wrapBackendTexture(backendTex, kBorrow_GrWrapOwnership,
                                                   GrWrapCacheable::kNo, kRead_GrIOType);
=======
                            rp->wrapBackendTexture(backendTex, GrColorType::kRGBA_8888,
                                                   kBorrow_GrWrapOwnership, GrWrapCacheable::kNo,
                                                   kRead_GrIOType);
>>>>>>> 40be567a
                    if (!texture) {
                        return {};
                    }
                    (*instantiatePtr)++;
                    texture->setRelease(DeinstantiateReleaseProc, releasePtr);
<<<<<<< HEAD
                    return std::move(texture);
                },
                format, desc, kTopLeft_GrSurfaceOrigin, GrMipMapped::kNo,
                GrInternalSurfaceFlags::kReadOnly, SkBackingFit::kExact, SkBudgeted::kNo, lazyType);
=======
                    return texture;
                },
                format, desc, GrRenderable::kNo, 1, kTopLeft_GrSurfaceOrigin, GrMipMapped::kNo,
                GrMipMapsStatus::kNotAllocated, GrInternalSurfaceFlags::kReadOnly,
                SkBackingFit::kExact, SkBudgeted::kNo, GrProtected::kNo, lazyType);
>>>>>>> 40be567a

        REPORTER_ASSERT(reporter, lazyProxy.get());

        rtc->priv().testingOnly_addDrawOp(LazyDeinstantiateTestOp::Make(ctx.get(), lazyProxy));

        ctx->flush();

        REPORTER_ASSERT(reporter, 1 == instantiateTestValue);
        if (LazyType::kDeinstantiate == lazyType) {
            REPORTER_ASSERT(reporter, 1 == releaseTestValue);
        } else {
            REPORTER_ASSERT(reporter, 0 == releaseTestValue);
        }

        // This should cause the uninstantiate proxies to be instantiated again but have no effect
        // on the others
        rtc->priv().testingOnly_addDrawOp(LazyDeinstantiateTestOp::Make(ctx.get(), lazyProxy));
        // Add a second op to make sure we only instantiate once.
        rtc->priv().testingOnly_addDrawOp(LazyDeinstantiateTestOp::Make(ctx.get(), lazyProxy));
        ctx->flush();

        if (LazyType::kDeinstantiate == lazyType) {
            REPORTER_ASSERT(reporter, 2 == instantiateTestValue);
            REPORTER_ASSERT(reporter, 2 == releaseTestValue);
        } else {
            REPORTER_ASSERT(reporter, 1 == instantiateTestValue);
            REPORTER_ASSERT(reporter, 0 == releaseTestValue);
        }

        lazyProxy.reset();
        if (LazyType::kDeinstantiate == lazyType) {
            REPORTER_ASSERT(reporter, 2 == releaseTestValue);
        } else {
            REPORTER_ASSERT(reporter, 1 == releaseTestValue);
        }

        ctx->deleteBackendTexture(backendTex);
    }
}<|MERGE_RESOLUTION|>--- conflicted
+++ resolved
@@ -9,11 +9,6 @@
 
 #include "include/gpu/GrTexture.h"
 #include "include/gpu/mock/GrMockTypes.h"
-<<<<<<< HEAD
-#include "include/private/GrSurfaceProxy.h"
-#include "include/private/GrTextureProxy.h"
-=======
->>>>>>> 40be567a
 #include "src/core/SkExchange.h"
 #include "src/core/SkMakeUnique.h"
 #include "src/core/SkRectPriv.h"
@@ -25,13 +20,9 @@
 #include "src/gpu/GrRecordingContextPriv.h"
 #include "src/gpu/GrRenderTargetContext.h"
 #include "src/gpu/GrRenderTargetContextPriv.h"
-<<<<<<< HEAD
-#include "src/gpu/GrSurfaceProxyPriv.h"
-=======
 #include "src/gpu/GrSurfaceProxy.h"
 #include "src/gpu/GrSurfaceProxyPriv.h"
 #include "src/gpu/GrTextureProxy.h"
->>>>>>> 40be567a
 #include "src/gpu/GrTextureProxyPriv.h"
 #include "src/gpu/mock/GrMockGpu.h"
 
@@ -91,16 +82,10 @@
            LazyProxyTest* test, bool nullTexture)
                     : GrDrawOp(ClassID()), fTest(test) {
             const GrBackendFormat format =
-<<<<<<< HEAD
-                    ctx->priv().caps()->getBackendFormatFromColorType(kRGB_565_SkColorType);
-            fProxy = GrProxyProvider::MakeFullyLazyProxy(
-                    [this, nullTexture](
-=======
                 ctx->priv().caps()->getDefaultBackendFormat(GrColorType::kBGR_565,
                                                             GrRenderable::kNo);
             fProxy = GrProxyProvider::MakeFullyLazyProxy(
                     [this, format, nullTexture](
->>>>>>> 40be567a
                             GrResourceProvider* rp) -> GrSurfaceProxy::LazyInstantiationResult {
                         REPORTER_ASSERT(fTest->fReporter, !fTest->fHasOpTexture);
                         fTest->fHasOpTexture = true;
@@ -112,14 +97,6 @@
                             desc.fHeight = 567;
                             desc.fConfig = kRGB_565_GrPixelConfig;
                             sk_sp<GrTexture> texture = rp->createTexture(
-<<<<<<< HEAD
-                                desc, SkBudgeted::kYes, GrResourceProvider::Flags::kNoPendingIO);
-                            REPORTER_ASSERT(fTest->fReporter, texture);
-                            return std::move(texture);
-                        }
-                    },
-                    format, GrProxyProvider::Renderable::kNo, kTopLeft_GrSurfaceOrigin,
-=======
                                     desc, format, GrRenderable::kNo, 1, SkBudgeted::kYes,
                                     GrProtected::kNo, GrResourceProvider::Flags::kNoPendingIO);
                             REPORTER_ASSERT(fTest->fReporter, texture);
@@ -127,7 +104,6 @@
                         }
                     },
                     format, GrRenderable::kNo, 1, GrProtected::kNo, kTopLeft_GrSurfaceOrigin,
->>>>>>> 40be567a
                     kRGB_565_GrPixelConfig, *proxyProvider->caps());
 
             this->setBounds(SkRectPriv::MakeLargest(), GrOp::HasAABloat::kNo,
@@ -136,19 +112,8 @@
 
         const char* name() const override { return "LazyProxyTest::Op"; }
         FixedFunctionFlags fixedFunctionFlags() const override { return FixedFunctionFlags::kNone; }
-<<<<<<< HEAD
-        GrProcessorSet::Analysis finalize(
-                const GrCaps&, const GrAppliedClip* clip, GrFSAAType, GrClampType) override {
-            if (clip) {
-                for (int i = 0; i < clip->numClipCoverageFragmentProcessors(); ++i) {
-                    const GrFragmentProcessor* clipFP = clip->clipCoverageFragmentProcessor(i);
-                    clipFP->markPendingExecution();
-                }
-            }
-=======
         GrProcessorSet::Analysis finalize(const GrCaps&, const GrAppliedClip* clip,
                                           bool hasMixedSampledCoverage, GrClampType) override {
->>>>>>> 40be567a
             return GrProcessorSet::EmptySetAnalysis();
         }
         void onPrepare(GrOpFlushState*) override {}
@@ -167,13 +132,8 @@
                 , fTest(test)
                 , fAtlas(atlas) {
             const GrBackendFormat format =
-<<<<<<< HEAD
-                ctx->priv().caps()->getBackendFormatFromGrColorType(GrColorType::kAlpha_F16,
-                                                                    GrSRGBEncoded::kNo);
-=======
                 ctx->priv().caps()->getDefaultBackendFormat(GrColorType::kAlpha_F16,
                                                             GrRenderable::kYes);
->>>>>>> 40be567a
             fLazyProxy = GrProxyProvider::MakeFullyLazyProxy(
                     [this](GrResourceProvider* rp) -> GrSurfaceProxy::LazyInstantiationResult {
                         REPORTER_ASSERT(fTest->fReporter, !fTest->fHasClipTexture);
@@ -181,11 +141,7 @@
                         fAtlas->instantiate(rp);
                         return sk_ref_sp(fAtlas->peekTexture());
                     },
-<<<<<<< HEAD
-                    format, GrProxyProvider::Renderable::kYes, kBottomLeft_GrSurfaceOrigin,
-=======
                     format, GrRenderable::kYes, 1, GrProtected::kNo, kBottomLeft_GrSurfaceOrigin,
->>>>>>> 40be567a
                     kAlpha_half_GrPixelConfig, *proxyProvider->caps());
             fAccess.reset(fLazyProxy, GrSamplerState::Filter::kNearest,
                           GrSamplerState::WrapMode::kClamp);
@@ -253,26 +209,11 @@
     for (bool nullTexture : {false, true}) {
         LazyProxyTest test(reporter);
         ctx->priv().addOnFlushCallbackObject(&test);
-<<<<<<< HEAD
-        GrBackendFormat format =
-            ctx->priv().caps()->getBackendFormatFromColorType(kRGBA_8888_SkColorType);
-        sk_sp<GrRenderTargetContext> rtc = ctx->priv().makeDeferredRenderTargetContext(
-                                                             format, SkBackingFit::kExact, 100, 100,
-                                                             kRGBA_8888_GrPixelConfig, nullptr);
-        REPORTER_ASSERT(reporter, rtc);
-        format =
-                ctx->priv().caps()->getBackendFormatFromGrColorType(GrColorType::kAlpha_F16,
-                                                                           GrSRGBEncoded::kNo);
-        sk_sp<GrRenderTargetContext> mockAtlas = ctx->priv().makeDeferredRenderTargetContext(
-                                                     format, SkBackingFit::kExact, 10, 10,
-                                                     kAlpha_half_GrPixelConfig, nullptr);
-=======
         auto rtc = ctx->priv().makeDeferredRenderTargetContext(SkBackingFit::kExact, 100, 100,
                                                                GrColorType::kRGBA_8888, nullptr);
         REPORTER_ASSERT(reporter, rtc);
         auto mockAtlas = ctx->priv().makeDeferredRenderTargetContext(
                 SkBackingFit::kExact, 10, 10, GrColorType::kAlpha_F16, nullptr);
->>>>>>> 40be567a
         REPORTER_ASSERT(reporter, mockAtlas);
         rtc->priv().testingOnly_addDrawOp(LazyProxyTest::Clip(&test, mockAtlas->asTextureProxy()),
                         LazyProxyTest::Op::Make(ctx.get(), proxyProvider, &test, nullTexture));
@@ -286,23 +227,15 @@
     GrMockOptions mockOptions;
     sk_sp<GrContext> ctx = GrContext::MakeMock(&mockOptions, GrContextOptions());
     auto proxyProvider = ctx->priv().proxyProvider();
-<<<<<<< HEAD
-=======
     const GrCaps* caps = ctx->priv().caps();
->>>>>>> 40be567a
 
     GrSurfaceDesc desc;
     desc.fWidth = kSize;
     desc.fHeight = kSize;
     desc.fConfig = kRGBA_8888_GrPixelConfig;
 
-<<<<<<< HEAD
-    GrBackendFormat format =
-            ctx->priv().caps()->getBackendFormatFromColorType(kRGBA_8888_SkColorType);
-=======
     GrBackendFormat format = caps->getDefaultBackendFormat(GrColorType::kRGBA_8888,
                                                            GrRenderable::kNo);
->>>>>>> 40be567a
 
     using LazyInstantiationType = GrSurfaceProxy::LazyInstantiationType;
     using LazyInstantiationResult = GrSurfaceProxy::LazyInstantiationResult;
@@ -330,17 +263,6 @@
                     *fValue = 1;
                     return {};
                 }
-<<<<<<< HEAD
-
-            private:
-                int* fValue = nullptr;
-            };
-            sk_sp<GrTextureProxy> proxy = proxyProvider->createLazyProxy(
-                    TestCallback(&testCount), format, desc, kTopLeft_GrSurfaceOrigin,
-                    GrMipMapped::kNo, GrInternalSurfaceFlags::kNone, SkBackingFit::kExact,
-                    SkBudgeted::kNo, lazyType);
-
-=======
 
             private:
                 int* fValue = nullptr;
@@ -351,7 +273,6 @@
                     GrInternalSurfaceFlags::kNone, SkBackingFit::kExact, SkBudgeted::kNo,
                     GrProtected::kNo, lazyType);
 
->>>>>>> 40be567a
             REPORTER_ASSERT(reporter, proxy.get());
             REPORTER_ASSERT(reporter, 0 == testCount);
 
@@ -405,32 +326,16 @@
         desc.fHeight = kSize;
         desc.fConfig = kRGBA_8888_GrPixelConfig;
         GrBackendFormat format =
-<<<<<<< HEAD
-                ctx->priv().caps()->getBackendFormatFromColorType(kRGBA_8888_SkColorType);
-
-        fLazyProxy = proxyProvider->createLazyProxy(
-                [testExecuteValue, shouldFailInstantiation,
-                 desc](GrResourceProvider* rp) -> GrSurfaceProxy::LazyInstantiationResult {
-=======
             ctx->priv().caps()->getDefaultBackendFormat(GrColorType::kRGBA_8888,
                                                         GrRenderable::kNo);
 
         fLazyProxy = proxyProvider->createLazyProxy(
                 [testExecuteValue, shouldFailInstantiation, desc,
                  format](GrResourceProvider* rp) -> GrSurfaceProxy::LazyInstantiationResult {
->>>>>>> 40be567a
                     if (shouldFailInstantiation) {
                         *testExecuteValue = 1;
                         return {};
                     }
-<<<<<<< HEAD
-                    return {rp->createTexture(desc, SkBudgeted::kNo,
-                                              GrResourceProvider::Flags::kNoPendingIO),
-                            GrSurfaceProxy::LazyInstantiationKeyMode::kUnsynced};
-                },
-                format, desc, kTopLeft_GrSurfaceOrigin, GrMipMapped::kNo, SkBackingFit::kExact,
-                SkBudgeted::kNo);
-=======
                     return {rp->createTexture(desc, format, GrRenderable::kNo, 1, SkBudgeted::kNo,
                                               GrProtected::kNo,
                                               GrResourceProvider::Flags::kNoPendingIO),
@@ -439,7 +344,6 @@
                 format, desc, GrRenderable::kNo, 1, kTopLeft_GrSurfaceOrigin, GrMipMapped::kNo,
                 GrMipMapsStatus::kNotAllocated, SkBackingFit::kExact, SkBudgeted::kNo,
                 GrProtected::kNo);
->>>>>>> 40be567a
 
         SkASSERT(fLazyProxy.get());
 
@@ -449,13 +353,8 @@
 
     const char* name() const override { return "LazyFailedInstantiationTestOp"; }
     FixedFunctionFlags fixedFunctionFlags() const override { return FixedFunctionFlags::kNone; }
-<<<<<<< HEAD
-    GrProcessorSet::Analysis finalize(
-            const GrCaps&, const GrAppliedClip*, GrFSAAType, GrClampType) override {
-=======
     GrProcessorSet::Analysis finalize(const GrCaps&, const GrAppliedClip*,
                                       bool hasMixedSampledCoverage, GrClampType) override {
->>>>>>> 40be567a
         return GrProcessorSet::EmptySetAnalysis();
     }
     void onPrepare(GrOpFlushState*) override {}
@@ -475,18 +374,9 @@
     GrMockOptions mockOptions;
     sk_sp<GrContext> ctx = GrContext::MakeMock(&mockOptions, GrContextOptions());
     GrProxyProvider* proxyProvider = ctx->priv().proxyProvider();
-<<<<<<< HEAD
-    GrBackendFormat format =
-                ctx->priv().caps()->getBackendFormatFromColorType(kRGBA_8888_SkColorType);
-    for (bool failInstantiation : {false, true}) {
-        sk_sp<GrRenderTargetContext> rtc = ctx->priv().makeDeferredRenderTargetContext(
-                                                     format, SkBackingFit::kExact, 100, 100,
-                                                     kRGBA_8888_GrPixelConfig, nullptr);
-=======
     for (bool failInstantiation : {false, true}) {
         auto rtc = ctx->priv().makeDeferredRenderTargetContext(SkBackingFit::kExact, 100, 100,
                                                                GrColorType::kRGBA_8888, nullptr);
->>>>>>> 40be567a
         REPORTER_ASSERT(reporter, rtc);
 
         rtc->clear(nullptr, SkPMColor4f::FromBytes_RGBA(0xbaaaaaad),
@@ -529,13 +419,8 @@
 
     const char* name() const override { return "LazyDeinstantiateTestOp"; }
     FixedFunctionFlags fixedFunctionFlags() const override { return FixedFunctionFlags::kNone; }
-<<<<<<< HEAD
-    GrProcessorSet::Analysis finalize(
-            const GrCaps&, const GrAppliedClip*, GrFSAAType, GrClampType) override {
-=======
     GrProcessorSet::Analysis finalize(const GrCaps&, const GrAppliedClip*,
                                       bool hasMixedSampledCoverage, GrClampType) override {
->>>>>>> 40be567a
         return GrProcessorSet::EmptySetAnalysis();
     }
     void onPrepare(GrOpFlushState*) override {}
@@ -556,15 +441,6 @@
     GrProxyProvider* proxyProvider = ctx->priv().proxyProvider();
 
     GrBackendFormat format =
-<<<<<<< HEAD
-                ctx->priv().caps()->getBackendFormatFromColorType(kRGBA_8888_SkColorType);
-
-    using LazyType = GrSurfaceProxy::LazyInstantiationType;
-    for (auto lazyType : {LazyType::kSingleUse, LazyType::kMultipleUse, LazyType::kDeinstantiate}) {
-        sk_sp<GrRenderTargetContext> rtc = ctx->priv().makeDeferredRenderTargetContext(
-                format, SkBackingFit::kExact, 100, 100,
-                kRGBA_8888_GrPixelConfig, nullptr);
-=======
         ctx->priv().caps()->getDefaultBackendFormat(GrColorType::kRGBA_8888,
                                                     GrRenderable::kNo);
 
@@ -572,7 +448,6 @@
     for (auto lazyType : {LazyType::kSingleUse, LazyType::kMultipleUse, LazyType::kDeinstantiate}) {
         auto rtc = ctx->priv().makeDeferredRenderTargetContext(SkBackingFit::kExact, 100, 100,
                                                                GrColorType::kRGBA_8888, nullptr);
->>>>>>> 40be567a
         REPORTER_ASSERT(reporter, rtc);
 
         rtc->clear(nullptr, SkPMColor4f::FromBytes_RGBA(0xbaaaaaad),
@@ -588,42 +463,26 @@
         desc.fConfig = kRGBA_8888_GrPixelConfig;
 
         GrBackendTexture backendTex = ctx->createBackendTexture(
-<<<<<<< HEAD
-                kSize, kSize, kRGBA_8888_SkColorType, GrMipMapped::kNo, GrRenderable::kNo);
-=======
                 kSize, kSize, kRGBA_8888_SkColorType, SkColors::kTransparent,
                 GrMipMapped::kNo, GrRenderable::kNo, GrProtected::kNo);
->>>>>>> 40be567a
 
         sk_sp<GrTextureProxy> lazyProxy = proxyProvider->createLazyProxy(
                 [instantiatePtr, releasePtr,
                  backendTex](GrResourceProvider* rp) -> GrSurfaceProxy::LazyInstantiationResult {
                     sk_sp<GrTexture> texture =
-<<<<<<< HEAD
-                            rp->wrapBackendTexture(backendTex, kBorrow_GrWrapOwnership,
-                                                   GrWrapCacheable::kNo, kRead_GrIOType);
-=======
                             rp->wrapBackendTexture(backendTex, GrColorType::kRGBA_8888,
                                                    kBorrow_GrWrapOwnership, GrWrapCacheable::kNo,
                                                    kRead_GrIOType);
->>>>>>> 40be567a
                     if (!texture) {
                         return {};
                     }
                     (*instantiatePtr)++;
                     texture->setRelease(DeinstantiateReleaseProc, releasePtr);
-<<<<<<< HEAD
-                    return std::move(texture);
-                },
-                format, desc, kTopLeft_GrSurfaceOrigin, GrMipMapped::kNo,
-                GrInternalSurfaceFlags::kReadOnly, SkBackingFit::kExact, SkBudgeted::kNo, lazyType);
-=======
                     return texture;
                 },
                 format, desc, GrRenderable::kNo, 1, kTopLeft_GrSurfaceOrigin, GrMipMapped::kNo,
                 GrMipMapsStatus::kNotAllocated, GrInternalSurfaceFlags::kReadOnly,
                 SkBackingFit::kExact, SkBudgeted::kNo, GrProtected::kNo, lazyType);
->>>>>>> 40be567a
 
         REPORTER_ASSERT(reporter, lazyProxy.get());
 
