/*
 * Copyright 2013 Google Inc.
 *
 * Use of this source code is governed by a BSD-style license that can be
 * found in the LICENSE file.
 */

#include "include/core/SkCanvas.h"
#include "include/core/SkPath.h"
#include "samplecode/Sample.h"

// Reproduces https://code.google.com/p/chromium/issues/detail?id=279014

// Renders a string art shape.
// The particular shape rendered can be controlled by clicking horizontally, thereby
// generating an angle from 0 to 1.

class StringArtView : public Sample {
public:
    StringArtView() : fAngle(0.305f) {}

protected:
<<<<<<< HEAD
    bool onQuery(Sample::Event* evt) override {
        if (Sample::TitleQ(*evt)) {
            Sample::TitleR(evt, "StringArt");
            return true;
        }
        return this->INHERITED::onQuery(evt);
    }
=======
    SkString name() override { return SkString("StringArt"); }
>>>>>>> 40be567a

    void onDrawContent(SkCanvas* canvas) override {
        SkScalar angle = fAngle*SK_ScalarPI + SkScalarHalf(SK_ScalarPI);

        SkPoint center = SkPoint::Make(SkScalarHalf(this->width()), SkScalarHalf(this->height()));
        SkScalar length = 5;
        SkScalar step = angle;

        SkPath path;
        path.moveTo(center);

        while (length < (SkScalarHalf(SkMinScalar(this->width(), this->height())) - 10.f))
        {
            SkPoint rp = SkPoint::Make(length*SkScalarCos(step) + center.fX,
                                       length*SkScalarSin(step) + center.fY);
            path.lineTo(rp);
            length += angle / SkScalarHalf(SK_ScalarPI);
            step += angle;
        }
        path.close();

        SkPaint paint;
        paint.setAntiAlias(true);
        paint.setStyle(SkPaint::kStroke_Style);
        paint.setColor(0xFF007700);

        canvas->drawPath(path, paint);
    }

<<<<<<< HEAD
    Sample::Click* onFindClickHandler(SkScalar x, SkScalar y, unsigned) override {
=======
    Sample::Click* onFindClickHandler(SkScalar x, SkScalar y, ModifierKey) override {
>>>>>>> 40be567a
        fAngle = x/width();
        return nullptr;
    }
private:

    SkScalar fAngle;
    typedef Sample INHERITED;
};

//////////////////////////////////////////////////////////////////////////////

DEF_SAMPLE( return new StringArtView(); )<|MERGE_RESOLUTION|>--- conflicted
+++ resolved
@@ -20,17 +20,7 @@
     StringArtView() : fAngle(0.305f) {}
 
 protected:
-<<<<<<< HEAD
-    bool onQuery(Sample::Event* evt) override {
-        if (Sample::TitleQ(*evt)) {
-            Sample::TitleR(evt, "StringArt");
-            return true;
-        }
-        return this->INHERITED::onQuery(evt);
-    }
-=======
     SkString name() override { return SkString("StringArt"); }
->>>>>>> 40be567a
 
     void onDrawContent(SkCanvas* canvas) override {
         SkScalar angle = fAngle*SK_ScalarPI + SkScalarHalf(SK_ScalarPI);
@@ -60,11 +50,7 @@
         canvas->drawPath(path, paint);
     }
 
-<<<<<<< HEAD
-    Sample::Click* onFindClickHandler(SkScalar x, SkScalar y, unsigned) override {
-=======
     Sample::Click* onFindClickHandler(SkScalar x, SkScalar y, ModifierKey) override {
->>>>>>> 40be567a
         fAngle = x/width();
         return nullptr;
     }
