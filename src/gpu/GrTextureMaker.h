--- conflicted
+++ resolved
@@ -26,15 +26,9 @@
             const GrSamplerState::Filter* filterOrNullForBicubic) override;
 
 protected:
-<<<<<<< HEAD
-    GrTextureMaker(GrRecordingContext* context, int width, int height, bool isAlphaOnly,
-                   bool domainNeedsLocal)
-        : INHERITED(context, width, height, isAlphaOnly, domainNeedsLocal) {}
-=======
     GrTextureMaker(GrRecordingContext* context, int width, int height, const GrColorSpaceInfo& info,
                    bool domainNeedsLocal)
             : INHERITED(context, width, height, info, domainNeedsLocal) {}
->>>>>>> 40be567a
 
     /**
      *  Return the maker's "original" texture. It is the responsibility of the maker to handle any
