--- conflicted
+++ resolved
@@ -9,15 +9,9 @@
 #include "include/core/SkPixelRef.h"
 #include "include/core/SkRect.h"
 #include "src/core/SkBitmapCache.h"
-<<<<<<< HEAD
-#include "src/core/SkBitmapProvider.h"
-#include "src/core/SkMipMap.h"
-#include "src/core/SkResourceCache.h"
-=======
 #include "src/core/SkMipMap.h"
 #include "src/core/SkResourceCache.h"
 #include "src/image/SkImage_Base.h"
->>>>>>> 40be567a
 
 /**
  *  Use this for bitmapcache and mipmapcache entries.
@@ -290,30 +284,17 @@
                       : SkResourceCache::GetDiscardableFactory();
 }
 
-<<<<<<< HEAD
-const SkMipMap* SkMipMapCache::AddAndRef(const SkBitmapProvider& provider,
-                                         SkResourceCache* localCache) {
-    SkBitmap src;
-    if (!provider.asBitmap(&src)) {
-=======
 const SkMipMap* SkMipMapCache::AddAndRef(const SkImage_Base* image, SkResourceCache* localCache) {
     SkBitmap src;
     if (!image->getROPixels(&src)) {
->>>>>>> 40be567a
         return nullptr;
     }
 
     SkMipMap* mipmap = SkMipMap::Build(src, get_fact(localCache));
     if (mipmap) {
-<<<<<<< HEAD
-        MipMapRec* rec = new MipMapRec(provider.makeCacheDesc(), mipmap);
-        CHECK_LOCAL(localCache, add, Add, rec);
-        provider.notifyAddedToCache();
-=======
         MipMapRec* rec = new MipMapRec(SkBitmapCacheDesc::Make(image), mipmap);
         CHECK_LOCAL(localCache, add, Add, rec);
         image->notifyAddedToRasterCache();
->>>>>>> 40be567a
     }
     return mipmap;
 }