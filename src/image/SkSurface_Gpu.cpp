/*
 * Copyright 2012 Google Inc.
 *
 * Use of this source code is governed by a BSD-style license that can be
 * found in the LICENSE file.
 */

#include "include/core/SkCanvas.h"
#include "include/core/SkSurfaceCharacterization.h"
#include "include/gpu/GrBackendSurface.h"
<<<<<<< HEAD
#include "include/gpu/GrRenderTarget.h"
=======
>>>>>>> 40be567a
#include "include/gpu/GrTexture.h"
#include "include/private/GrRecordingContext.h"
#include "include/private/SkDeferredDisplayList.h"
#include "src/core/SkImagePriv.h"
#include "src/gpu/GrAHardwareBufferUtils.h"
#include "src/gpu/GrCaps.h"
#include "src/gpu/GrContextPriv.h"
#include "src/gpu/GrContextThreadSafeProxyPriv.h"
#include "src/gpu/GrRecordingContextPriv.h"
<<<<<<< HEAD
=======
#include "src/gpu/GrRenderTarget.h"
>>>>>>> 40be567a
#include "src/gpu/GrRenderTargetContextPriv.h"
#include "src/gpu/GrRenderTargetProxyPriv.h"
#include "src/gpu/SkGpuDevice.h"
#include "src/image/SkImage_Base.h"
#include "src/image/SkImage_Gpu.h"
#include "src/image/SkSurface_Base.h"
#include "src/image/SkSurface_Gpu.h"

#if SK_SUPPORT_GPU

SkSurface_Gpu::SkSurface_Gpu(sk_sp<SkGpuDevice> device)
    : INHERITED(device->width(), device->height(), &device->surfaceProps())
    , fDevice(std::move(device)) {
    SkASSERT(fDevice->accessRenderTargetContext()->asSurfaceProxy()->priv().isExact());
}

SkSurface_Gpu::~SkSurface_Gpu() {
}

static GrRenderTarget* prepare_rt_for_external_access(SkSurface_Gpu* surface,
                                                      SkSurface::BackendHandleAccess access) {
    switch (access) {
        case SkSurface::kFlushRead_BackendHandleAccess:
            break;
        case SkSurface::kFlushWrite_BackendHandleAccess:
        case SkSurface::kDiscardWrite_BackendHandleAccess:
            // for now we don't special-case on Discard, but we may in the future.
            surface->notifyContentWillChange(SkSurface::kRetain_ContentChangeMode);
            break;
    }

    // Grab the render target *after* firing notifications, as it may get switched if CoW kicks in.
    surface->getDevice()->flush(SkSurface::BackendSurfaceAccess::kNoAccess, GrFlushInfo());
    GrRenderTargetContext* rtc = surface->getDevice()->accessRenderTargetContext();
    return rtc->accessRenderTarget();
}

GrBackendTexture SkSurface_Gpu::onGetBackendTexture(BackendHandleAccess access) {
    GrRenderTarget* rt = prepare_rt_for_external_access(this, access);
    if (!rt) {
        return GrBackendTexture(); // invalid
    }
    GrTexture* texture = rt->asTexture();
    if (texture) {
        return texture->getBackendTexture();
    }
    return GrBackendTexture(); // invalid
}

GrBackendRenderTarget SkSurface_Gpu::onGetBackendRenderTarget(BackendHandleAccess access) {
    GrRenderTarget* rt = prepare_rt_for_external_access(this, access);
    if (!rt) {
        return GrBackendRenderTarget(); // invalid
    }

    return rt->getBackendRenderTarget();
}

SkCanvas* SkSurface_Gpu::onNewCanvas() { return new SkCanvas(fDevice); }

sk_sp<SkSurface> SkSurface_Gpu::onNewSurface(const SkImageInfo& info) {
    int sampleCount = fDevice->accessRenderTargetContext()->numSamples();
    GrSurfaceOrigin origin = fDevice->accessRenderTargetContext()->origin();
    // TODO: Make caller specify this (change virtual signature of onNewSurface).
    static const SkBudgeted kBudgeted = SkBudgeted::kNo;
    return SkSurface::MakeRenderTarget(fDevice->context(), kBudgeted, info, sampleCount,
                                       origin, &this->props());
}

sk_sp<SkImage> SkSurface_Gpu::onNewImageSnapshot(const SkIRect* subset) {
    GrRenderTargetContext* rtc = fDevice->accessRenderTargetContext();
    if (!rtc) {
        return nullptr;
    }

    GrContext* ctx = fDevice->context();

    if (!rtc->asSurfaceProxy()) {
        return nullptr;
    }

    SkBudgeted budgeted = rtc->asSurfaceProxy()->isBudgeted();

    sk_sp<GrTextureProxy> srcProxy = rtc->asTextureProxyRef();

    if (subset) {
        srcProxy = GrSurfaceProxy::Copy(ctx, rtc->asSurfaceProxy(), rtc->mipMapped(), *subset,
                                        SkBackingFit::kExact, budgeted);
    } else if (!srcProxy || rtc->priv().refsWrappedObjects()) {
        // If the original render target is a buffer originally created by the client, then we don't
        // want to ever retarget the SkSurface at another buffer we create. Force a copy now to avoid
        // copy-on-write.
        SkASSERT(rtc->origin() == rtc->asSurfaceProxy()->origin());

        srcProxy = GrSurfaceProxy::Copy(ctx, rtc->asSurfaceProxy(), rtc->mipMapped(),
                                        SkBackingFit::kExact, budgeted);
    }

    const SkImageInfo info = fDevice->imageInfo();
    sk_sp<SkImage> image;
    if (srcProxy) {
        // The renderTargetContext coming out of SkGpuDevice should always be exact and the
        // above copy creates a kExact surfaceContext.
        SkASSERT(srcProxy->priv().isExact());
        image = sk_make_sp<SkImage_Gpu>(sk_ref_sp(ctx), kNeedNewImageUniqueID, info.alphaType(),
                                        std::move(srcProxy), info.refColorSpace());
    }
    return image;
}

void SkSurface_Gpu::onWritePixels(const SkPixmap& src, int x, int y) {
    fDevice->writePixels(src, x, y);
}

void SkSurface_Gpu::onAsyncRescaleAndReadPixels(const SkImageInfo& info, const SkIRect& srcRect,
<<<<<<< HEAD
                                                SkSurface::RescaleGamma rescaleGamma,
                                                SkFilterQuality rescaleQuality,
                                                SkSurface::ReadPixelsCallback callback,
                                                SkSurface::ReadPixelsContext context) {
    auto* rtc = static_cast<SkSurface_Gpu*>(this)->fDevice->accessRenderTargetContext();
    rtc->asyncRescaleAndReadPixels(info, srcRect, rescaleGamma, rescaleQuality, callback, context);
}

=======
                                                RescaleGamma rescaleGamma,
                                                SkFilterQuality rescaleQuality,
                                                ReadPixelsCallback callback,
                                                ReadPixelsContext context) {
    auto* rtc = this->fDevice->accessRenderTargetContext();
    rtc->asyncRescaleAndReadPixels(info, srcRect, rescaleGamma, rescaleQuality, callback, context);
}

void SkSurface_Gpu::onAsyncRescaleAndReadPixelsYUV420(
        SkYUVColorSpace yuvColorSpace, sk_sp<SkColorSpace> dstColorSpace, const SkIRect& srcRect,
        int dstW, int dstH, RescaleGamma rescaleGamma, SkFilterQuality rescaleQuality,
        ReadPixelsCallbackYUV420 callback, ReadPixelsContext context) {
    auto* rtc = this->fDevice->accessRenderTargetContext();
    rtc->asyncRescaleAndReadPixelsYUV420(yuvColorSpace, std::move(dstColorSpace), srcRect, dstW,
                                         dstH, rescaleGamma, rescaleQuality, callback, context);
}

>>>>>>> 40be567a
// Create a new render target and, if necessary, copy the contents of the old
// render target into it. Note that this flushes the SkGpuDevice but
// doesn't force an OpenGL flush.
void SkSurface_Gpu::onCopyOnWrite(ContentChangeMode mode) {
    GrRenderTargetContext* rtc = fDevice->accessRenderTargetContext();

    // are we sharing our backing proxy with the image? Note this call should never create a new
    // image because onCopyOnWrite is only called when there is a cached image.
    sk_sp<SkImage> image(this->refCachedImage());
    SkASSERT(image);

    GrSurfaceProxy* imageProxy = ((SkImage_Base*) image.get())->peekProxy();
    SkASSERT(imageProxy);

    if (rtc->asSurfaceProxy()->underlyingUniqueID() == imageProxy->underlyingUniqueID()) {
        fDevice->replaceRenderTargetContext(SkSurface::kRetain_ContentChangeMode == mode);
    } else if (kDiscard_ContentChangeMode == mode) {
        this->SkSurface_Gpu::onDiscard();
    }
}

void SkSurface_Gpu::onDiscard() {
    fDevice->accessRenderTargetContext()->discard();
}

GrSemaphoresSubmitted SkSurface_Gpu::onFlush(BackendSurfaceAccess access,
                                             const GrFlushInfo& info) {
    return fDevice->flush(access, info);
}

bool SkSurface_Gpu::onWait(int numSemaphores, const GrBackendSemaphore* waitSemaphores) {
    return fDevice->wait(numSemaphores, waitSemaphores);
}

bool SkSurface_Gpu::onCharacterize(SkSurfaceCharacterization* characterization) const {
    GrRenderTargetContext* rtc = fDevice->accessRenderTargetContext();
    GrContext* ctx = fDevice->context();

    int maxResourceCount;
    size_t maxResourceBytes;
    ctx->getResourceCacheLimits(&maxResourceCount, &maxResourceBytes);

    bool mipmapped = rtc->asTextureProxy() ? GrMipMapped::kYes == rtc->asTextureProxy()->mipMapped()
                                           : false;

<<<<<<< HEAD
    // TODO: the addition of colorType to the surfaceContext should remove this calculation
    SkColorType ct;
    if (!GrPixelConfigToColorType(rtc->colorSpaceInfo().config(), &ct)) {
=======
    SkColorType ct = GrColorTypeToSkColorType(rtc->colorSpaceInfo().colorType());
    if (ct == kUnknown_SkColorType) {
>>>>>>> 40be567a
        return false;
    }

    bool usesGLFBO0 = rtc->asRenderTargetProxy()->rtPriv().glRTFBOIDIs0();
    // We should never get in the situation where we have a texture render target that is also
    // backend by FBO 0.
    SkASSERT(!usesGLFBO0 || !SkToBool(rtc->asTextureProxy()));
<<<<<<< HEAD

    SkImageInfo ii = SkImageInfo::Make(rtc->width(), rtc->height(), ct, kPremul_SkAlphaType,
                                       rtc->colorSpaceInfo().refColorSpace());

    characterization->set(ctx->threadSafeProxy(), maxResourceBytes, ii, rtc->origin(),
                          rtc->colorSpaceInfo().config(), rtc->fsaaType(), rtc->numStencilSamples(),
                          SkSurfaceCharacterization::Textureable(SkToBool(rtc->asTextureProxy())),
                          SkSurfaceCharacterization::MipMapped(mipmapped),
                          SkSurfaceCharacterization::UsesGLFBO0(usesGLFBO0),
                          SkSurfaceCharacterization::VulkanSecondaryCBCompatible(false),
                          this->props());
=======
>>>>>>> 40be567a

    SkImageInfo ii = SkImageInfo::Make(rtc->width(), rtc->height(), ct, kPremul_SkAlphaType,
                                       rtc->colorSpaceInfo().refColorSpace());

    GrBackendFormat format = rtc->asSurfaceProxy()->backendFormat();

    characterization->set(ctx->threadSafeProxy(), maxResourceBytes, ii, format,
                          rtc->origin(), rtc->numSamples(),
                          SkSurfaceCharacterization::Textureable(SkToBool(rtc->asTextureProxy())),
                          SkSurfaceCharacterization::MipMapped(mipmapped),
                          SkSurfaceCharacterization::UsesGLFBO0(usesGLFBO0),
                          SkSurfaceCharacterization::VulkanSecondaryCBCompatible(false),
                          GrProtected(rtc->asRenderTargetProxy()->isProtected()),
                          this->props());
    return true;
}

void SkSurface_Gpu::onDraw(SkCanvas* canvas, SkScalar x, SkScalar y, const SkPaint* paint) {
    // If the dst is also GPU we try to not force a new image snapshot (by calling the base class
    // onDraw) since that may not always perform the copy-on-write optimization.
    auto tryDraw = [&] {
        SkASSERT(fDevice->context()->priv().asDirectContext());
        GrContext* context = fDevice->context();
        GrContext* canvasContext = canvas->getGrContext();
        if (!canvasContext) {
            return false;
        }
        if (!canvasContext->priv().asDirectContext() ||
            canvasContext->priv().contextID() != context->priv().contextID()) {
            return false;
        }
        GrRenderTargetContext* rtc = fDevice->accessRenderTargetContext();
        if (!rtc) {
            return false;
        }
        sk_sp<GrTextureProxy> srcProxy = rtc->asTextureProxyRef();
        if (!srcProxy) {
            return false;
        }
        // Possibly we could skip making an image here if SkGpuDevice exposed a lower level way
        // of drawing a texture proxy.
        const SkImageInfo info = fDevice->imageInfo();
        sk_sp<SkImage> image;
        image = sk_make_sp<SkImage_Gpu>(sk_ref_sp(context), kNeedNewImageUniqueID, info.alphaType(),
                                        std::move(srcProxy), info.refColorSpace());
        canvas->drawImage(image, x, y, paint);
        return true;
    };
    if (!tryDraw()) {
        INHERITED::onDraw(canvas, x, y, paint);
    }
}

<<<<<<< HEAD
bool SkSurface_Gpu::isCompatible(const SkSurfaceCharacterization& characterization) const {
=======
bool SkSurface_Gpu::onIsCompatible(const SkSurfaceCharacterization& characterization) const {
>>>>>>> 40be567a
    GrRenderTargetContext* rtc = fDevice->accessRenderTargetContext();
    GrContext* ctx = fDevice->context();

    if (!characterization.isValid()) {
        return false;
    }

    if (characterization.vulkanSecondaryCBCompatible()) {
        return false;
    }

    // As long as the current state if the context allows for greater or equal resources,
    // we allow the DDL to be replayed.
    // DDL TODO: should we just remove the resource check and ignore the cache limits on playback?
    int maxResourceCount;
    size_t maxResourceBytes;
    ctx->getResourceCacheLimits(&maxResourceCount, &maxResourceBytes);

    if (characterization.isTextureable()) {
        if (!rtc->asTextureProxy()) {
            // If the characterization was textureable we require the replay dest to also be
            // textureable. If the characterized surface wasn't textureable we allow the replay
            // dest to be textureable.
            return false;
        }

        if (characterization.isMipMapped() &&
            GrMipMapped::kNo == rtc->asTextureProxy()->mipMapped()) {
            // Fail if the DDL's surface was mipmapped but the replay surface is not.
            // Allow drawing to proceed if the DDL was not mipmapped but the replay surface is.
            return false;
        }
    }

    if (characterization.usesGLFBO0() != rtc->asRenderTargetProxy()->rtPriv().glRTFBOIDIs0()) {
        return false;
    }

<<<<<<< HEAD
    // TODO: the addition of colorType to the surfaceContext should remove this calculation
    SkColorType rtcColorType;
    if (!GrPixelConfigToColorType(rtc->colorSpaceInfo().config(), &rtcColorType)) {
        return false;
    }

    return characterization.contextInfo() && characterization.contextInfo()->priv().matches(ctx) &&
           characterization.cacheMaxResourceBytes() <= maxResourceBytes &&
           characterization.origin() == rtc->origin() &&
           characterization.config() == rtc->colorSpaceInfo().config() &&
           characterization.width() == rtc->width() &&
           characterization.height() == rtc->height() &&
           characterization.colorType() == rtcColorType &&
           characterization.fsaaType() == rtc->fsaaType() &&
           characterization.stencilCount() == rtc->numStencilSamples() &&
           SkColorSpace::Equals(characterization.colorSpace(),
                                rtc->colorSpaceInfo().colorSpace()) &&
=======
    SkColorType rtcColorType = GrColorTypeToSkColorType(rtc->colorSpaceInfo().colorType());
    if (rtcColorType == kUnknown_SkColorType) {
        return false;
    }

    GrProtected isProtected = GrProtected(rtc->asSurfaceProxy()->isProtected());

    return characterization.contextInfo() && characterization.contextInfo()->priv().matches(ctx) &&
           characterization.cacheMaxResourceBytes() <= maxResourceBytes &&
           characterization.origin() == rtc->origin() &&
           characterization.backendFormat() == rtc->asSurfaceProxy()->backendFormat() &&
           characterization.width() == rtc->width() &&
           characterization.height() == rtc->height() &&
           characterization.colorType() == rtcColorType &&
           characterization.sampleCount() == rtc->numSamples() &&
           SkColorSpace::Equals(characterization.colorSpace(),
                                rtc->colorSpaceInfo().colorSpace()) &&
           characterization.isProtected() == isProtected &&
>>>>>>> 40be567a
           characterization.surfaceProps() == rtc->surfaceProps();
}

bool SkSurface_Gpu::onDraw(const SkDeferredDisplayList* ddl) {
    if (!ddl || !this->isCompatible(ddl->characterization())) {
        return false;
    }

    GrRenderTargetContext* rtc = fDevice->accessRenderTargetContext();
    GrContext* ctx = fDevice->context();

<<<<<<< HEAD
    ctx->priv().copyOpListsFromDDL(ddl, rtc->asRenderTargetProxy());
=======
    ctx->priv().copyRenderTasksFromDDL(ddl, rtc->asRenderTargetProxy());
>>>>>>> 40be567a
    return true;
}


///////////////////////////////////////////////////////////////////////////////

<<<<<<< HEAD
bool SkSurface_Gpu::Valid(const SkImageInfo& info) {
    return true;
}

bool SkSurface_Gpu::Valid(const GrCaps* caps, GrPixelConfig config, SkColorSpace* colorSpace) {
    switch (config) {
        case kSRGBA_8888_GrPixelConfig:
        case kSBGRA_8888_GrPixelConfig:
            return caps->srgbSupport();
        default:
            return true;
=======
bool SkSurface_Gpu::Valid(const GrCaps* caps, const GrBackendFormat& format) {
    if (caps->isFormatSRGB(format)) {
        return caps->srgbSupport();
    }

    return true;
}

sk_sp<SkSurface> SkSurface::MakeRenderTarget(GrRecordingContext* context,
                                             const SkSurfaceCharacterization& c,
                                             SkBudgeted budgeted) {
    if (!context || !c.isValid()) {
        return nullptr;
    }

    const GrCaps* caps = context->priv().caps();

    if (c.usesGLFBO0()) {
        // If we are making the surface we will never use FBO0.
        return nullptr;
    }

    if (c.vulkanSecondaryCBCompatible()) {
        return nullptr;
    }

    if (!SkSurface_Gpu::Valid(caps, c.backendFormat())) {
        return nullptr;
    }

    GrColorType grColorType = SkColorTypeToGrColorType(c.colorType());

    auto rtc = context->priv().makeDeferredRenderTargetContext(SkBackingFit::kExact,
                                                               c.width(),
                                                               c.height(),
                                                               grColorType,
                                                               c.refColorSpace(),
                                                               c.sampleCount(),
                                                               GrMipMapped(c.isMipMapped()),
                                                               c.origin(),
                                                               &c.surfaceProps(),
                                                               budgeted,
                                                               c.isProtected());
    if (!rtc) {
        return nullptr;
    }

    // CONTEXT TODO: remove this use of 'backdoor' to create an SkGpuDevice
    sk_sp<SkGpuDevice> device(SkGpuDevice::Make(context->priv().backdoor(), std::move(rtc),
                                                SkGpuDevice::kClear_InitContents));
    if (!device) {
        return nullptr;
    }

    sk_sp<SkSurface> result = sk_make_sp<SkSurface_Gpu>(std::move(device));
#ifdef SK_DEBUG
    if (result) {
        SkASSERT(result->isCompatible(c));
    }
#endif

    return result;
}

static bool validate_backend_texture(const GrCaps* caps, const GrBackendTexture& tex,
                                     int sampleCnt, GrColorType grCT,
                                     bool texturable) {
    if (!tex.isValid()) {
        return false;
    }

    GrBackendFormat backendFormat = tex.getBackendFormat();
    if (!backendFormat.isValid()) {
        return false;
    }

    if (!caps->areColorTypeAndFormatCompatible(grCT, backendFormat)) {
        return false;
    }

    if (!caps->isFormatAsColorTypeRenderable(grCT, backendFormat, sampleCnt)) {
        return false;
    }

    if (texturable && !caps->isFormatTexturable(backendFormat)) {
        return false;
    }

    if (!SkSurface_Gpu::Valid(caps, backendFormat)) {
        return false;
    }

    return true;
}

sk_sp<SkSurface> SkSurface::MakeFromBackendTexture(GrContext* context,
                                                   const SkSurfaceCharacterization& c,
                                                   const GrBackendTexture& backendTexture,
                                                   TextureReleaseProc textureReleaseProc,
                                                   ReleaseContext releaseContext) {
    if (!context || !c.isValid()) {
        return nullptr;
    }

    if (c.usesGLFBO0()) {
        // If we are making the surface we will never use FBO0.
        return nullptr;
    }

    if (!c.isCompatible(backendTexture)) {
        return nullptr;
    }

    GrColorType grCT = SkColorTypeAndFormatToGrColorType(context->priv().caps(), c.colorType(),
                                                         backendTexture.getBackendFormat());
    if (grCT == GrColorType::kUnknown) {
        return nullptr;
    }

    if (!validate_backend_texture(context->priv().caps(), backendTexture,
                                  c.sampleCount(), grCT, true)) {
        return nullptr;
    }

    auto rtc = context->priv().makeBackendTextureRenderTargetContext(
            backendTexture, c.origin(), c.sampleCount(), grCT, c.refColorSpace(), &c.surfaceProps(),
            textureReleaseProc, releaseContext);
    if (!rtc) {
        return nullptr;
    }

    auto device = SkGpuDevice::Make(context, std::move(rtc), SkGpuDevice::kUninit_InitContents);
    if (!device) {
        return nullptr;
>>>>>>> 40be567a
    }

    sk_sp<SkSurface> result = sk_make_sp<SkSurface_Gpu>(std::move(device));
#ifdef SK_DEBUG
    if (result) {
        SkASSERT(result->isCompatible(c));
    }
#endif

    return result;
}

sk_sp<SkSurface> SkSurface::MakeRenderTarget(GrRecordingContext* context,
                                             const SkSurfaceCharacterization& c,
                                             SkBudgeted budgeted) {
    if (!context || !c.isValid()) {
        return nullptr;
    }

    if (c.usesGLFBO0()) {
        // If we are making the surface we will never use FBO0.
        return nullptr;
    }

    if (!SkSurface_Gpu::Valid(context->priv().caps(), c.config(), c.colorSpace())) {
        return nullptr;
    }

    // In order to ensure compatibility we have to match the backend format (i.e. the GrPixelConfig
    // of the characterization)
    GrSurfaceDesc desc;
    desc.fFlags = kRenderTarget_GrSurfaceFlag;
    desc.fWidth = c.width();
    desc.fHeight = c.height();
    desc.fConfig = c.config();
    desc.fSampleCnt = c.stencilCount();

    const GrBackendFormat format =
            context->priv().caps()->getBackendFormatFromColorType(c.colorType());

    sk_sp<GrSurfaceContext> sc(
            context->priv().makeDeferredSurfaceContext(format, desc, c.origin(),
                                                       GrMipMapped(c.isMipMapped()),
                                                       SkBackingFit::kExact, budgeted,
                                                       c.refColorSpace(),
                                                       &c.surfaceProps()));
    if (!sc || !sc->asRenderTargetContext()) {
        return nullptr;
    }

    // CONTEXT TODO: remove this use of 'backdoor' to create an SkGpuDevice
    sk_sp<SkGpuDevice> device(SkGpuDevice::Make(context->priv().backdoor(),
                                                sk_ref_sp(sc->asRenderTargetContext()),
                                                c.width(), c.height(),
                                                SkGpuDevice::kClear_InitContents));
    if (!device) {
        return nullptr;
    }

    sk_sp<SkSurface> s = sk_make_sp<SkSurface_Gpu>(std::move(device));
#ifdef SK_DEBUG
    if (s) {
        SkSurface_Gpu* gpuSurface = static_cast<SkSurface_Gpu*>(s.get());
        SkASSERT(gpuSurface->isCompatible(c));
    }
#endif

    return s;
}


sk_sp<SkSurface> SkSurface::MakeRenderTarget(GrContext* ctx, SkBudgeted budgeted,
                                             const SkImageInfo& info, int sampleCount,
                                             GrSurfaceOrigin origin, const SkSurfaceProps* props,
                                             bool shouldCreateWithMips) {
    if (!ctx) {
        return nullptr;
    }
    sampleCount = SkTMax(1, sampleCount);
    GrMipMapped mipMapped = shouldCreateWithMips ? GrMipMapped::kYes : GrMipMapped::kNo;

    if (!ctx->priv().caps()->mipMapSupport()) {
        mipMapped = GrMipMapped::kNo;
    }

    sk_sp<SkGpuDevice> device(SkGpuDevice::Make(
            ctx, budgeted, info, sampleCount, origin, props, mipMapped,
            SkGpuDevice::kClear_InitContents));
    if (!device) {
        return nullptr;
    }
    return sk_make_sp<SkSurface_Gpu>(std::move(device));
}

sk_sp<SkSurface> SkSurface_Gpu::MakeWrappedRenderTarget(
        GrContext* context, std::unique_ptr<GrRenderTargetContext> rtc) {
    if (!context) {
        return nullptr;
    }

<<<<<<< HEAD
    int w = rtc->width();
    int h = rtc->height();
    sk_sp<SkGpuDevice> device(
            SkGpuDevice::Make(context, std::move(rtc), w, h, SkGpuDevice::kUninit_InitContents));
=======
    auto device = SkGpuDevice::Make(context, std::move(rtc), SkGpuDevice::kUninit_InitContents);
>>>>>>> 40be567a
    if (!device) {
        return nullptr;
    }

    return sk_make_sp<SkSurface_Gpu>(std::move(device));
}

<<<<<<< HEAD
bool validate_backend_texture(GrContext* ctx, const GrBackendTexture& tex, GrPixelConfig* config,
                              int sampleCnt, SkColorType ct, sk_sp<SkColorSpace> cs,
                              bool texturable) {
    if (!tex.isValid()) {
        return false;
    }
    // TODO: Create a SkImageColorInfo struct for color, alpha, and color space so we don't need to
    // create a fake image info here.
    SkImageInfo info = SkImageInfo::Make(1, 1, ct, kPremul_SkAlphaType, cs);

    if (!SkSurface_Gpu::Valid(info)) {
        return false;
    }

    GrBackendFormat backendFormat = tex.getBackendFormat();
    if (!backendFormat.isValid()) {
        return false;
    }
    *config = ctx->priv().caps()->getConfigFromBackendFormat(backendFormat, ct);
    if (*config == kUnknown_GrPixelConfig) {
        return false;
    }

    // We don't require that the client gave us an exact valid sample cnt. However, it must be
    // less than the max supported sample count and 1 if MSAA is unsupported for the color type.
    if (!ctx->priv().caps()->getRenderTargetSampleCount(sampleCnt, *config)) {
        return false;
    }

    if (texturable && !ctx->priv().caps()->isConfigTexturable(*config)) {
        return false;
    }
    return true;
}

sk_sp<SkSurface> SkSurface::MakeFromBackendTexture(GrContext* context, const GrBackendTexture& tex,
                                                   GrSurfaceOrigin origin, int sampleCnt,
                                                   SkColorType colorType,
                                                   sk_sp<SkColorSpace> colorSpace,
                                                   const SkSurfaceProps* props,
                                                   SkSurface::TextureReleaseProc textureReleaseProc,
                                                   SkSurface::ReleaseContext releaseContext) {
    if (!context) {
        return nullptr;
=======
sk_sp<SkSurface> SkSurface::MakeFromBackendTexture(GrContext* context, const GrBackendTexture& tex,
                                                   GrSurfaceOrigin origin, int sampleCnt,
                                                   SkColorType colorType,
                                                   sk_sp<SkColorSpace> colorSpace,
                                                   const SkSurfaceProps* props,
                                                   SkSurface::TextureReleaseProc textureReleaseProc,
                                                   SkSurface::ReleaseContext releaseContext) {
    if (!context) {
        return nullptr;
    }
    sampleCnt = SkTMax(1, sampleCnt);

    GrColorType grColorType = SkColorTypeAndFormatToGrColorType(context->priv().caps(), colorType,
                                                                tex.getBackendFormat());
    if (grColorType == GrColorType::kUnknown) {
        return nullptr;
    }

    if (!validate_backend_texture(context->priv().caps(), tex, sampleCnt, grColorType, true)) {
        return nullptr;
    }

    auto rtc = context->priv().makeBackendTextureRenderTargetContext(
            tex, origin, sampleCnt, grColorType, std::move(colorSpace), props, textureReleaseProc,
            releaseContext);
    if (!rtc) {
        return nullptr;
    }

    auto device = SkGpuDevice::Make(context, std::move(rtc), SkGpuDevice::kUninit_InitContents);
    if (!device) {
        return nullptr;
    }
    return sk_make_sp<SkSurface_Gpu>(std::move(device));
}

bool SkSurface_Gpu::onReplaceBackendTexture(const GrBackendTexture& backendTexture,
                                            GrSurfaceOrigin origin, TextureReleaseProc releaseProc,
                                            ReleaseContext releaseContext) {
    auto context = this->fDevice->context();
    if (context->abandoned()) {
        return false;
    }
    if (!backendTexture.isValid()) {
        return false;
    }
    if (backendTexture.width() != this->width() || backendTexture.height() != this->height()) {
        return false;
    }
    auto* oldRTC = fDevice->accessRenderTargetContext();
    auto oldProxy = sk_ref_sp(oldRTC->asTextureProxy());
    if (!oldProxy) {
        return false;
    }
    auto* oldTexture = oldProxy->peekTexture();
    if (!oldTexture) {
        return false;
>>>>>>> 40be567a
    }
    if (!oldTexture->resourcePriv().refsWrappedObjects()) {
        return false;
    }
<<<<<<< HEAD

    if (!context) {
        return nullptr;
    }
    if (!SkSurface_Gpu::Valid(context->priv().caps(), texCopy.config(), colorSpace.get())) {
        return nullptr;
    }
    sampleCnt = SkTMax(1, sampleCnt);

    sk_sp<GrRenderTargetContext> rtc(context->priv().makeBackendTextureRenderTargetContext(
        texCopy,
        origin,
        sampleCnt,
        std::move(colorSpace),
        props,
        textureReleaseProc,
        releaseContext));
    if (!rtc) {
        return nullptr;
    }

    sk_sp<SkGpuDevice> device(SkGpuDevice::Make(context, std::move(rtc), texCopy.width(),
                                                texCopy.height(),
                                                SkGpuDevice::kUninit_InitContents));
    if (!device) {
        return nullptr;
    }
    return sk_make_sp<SkSurface_Gpu>(std::move(device));
}

bool SkSurface_Gpu::onReplaceBackendTexture(const GrBackendTexture& backendTexture,
                                            GrSurfaceOrigin origin, TextureReleaseProc releaseProc,
                                            ReleaseContext releaseContext) {
    auto context = this->fDevice->context();
    if (context->abandoned()) {
        return false;
    }
    if (!backendTexture.isValid()) {
        return false;
    }
    if (backendTexture.width() != this->width() || backendTexture.height() != this->height()) {
        return false;
    }
    auto* oldRTC = fDevice->accessRenderTargetContext();
    auto oldProxy = sk_ref_sp(oldRTC->asTextureProxy());
    if (!oldProxy) {
        return false;
    }
    auto* oldTexture = oldProxy->peekTexture();
    if (!oldTexture) {
        return false;
    }
    if (!oldTexture->resourcePriv().refsWrappedObjects()) {
        return false;
    }
    if (oldTexture->backendFormat() != backendTexture.getBackendFormat()) {
        return false;
    }
    if (oldTexture->getBackendTexture().isSameTexture(backendTexture)) {
        return false;
    }
    SkASSERT(oldTexture->asRenderTarget());
    int sampleCnt = oldTexture->asRenderTarget()->numStencilSamples();
    GrBackendTexture texCopy = backendTexture;
    auto colorSpace = sk_ref_sp(oldRTC->colorSpaceInfo().colorSpace());
    if (!validate_backend_texture(context, texCopy, &texCopy.fConfig, sampleCnt,
                                  this->getCanvas()->imageInfo().colorType(), colorSpace, true)) {
        return false;
    }
    sk_sp<GrRenderTargetContext> rtc(
            context->priv().makeBackendTextureRenderTargetContext(texCopy,
                                                                  origin,
                                                                  sampleCnt,
                                                                  std::move(colorSpace),
                                                                  &this->props(),
                                                                  releaseProc,
                                                                  releaseContext));
    if (!rtc) {
        return false;
    }
    fDevice->replaceRenderTargetContext(std::move(rtc), true);
    return true;
}

bool validate_backend_render_target(GrContext* ctx, const GrBackendRenderTarget& rt,
                                    GrPixelConfig* config, SkColorType ct, sk_sp<SkColorSpace> cs) {
    // TODO: Create a SkImageColorInfo struct for color, alpha, and color space so we don't need to
    // create a fake image info here.
    SkImageInfo info = SkImageInfo::Make(1, 1, ct, kPremul_SkAlphaType, cs);

    if (!SkSurface_Gpu::Valid(info)) {
        return false;
    }

    *config = ctx->priv().caps()->validateBackendRenderTarget(rt, ct);
    if (*config == kUnknown_GrPixelConfig) {
        return false;
    }

    if (rt.sampleCnt() > 1) {
        if (ctx->priv().caps()->maxRenderTargetSampleCount(*config) <= 1) {
            return false;
        }
    } else if (!ctx->priv().caps()->isConfigRenderable(*config)) {
=======
    if (oldTexture->backendFormat() != backendTexture.getBackendFormat()) {
        return false;
    }
    if (oldTexture->getBackendTexture().isSameTexture(backendTexture)) {
        return false;
    }
    SkASSERT(oldTexture->asRenderTarget());
    int sampleCnt = oldTexture->asRenderTarget()->numSamples();
    GrColorType grColorType = SkColorTypeToGrColorType(this->getCanvas()->imageInfo().colorType());
    auto colorSpace = sk_ref_sp(oldRTC->colorSpaceInfo().colorSpace());
    if (!validate_backend_texture(context->priv().caps(), backendTexture,
                                  sampleCnt, grColorType, true)) {
        return false;
    }
    auto rtc = context->priv().makeBackendTextureRenderTargetContext(
            backendTexture,
            origin,
            sampleCnt,
            oldRTC->colorSpaceInfo().colorType(),
            std::move(colorSpace),
            &this->props(),
            releaseProc,
            releaseContext);
    if (!rtc) {
        return false;
    }
    fDevice->replaceRenderTargetContext(std::move(rtc), true);
    return true;
}

bool validate_backend_render_target(const GrCaps* caps, const GrBackendRenderTarget& rt,
                                    GrColorType grCT) {
    if (!caps->areColorTypeAndFormatCompatible(grCT, rt.getBackendFormat())) {
        return false;
    }

    if (!caps->isFormatAsColorTypeRenderable(grCT, rt.getBackendFormat(), rt.sampleCnt())) {
        return false;
    }
    if (!SkSurface_Gpu::Valid(caps, rt.getBackendFormat())) {
>>>>>>> 40be567a
        return false;
    }

    return true;
}

sk_sp<SkSurface> SkSurface::MakeFromBackendRenderTarget(GrContext* context,
                                                        const GrBackendRenderTarget& rt,
                                                        GrSurfaceOrigin origin,
                                                        SkColorType colorType,
                                                        sk_sp<SkColorSpace> colorSpace,
                                                        const SkSurfaceProps* props,
                                                        SkSurface::RenderTargetReleaseProc relProc,
                                                        SkSurface::ReleaseContext releaseContext) {
    if (!context) {
        return nullptr;
    }

<<<<<<< HEAD
    GrBackendRenderTarget rtCopy = rt;
    if (!validate_backend_render_target(context, rtCopy, &rtCopy.fConfig, colorType, colorSpace)) {
        return nullptr;
    }
    if (!SkSurface_Gpu::Valid(context->priv().caps(), rtCopy.config(), colorSpace.get())) {
        return nullptr;
    }

    if (!context) {
        return nullptr;
    }

    sk_sp<GrRenderTargetContext> rtc(
            context->priv().makeBackendRenderTargetRenderTargetContext(
                    rtCopy, origin, std::move(colorSpace), props, relProc, releaseContext));
=======
    GrColorType grColorType = SkColorTypeAndFormatToGrColorType(context->priv().caps(), colorType,
                                                                rt.getBackendFormat());
    if (grColorType == GrColorType::kUnknown) {
        return nullptr;
    }

    if (!validate_backend_render_target(context->priv().caps(), rt, grColorType)) {
        return nullptr;
    }

    auto rtc = context->priv().makeBackendRenderTargetRenderTargetContext(
            rt, origin, grColorType, std::move(colorSpace), props, relProc, releaseContext);
    if (!rtc) {
        return nullptr;
    }

    auto device = SkGpuDevice::Make(context, std::move(rtc), SkGpuDevice::kUninit_InitContents);
    if (!device) {
        return nullptr;
    }

    return sk_make_sp<SkSurface_Gpu>(std::move(device));
}

sk_sp<SkSurface> SkSurface::MakeFromBackendTextureAsRenderTarget(GrContext* context,
                                                                 const GrBackendTexture& tex,
                                                                 GrSurfaceOrigin origin,
                                                                 int sampleCnt,
                                                                 SkColorType colorType,
                                                                 sk_sp<SkColorSpace> colorSpace,
                                                                 const SkSurfaceProps* props) {
    if (!context) {
        return nullptr;
    }

    sampleCnt = SkTMax(1, sampleCnt);
    GrColorType grColorType = SkColorTypeAndFormatToGrColorType(context->priv().caps(), colorType,
                                                                tex.getBackendFormat());
    if (grColorType == GrColorType::kUnknown) {
        return nullptr;
    }
    if (!validate_backend_texture(context->priv().caps(), tex, sampleCnt, grColorType, false)) {
        return nullptr;
    }

    auto rtc = context->priv().makeBackendTextureAsRenderTargetRenderTargetContext(
            tex, origin, sampleCnt, grColorType, std::move(colorSpace), props);
>>>>>>> 40be567a
    if (!rtc) {
        return nullptr;
    }

<<<<<<< HEAD
    sk_sp<SkGpuDevice> device(SkGpuDevice::Make(context, std::move(rtc), rtCopy.width(),
                                                rtCopy.height(),
                                                SkGpuDevice::kUninit_InitContents));
=======
    auto device = SkGpuDevice::Make(context, std::move(rtc), SkGpuDevice::kUninit_InitContents);
>>>>>>> 40be567a
    if (!device) {
        return nullptr;
    }

    return sk_make_sp<SkSurface_Gpu>(std::move(device));
}

#if defined(SK_BUILD_FOR_ANDROID) && __ANDROID_API__ >= 26
sk_sp<SkSurface> SkSurface::MakeFromAHardwareBuffer(GrContext* context,
                                                    AHardwareBuffer* hardwareBuffer,
                                                    GrSurfaceOrigin origin,
                                                    sk_sp<SkColorSpace> colorSpace,
                                                    const SkSurfaceProps* surfaceProps) {
    AHardwareBuffer_Desc bufferDesc;
    AHardwareBuffer_describe(hardwareBuffer, &bufferDesc);

    if (!SkToBool(bufferDesc.usage & AHARDWAREBUFFER_USAGE_GPU_COLOR_OUTPUT)) {
        return nullptr;
    }

<<<<<<< HEAD
    sampleCnt = SkTMax(1, sampleCnt);
    GrBackendTexture texCopy = tex;
    if (!validate_backend_texture(context, texCopy, &texCopy.fConfig,
                                  sampleCnt, colorType, colorSpace, false)) {
        return nullptr;
    }

    if (!SkSurface_Gpu::Valid(context->priv().caps(), texCopy.config(), colorSpace.get())) {
        return nullptr;
    }

    sk_sp<GrRenderTargetContext> rtc(
        context->priv().makeBackendTextureAsRenderTargetRenderTargetContext(
            texCopy,
            origin,
            sampleCnt,
            std::move(colorSpace),
            props));
    if (!rtc) {
        return nullptr;
    }

    sk_sp<SkGpuDevice> device(SkGpuDevice::Make(context, std::move(rtc), tex.width(), tex.height(),
                                                SkGpuDevice::kUninit_InitContents));
    if (!device) {
        return nullptr;
    }
    return sk_make_sp<SkSurface_Gpu>(std::move(device));
=======
    bool isTextureable = SkToBool(bufferDesc.usage & AHARDWAREBUFFER_USAGE_GPU_SAMPLED_IMAGE);
    bool isProtectedContent = SkToBool(bufferDesc.usage & AHARDWAREBUFFER_USAGE_PROTECTED_CONTENT);

    // We currently don't support protected content
    if (isProtectedContent) {
        SkDebugf("We currently don't support protected content on android\n");
        return nullptr;
    }

    GrBackendFormat backendFormat = GrAHardwareBufferUtils::GetBackendFormat(context,
                                                                             hardwareBuffer,
                                                                             bufferDesc.format,
                                                                             true);
    if (!backendFormat.isValid()) {
        return nullptr;
    }

    if (isTextureable) {
        GrAHardwareBufferUtils::DeleteImageProc deleteImageProc = nullptr;
        GrAHardwareBufferUtils::UpdateImageProc updateImageProc = nullptr;
        GrAHardwareBufferUtils::TexImageCtx deleteImageCtx = nullptr;

        GrBackendTexture backendTexture =
                GrAHardwareBufferUtils::MakeBackendTexture(context, hardwareBuffer,
                                                           bufferDesc.width, bufferDesc.height,
                                                           &deleteImageProc, &updateImageProc,
                                                           &deleteImageCtx, isProtectedContent,
                                                           backendFormat, true);
        if (!backendTexture.isValid()) {
            return nullptr;
        }

        SkColorType colorType =
                GrAHardwareBufferUtils::GetSkColorTypeFromBufferFormat(bufferDesc.format);

        sk_sp<SkSurface> surface = SkSurface::MakeFromBackendTexture(context, backendTexture,
                origin, 0, colorType, std::move(colorSpace), surfaceProps, deleteImageProc,
                deleteImageCtx);

        if (!surface) {
            SkASSERT(deleteImageProc);
            deleteImageProc(deleteImageCtx);
        }
        return surface;
    } else {
        return nullptr;
    }
>>>>>>> 40be567a
}
#endif

#if defined(SK_BUILD_FOR_ANDROID) && __ANDROID_API__ >= 26
sk_sp<SkSurface> SkSurface::MakeFromAHardwareBuffer(GrContext* context,
                                                    AHardwareBuffer* hardwareBuffer,
                                                    GrSurfaceOrigin origin,
                                                    sk_sp<SkColorSpace> colorSpace,
                                                    const SkSurfaceProps* surfaceProps) {
    AHardwareBuffer_Desc bufferDesc;
    AHardwareBuffer_describe(hardwareBuffer, &bufferDesc);

    if (!SkToBool(bufferDesc.usage & AHARDWAREBUFFER_USAGE_GPU_COLOR_OUTPUT)) {
        return nullptr;
    }

    bool isTextureable = SkToBool(bufferDesc.usage & AHARDWAREBUFFER_USAGE_GPU_SAMPLED_IMAGE);
    bool isProtectedContent = SkToBool(bufferDesc.usage & AHARDWAREBUFFER_USAGE_PROTECTED_CONTENT);

    // We currently don't support protected content
    if (isProtectedContent) {
        return nullptr;
    }

    GrBackendFormat backendFormat = GrAHardwareBufferUtils::GetBackendFormat(context,
                                                                             hardwareBuffer,
                                                                             bufferDesc.format,
                                                                             true);
    if (!backendFormat.isValid()) {
        return nullptr;
    }

    if (isTextureable) {
        GrAHardwareBufferUtils::DeleteImageProc deleteImageProc = nullptr;
        GrAHardwareBufferUtils::DeleteImageCtx deleteImageCtx = nullptr;

        GrBackendTexture backendTexture =
                GrAHardwareBufferUtils::MakeBackendTexture(context, hardwareBuffer,
                                                           bufferDesc.width, bufferDesc.height,
                                                           &deleteImageProc, &deleteImageCtx,
                                                           isProtectedContent, backendFormat,
                                                           true);
        if (!backendTexture.isValid()) {
            return nullptr;
        }

        SkColorType colorType =
                GrAHardwareBufferUtils::GetSkColorTypeFromBufferFormat(bufferDesc.format);

        sk_sp<SkSurface> surface = SkSurface::MakeFromBackendTexture(context, backendTexture,
                origin, 0, colorType, std::move(colorSpace), surfaceProps, deleteImageProc,
                deleteImageCtx);

        if (!surface) {
            SkASSERT(deleteImageProc);
            deleteImageProc(deleteImageCtx);
        }
        return surface;
    } else {
        return nullptr;
    }
}
#endif

#endif<|MERGE_RESOLUTION|>--- conflicted
+++ resolved
@@ -8,10 +8,6 @@
 #include "include/core/SkCanvas.h"
 #include "include/core/SkSurfaceCharacterization.h"
 #include "include/gpu/GrBackendSurface.h"
-<<<<<<< HEAD
-#include "include/gpu/GrRenderTarget.h"
-=======
->>>>>>> 40be567a
 #include "include/gpu/GrTexture.h"
 #include "include/private/GrRecordingContext.h"
 #include "include/private/SkDeferredDisplayList.h"
@@ -21,10 +17,7 @@
 #include "src/gpu/GrContextPriv.h"
 #include "src/gpu/GrContextThreadSafeProxyPriv.h"
 #include "src/gpu/GrRecordingContextPriv.h"
-<<<<<<< HEAD
-=======
 #include "src/gpu/GrRenderTarget.h"
->>>>>>> 40be567a
 #include "src/gpu/GrRenderTargetContextPriv.h"
 #include "src/gpu/GrRenderTargetProxyPriv.h"
 #include "src/gpu/SkGpuDevice.h"
@@ -140,16 +133,6 @@
 }
 
 void SkSurface_Gpu::onAsyncRescaleAndReadPixels(const SkImageInfo& info, const SkIRect& srcRect,
-<<<<<<< HEAD
-                                                SkSurface::RescaleGamma rescaleGamma,
-                                                SkFilterQuality rescaleQuality,
-                                                SkSurface::ReadPixelsCallback callback,
-                                                SkSurface::ReadPixelsContext context) {
-    auto* rtc = static_cast<SkSurface_Gpu*>(this)->fDevice->accessRenderTargetContext();
-    rtc->asyncRescaleAndReadPixels(info, srcRect, rescaleGamma, rescaleQuality, callback, context);
-}
-
-=======
                                                 RescaleGamma rescaleGamma,
                                                 SkFilterQuality rescaleQuality,
                                                 ReadPixelsCallback callback,
@@ -167,7 +150,6 @@
                                          dstH, rescaleGamma, rescaleQuality, callback, context);
 }
 
->>>>>>> 40be567a
 // Create a new render target and, if necessary, copy the contents of the old
 // render target into it. Note that this flushes the SkGpuDevice but
 // doesn't force an OpenGL flush.
@@ -213,14 +195,8 @@
     bool mipmapped = rtc->asTextureProxy() ? GrMipMapped::kYes == rtc->asTextureProxy()->mipMapped()
                                            : false;
 
-<<<<<<< HEAD
-    // TODO: the addition of colorType to the surfaceContext should remove this calculation
-    SkColorType ct;
-    if (!GrPixelConfigToColorType(rtc->colorSpaceInfo().config(), &ct)) {
-=======
     SkColorType ct = GrColorTypeToSkColorType(rtc->colorSpaceInfo().colorType());
     if (ct == kUnknown_SkColorType) {
->>>>>>> 40be567a
         return false;
     }
 
@@ -228,20 +204,6 @@
     // We should never get in the situation where we have a texture render target that is also
     // backend by FBO 0.
     SkASSERT(!usesGLFBO0 || !SkToBool(rtc->asTextureProxy()));
-<<<<<<< HEAD
-
-    SkImageInfo ii = SkImageInfo::Make(rtc->width(), rtc->height(), ct, kPremul_SkAlphaType,
-                                       rtc->colorSpaceInfo().refColorSpace());
-
-    characterization->set(ctx->threadSafeProxy(), maxResourceBytes, ii, rtc->origin(),
-                          rtc->colorSpaceInfo().config(), rtc->fsaaType(), rtc->numStencilSamples(),
-                          SkSurfaceCharacterization::Textureable(SkToBool(rtc->asTextureProxy())),
-                          SkSurfaceCharacterization::MipMapped(mipmapped),
-                          SkSurfaceCharacterization::UsesGLFBO0(usesGLFBO0),
-                          SkSurfaceCharacterization::VulkanSecondaryCBCompatible(false),
-                          this->props());
-=======
->>>>>>> 40be567a
 
     SkImageInfo ii = SkImageInfo::Make(rtc->width(), rtc->height(), ct, kPremul_SkAlphaType,
                                        rtc->colorSpaceInfo().refColorSpace());
@@ -295,11 +257,7 @@
     }
 }
 
-<<<<<<< HEAD
-bool SkSurface_Gpu::isCompatible(const SkSurfaceCharacterization& characterization) const {
-=======
 bool SkSurface_Gpu::onIsCompatible(const SkSurfaceCharacterization& characterization) const {
->>>>>>> 40be567a
     GrRenderTargetContext* rtc = fDevice->accessRenderTargetContext();
     GrContext* ctx = fDevice->context();
 
@@ -338,25 +296,6 @@
         return false;
     }
 
-<<<<<<< HEAD
-    // TODO: the addition of colorType to the surfaceContext should remove this calculation
-    SkColorType rtcColorType;
-    if (!GrPixelConfigToColorType(rtc->colorSpaceInfo().config(), &rtcColorType)) {
-        return false;
-    }
-
-    return characterization.contextInfo() && characterization.contextInfo()->priv().matches(ctx) &&
-           characterization.cacheMaxResourceBytes() <= maxResourceBytes &&
-           characterization.origin() == rtc->origin() &&
-           characterization.config() == rtc->colorSpaceInfo().config() &&
-           characterization.width() == rtc->width() &&
-           characterization.height() == rtc->height() &&
-           characterization.colorType() == rtcColorType &&
-           characterization.fsaaType() == rtc->fsaaType() &&
-           characterization.stencilCount() == rtc->numStencilSamples() &&
-           SkColorSpace::Equals(characterization.colorSpace(),
-                                rtc->colorSpaceInfo().colorSpace()) &&
-=======
     SkColorType rtcColorType = GrColorTypeToSkColorType(rtc->colorSpaceInfo().colorType());
     if (rtcColorType == kUnknown_SkColorType) {
         return false;
@@ -375,7 +314,6 @@
            SkColorSpace::Equals(characterization.colorSpace(),
                                 rtc->colorSpaceInfo().colorSpace()) &&
            characterization.isProtected() == isProtected &&
->>>>>>> 40be567a
            characterization.surfaceProps() == rtc->surfaceProps();
 }
 
@@ -387,30 +325,13 @@
     GrRenderTargetContext* rtc = fDevice->accessRenderTargetContext();
     GrContext* ctx = fDevice->context();
 
-<<<<<<< HEAD
-    ctx->priv().copyOpListsFromDDL(ddl, rtc->asRenderTargetProxy());
-=======
     ctx->priv().copyRenderTasksFromDDL(ddl, rtc->asRenderTargetProxy());
->>>>>>> 40be567a
     return true;
 }
 
 
 ///////////////////////////////////////////////////////////////////////////////
 
-<<<<<<< HEAD
-bool SkSurface_Gpu::Valid(const SkImageInfo& info) {
-    return true;
-}
-
-bool SkSurface_Gpu::Valid(const GrCaps* caps, GrPixelConfig config, SkColorSpace* colorSpace) {
-    switch (config) {
-        case kSRGBA_8888_GrPixelConfig:
-        case kSBGRA_8888_GrPixelConfig:
-            return caps->srgbSupport();
-        default:
-            return true;
-=======
 bool SkSurface_Gpu::Valid(const GrCaps* caps, const GrBackendFormat& format) {
     if (caps->isFormatSRGB(format)) {
         return caps->srgbSupport();
@@ -545,7 +466,6 @@
     auto device = SkGpuDevice::Make(context, std::move(rtc), SkGpuDevice::kUninit_InitContents);
     if (!device) {
         return nullptr;
->>>>>>> 40be567a
     }
 
     sk_sp<SkSurface> result = sk_make_sp<SkSurface_Gpu>(std::move(device));
@@ -557,65 +477,6 @@
 
     return result;
 }
-
-sk_sp<SkSurface> SkSurface::MakeRenderTarget(GrRecordingContext* context,
-                                             const SkSurfaceCharacterization& c,
-                                             SkBudgeted budgeted) {
-    if (!context || !c.isValid()) {
-        return nullptr;
-    }
-
-    if (c.usesGLFBO0()) {
-        // If we are making the surface we will never use FBO0.
-        return nullptr;
-    }
-
-    if (!SkSurface_Gpu::Valid(context->priv().caps(), c.config(), c.colorSpace())) {
-        return nullptr;
-    }
-
-    // In order to ensure compatibility we have to match the backend format (i.e. the GrPixelConfig
-    // of the characterization)
-    GrSurfaceDesc desc;
-    desc.fFlags = kRenderTarget_GrSurfaceFlag;
-    desc.fWidth = c.width();
-    desc.fHeight = c.height();
-    desc.fConfig = c.config();
-    desc.fSampleCnt = c.stencilCount();
-
-    const GrBackendFormat format =
-            context->priv().caps()->getBackendFormatFromColorType(c.colorType());
-
-    sk_sp<GrSurfaceContext> sc(
-            context->priv().makeDeferredSurfaceContext(format, desc, c.origin(),
-                                                       GrMipMapped(c.isMipMapped()),
-                                                       SkBackingFit::kExact, budgeted,
-                                                       c.refColorSpace(),
-                                                       &c.surfaceProps()));
-    if (!sc || !sc->asRenderTargetContext()) {
-        return nullptr;
-    }
-
-    // CONTEXT TODO: remove this use of 'backdoor' to create an SkGpuDevice
-    sk_sp<SkGpuDevice> device(SkGpuDevice::Make(context->priv().backdoor(),
-                                                sk_ref_sp(sc->asRenderTargetContext()),
-                                                c.width(), c.height(),
-                                                SkGpuDevice::kClear_InitContents));
-    if (!device) {
-        return nullptr;
-    }
-
-    sk_sp<SkSurface> s = sk_make_sp<SkSurface_Gpu>(std::move(device));
-#ifdef SK_DEBUG
-    if (s) {
-        SkSurface_Gpu* gpuSurface = static_cast<SkSurface_Gpu*>(s.get());
-        SkASSERT(gpuSurface->isCompatible(c));
-    }
-#endif
-
-    return s;
-}
-
 
 sk_sp<SkSurface> SkSurface::MakeRenderTarget(GrContext* ctx, SkBudgeted budgeted,
                                              const SkImageInfo& info, int sampleCount,
@@ -646,55 +507,12 @@
         return nullptr;
     }
 
-<<<<<<< HEAD
-    int w = rtc->width();
-    int h = rtc->height();
-    sk_sp<SkGpuDevice> device(
-            SkGpuDevice::Make(context, std::move(rtc), w, h, SkGpuDevice::kUninit_InitContents));
-=======
     auto device = SkGpuDevice::Make(context, std::move(rtc), SkGpuDevice::kUninit_InitContents);
->>>>>>> 40be567a
     if (!device) {
         return nullptr;
     }
 
     return sk_make_sp<SkSurface_Gpu>(std::move(device));
-}
-
-<<<<<<< HEAD
-bool validate_backend_texture(GrContext* ctx, const GrBackendTexture& tex, GrPixelConfig* config,
-                              int sampleCnt, SkColorType ct, sk_sp<SkColorSpace> cs,
-                              bool texturable) {
-    if (!tex.isValid()) {
-        return false;
-    }
-    // TODO: Create a SkImageColorInfo struct for color, alpha, and color space so we don't need to
-    // create a fake image info here.
-    SkImageInfo info = SkImageInfo::Make(1, 1, ct, kPremul_SkAlphaType, cs);
-
-    if (!SkSurface_Gpu::Valid(info)) {
-        return false;
-    }
-
-    GrBackendFormat backendFormat = tex.getBackendFormat();
-    if (!backendFormat.isValid()) {
-        return false;
-    }
-    *config = ctx->priv().caps()->getConfigFromBackendFormat(backendFormat, ct);
-    if (*config == kUnknown_GrPixelConfig) {
-        return false;
-    }
-
-    // We don't require that the client gave us an exact valid sample cnt. However, it must be
-    // less than the max supported sample count and 1 if MSAA is unsupported for the color type.
-    if (!ctx->priv().caps()->getRenderTargetSampleCount(sampleCnt, *config)) {
-        return false;
-    }
-
-    if (texturable && !ctx->priv().caps()->isConfigTexturable(*config)) {
-        return false;
-    }
-    return true;
 }
 
 sk_sp<SkSurface> SkSurface::MakeFromBackendTexture(GrContext* context, const GrBackendTexture& tex,
@@ -706,16 +524,6 @@
                                                    SkSurface::ReleaseContext releaseContext) {
     if (!context) {
         return nullptr;
-=======
-sk_sp<SkSurface> SkSurface::MakeFromBackendTexture(GrContext* context, const GrBackendTexture& tex,
-                                                   GrSurfaceOrigin origin, int sampleCnt,
-                                                   SkColorType colorType,
-                                                   sk_sp<SkColorSpace> colorSpace,
-                                                   const SkSurfaceProps* props,
-                                                   SkSurface::TextureReleaseProc textureReleaseProc,
-                                                   SkSurface::ReleaseContext releaseContext) {
-    if (!context) {
-        return nullptr;
     }
     sampleCnt = SkTMax(1, sampleCnt);
 
@@ -764,117 +572,10 @@
     auto* oldTexture = oldProxy->peekTexture();
     if (!oldTexture) {
         return false;
->>>>>>> 40be567a
     }
     if (!oldTexture->resourcePriv().refsWrappedObjects()) {
         return false;
     }
-<<<<<<< HEAD
-
-    if (!context) {
-        return nullptr;
-    }
-    if (!SkSurface_Gpu::Valid(context->priv().caps(), texCopy.config(), colorSpace.get())) {
-        return nullptr;
-    }
-    sampleCnt = SkTMax(1, sampleCnt);
-
-    sk_sp<GrRenderTargetContext> rtc(context->priv().makeBackendTextureRenderTargetContext(
-        texCopy,
-        origin,
-        sampleCnt,
-        std::move(colorSpace),
-        props,
-        textureReleaseProc,
-        releaseContext));
-    if (!rtc) {
-        return nullptr;
-    }
-
-    sk_sp<SkGpuDevice> device(SkGpuDevice::Make(context, std::move(rtc), texCopy.width(),
-                                                texCopy.height(),
-                                                SkGpuDevice::kUninit_InitContents));
-    if (!device) {
-        return nullptr;
-    }
-    return sk_make_sp<SkSurface_Gpu>(std::move(device));
-}
-
-bool SkSurface_Gpu::onReplaceBackendTexture(const GrBackendTexture& backendTexture,
-                                            GrSurfaceOrigin origin, TextureReleaseProc releaseProc,
-                                            ReleaseContext releaseContext) {
-    auto context = this->fDevice->context();
-    if (context->abandoned()) {
-        return false;
-    }
-    if (!backendTexture.isValid()) {
-        return false;
-    }
-    if (backendTexture.width() != this->width() || backendTexture.height() != this->height()) {
-        return false;
-    }
-    auto* oldRTC = fDevice->accessRenderTargetContext();
-    auto oldProxy = sk_ref_sp(oldRTC->asTextureProxy());
-    if (!oldProxy) {
-        return false;
-    }
-    auto* oldTexture = oldProxy->peekTexture();
-    if (!oldTexture) {
-        return false;
-    }
-    if (!oldTexture->resourcePriv().refsWrappedObjects()) {
-        return false;
-    }
-    if (oldTexture->backendFormat() != backendTexture.getBackendFormat()) {
-        return false;
-    }
-    if (oldTexture->getBackendTexture().isSameTexture(backendTexture)) {
-        return false;
-    }
-    SkASSERT(oldTexture->asRenderTarget());
-    int sampleCnt = oldTexture->asRenderTarget()->numStencilSamples();
-    GrBackendTexture texCopy = backendTexture;
-    auto colorSpace = sk_ref_sp(oldRTC->colorSpaceInfo().colorSpace());
-    if (!validate_backend_texture(context, texCopy, &texCopy.fConfig, sampleCnt,
-                                  this->getCanvas()->imageInfo().colorType(), colorSpace, true)) {
-        return false;
-    }
-    sk_sp<GrRenderTargetContext> rtc(
-            context->priv().makeBackendTextureRenderTargetContext(texCopy,
-                                                                  origin,
-                                                                  sampleCnt,
-                                                                  std::move(colorSpace),
-                                                                  &this->props(),
-                                                                  releaseProc,
-                                                                  releaseContext));
-    if (!rtc) {
-        return false;
-    }
-    fDevice->replaceRenderTargetContext(std::move(rtc), true);
-    return true;
-}
-
-bool validate_backend_render_target(GrContext* ctx, const GrBackendRenderTarget& rt,
-                                    GrPixelConfig* config, SkColorType ct, sk_sp<SkColorSpace> cs) {
-    // TODO: Create a SkImageColorInfo struct for color, alpha, and color space so we don't need to
-    // create a fake image info here.
-    SkImageInfo info = SkImageInfo::Make(1, 1, ct, kPremul_SkAlphaType, cs);
-
-    if (!SkSurface_Gpu::Valid(info)) {
-        return false;
-    }
-
-    *config = ctx->priv().caps()->validateBackendRenderTarget(rt, ct);
-    if (*config == kUnknown_GrPixelConfig) {
-        return false;
-    }
-
-    if (rt.sampleCnt() > 1) {
-        if (ctx->priv().caps()->maxRenderTargetSampleCount(*config) <= 1) {
-            return false;
-        }
-    } else if (!ctx->priv().caps()->isConfigRenderable(*config)) {
-=======
     if (oldTexture->backendFormat() != backendTexture.getBackendFormat()) {
         return false;
     }
@@ -915,7 +616,6 @@
         return false;
     }
     if (!SkSurface_Gpu::Valid(caps, rt.getBackendFormat())) {
->>>>>>> 40be567a
         return false;
     }
 
@@ -934,23 +634,6 @@
         return nullptr;
     }
 
-<<<<<<< HEAD
-    GrBackendRenderTarget rtCopy = rt;
-    if (!validate_backend_render_target(context, rtCopy, &rtCopy.fConfig, colorType, colorSpace)) {
-        return nullptr;
-    }
-    if (!SkSurface_Gpu::Valid(context->priv().caps(), rtCopy.config(), colorSpace.get())) {
-        return nullptr;
-    }
-
-    if (!context) {
-        return nullptr;
-    }
-
-    sk_sp<GrRenderTargetContext> rtc(
-            context->priv().makeBackendRenderTargetRenderTargetContext(
-                    rtCopy, origin, std::move(colorSpace), props, relProc, releaseContext));
-=======
     GrColorType grColorType = SkColorTypeAndFormatToGrColorType(context->priv().caps(), colorType,
                                                                 rt.getBackendFormat());
     if (grColorType == GrColorType::kUnknown) {
@@ -998,22 +681,14 @@
 
     auto rtc = context->priv().makeBackendTextureAsRenderTargetRenderTargetContext(
             tex, origin, sampleCnt, grColorType, std::move(colorSpace), props);
->>>>>>> 40be567a
     if (!rtc) {
         return nullptr;
     }
 
-<<<<<<< HEAD
-    sk_sp<SkGpuDevice> device(SkGpuDevice::Make(context, std::move(rtc), rtCopy.width(),
-                                                rtCopy.height(),
-                                                SkGpuDevice::kUninit_InitContents));
-=======
     auto device = SkGpuDevice::Make(context, std::move(rtc), SkGpuDevice::kUninit_InitContents);
->>>>>>> 40be567a
     if (!device) {
         return nullptr;
     }
-
     return sk_make_sp<SkSurface_Gpu>(std::move(device));
 }
 
@@ -1030,36 +705,6 @@
         return nullptr;
     }
 
-<<<<<<< HEAD
-    sampleCnt = SkTMax(1, sampleCnt);
-    GrBackendTexture texCopy = tex;
-    if (!validate_backend_texture(context, texCopy, &texCopy.fConfig,
-                                  sampleCnt, colorType, colorSpace, false)) {
-        return nullptr;
-    }
-
-    if (!SkSurface_Gpu::Valid(context->priv().caps(), texCopy.config(), colorSpace.get())) {
-        return nullptr;
-    }
-
-    sk_sp<GrRenderTargetContext> rtc(
-        context->priv().makeBackendTextureAsRenderTargetRenderTargetContext(
-            texCopy,
-            origin,
-            sampleCnt,
-            std::move(colorSpace),
-            props));
-    if (!rtc) {
-        return nullptr;
-    }
-
-    sk_sp<SkGpuDevice> device(SkGpuDevice::Make(context, std::move(rtc), tex.width(), tex.height(),
-                                                SkGpuDevice::kUninit_InitContents));
-    if (!device) {
-        return nullptr;
-    }
-    return sk_make_sp<SkSurface_Gpu>(std::move(device));
-=======
     bool isTextureable = SkToBool(bufferDesc.usage & AHARDWAREBUFFER_USAGE_GPU_SAMPLED_IMAGE);
     bool isProtectedContent = SkToBool(bufferDesc.usage & AHARDWAREBUFFER_USAGE_PROTECTED_CONTENT);
 
@@ -1107,69 +752,7 @@
     } else {
         return nullptr;
     }
->>>>>>> 40be567a
 }
 #endif
 
-#if defined(SK_BUILD_FOR_ANDROID) && __ANDROID_API__ >= 26
-sk_sp<SkSurface> SkSurface::MakeFromAHardwareBuffer(GrContext* context,
-                                                    AHardwareBuffer* hardwareBuffer,
-                                                    GrSurfaceOrigin origin,
-                                                    sk_sp<SkColorSpace> colorSpace,
-                                                    const SkSurfaceProps* surfaceProps) {
-    AHardwareBuffer_Desc bufferDesc;
-    AHardwareBuffer_describe(hardwareBuffer, &bufferDesc);
-
-    if (!SkToBool(bufferDesc.usage & AHARDWAREBUFFER_USAGE_GPU_COLOR_OUTPUT)) {
-        return nullptr;
-    }
-
-    bool isTextureable = SkToBool(bufferDesc.usage & AHARDWAREBUFFER_USAGE_GPU_SAMPLED_IMAGE);
-    bool isProtectedContent = SkToBool(bufferDesc.usage & AHARDWAREBUFFER_USAGE_PROTECTED_CONTENT);
-
-    // We currently don't support protected content
-    if (isProtectedContent) {
-        return nullptr;
-    }
-
-    GrBackendFormat backendFormat = GrAHardwareBufferUtils::GetBackendFormat(context,
-                                                                             hardwareBuffer,
-                                                                             bufferDesc.format,
-                                                                             true);
-    if (!backendFormat.isValid()) {
-        return nullptr;
-    }
-
-    if (isTextureable) {
-        GrAHardwareBufferUtils::DeleteImageProc deleteImageProc = nullptr;
-        GrAHardwareBufferUtils::DeleteImageCtx deleteImageCtx = nullptr;
-
-        GrBackendTexture backendTexture =
-                GrAHardwareBufferUtils::MakeBackendTexture(context, hardwareBuffer,
-                                                           bufferDesc.width, bufferDesc.height,
-                                                           &deleteImageProc, &deleteImageCtx,
-                                                           isProtectedContent, backendFormat,
-                                                           true);
-        if (!backendTexture.isValid()) {
-            return nullptr;
-        }
-
-        SkColorType colorType =
-                GrAHardwareBufferUtils::GetSkColorTypeFromBufferFormat(bufferDesc.format);
-
-        sk_sp<SkSurface> surface = SkSurface::MakeFromBackendTexture(context, backendTexture,
-                origin, 0, colorType, std::move(colorSpace), surfaceProps, deleteImageProc,
-                deleteImageCtx);
-
-        if (!surface) {
-            SkASSERT(deleteImageProc);
-            deleteImageProc(deleteImageCtx);
-        }
-        return surface;
-    } else {
-        return nullptr;
-    }
-}
-#endif
-
 #endif