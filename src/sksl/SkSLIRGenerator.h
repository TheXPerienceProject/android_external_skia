/*
 * Copyright 2016 Google Inc.
 *
 * Use of this source code is governed by a BSD-style license that can be
 * found in the LICENSE file.
 */

#ifndef SKSL_IRGENERATOR
#define SKSL_IRGENERATOR

<<<<<<< HEAD
#include "src/sksl/SkSLErrorReporter.h"
#include "src/sksl/ast/SkSLASTBinaryExpression.h"
#include "src/sksl/ast/SkSLASTBlock.h"
#include "src/sksl/ast/SkSLASTBreakStatement.h"
#include "src/sksl/ast/SkSLASTCallSuffix.h"
#include "src/sksl/ast/SkSLASTContinueStatement.h"
#include "src/sksl/ast/SkSLASTDiscardStatement.h"
#include "src/sksl/ast/SkSLASTDoStatement.h"
#include "src/sksl/ast/SkSLASTEnum.h"
#include "src/sksl/ast/SkSLASTExpression.h"
#include "src/sksl/ast/SkSLASTExpressionStatement.h"
#include "src/sksl/ast/SkSLASTExtension.h"
#include "src/sksl/ast/SkSLASTForStatement.h"
#include "src/sksl/ast/SkSLASTFunction.h"
#include "src/sksl/ast/SkSLASTIdentifier.h"
#include "src/sksl/ast/SkSLASTIfStatement.h"
#include "src/sksl/ast/SkSLASTInterfaceBlock.h"
#include "src/sksl/ast/SkSLASTModifiersDeclaration.h"
#include "src/sksl/ast/SkSLASTPrefixExpression.h"
#include "src/sksl/ast/SkSLASTReturnStatement.h"
#include "src/sksl/ast/SkSLASTSection.h"
#include "src/sksl/ast/SkSLASTStatement.h"
#include "src/sksl/ast/SkSLASTSuffixExpression.h"
#include "src/sksl/ast/SkSLASTSwitchStatement.h"
#include "src/sksl/ast/SkSLASTTernaryExpression.h"
#include "src/sksl/ast/SkSLASTVarDeclaration.h"
#include "src/sksl/ast/SkSLASTVarDeclarationStatement.h"
#include "src/sksl/ast/SkSLASTWhileStatement.h"
=======
#include "src/sksl/SkSLASTFile.h"
#include "src/sksl/SkSLASTNode.h"
#include "src/sksl/SkSLErrorReporter.h"
>>>>>>> 40be567a
#include "src/sksl/ir/SkSLBlock.h"
#include "src/sksl/ir/SkSLExpression.h"
#include "src/sksl/ir/SkSLExtension.h"
#include "src/sksl/ir/SkSLFunctionDefinition.h"
#include "src/sksl/ir/SkSLInterfaceBlock.h"
#include "src/sksl/ir/SkSLModifiers.h"
#include "src/sksl/ir/SkSLModifiersDeclaration.h"
#include "src/sksl/ir/SkSLProgram.h"
#include "src/sksl/ir/SkSLSection.h"
#include "src/sksl/ir/SkSLStatement.h"
#include "src/sksl/ir/SkSLSymbolTable.h"
#include "src/sksl/ir/SkSLType.h"
#include "src/sksl/ir/SkSLTypeReference.h"
#include "src/sksl/ir/SkSLVarDeclarations.h"
#include "src/sksl/ir/SkSLVariableReference.h"

namespace SkSL {

struct Swizzle;

/**
 * Performs semantic analysis on an abstract syntax tree (AST) and produces the corresponding
 * (unoptimized) intermediate representation (IR).
 */
class IRGenerator {
public:
    IRGenerator(const Context* context, std::shared_ptr<SymbolTable> root,
                ErrorReporter& errorReporter);

    void convertProgram(Program::Kind kind,
                        const char* text,
                        size_t length,
                        SymbolTable& types,
                        std::vector<std::unique_ptr<ProgramElement>>* result);

    /**
     * If both operands are compile-time constants and can be folded, returns an expression
     * representing the folded value. Otherwise, returns null. Note that unlike most other functions
     * here, null does not represent a compilation error.
     */
    std::unique_ptr<Expression> constantFold(const Expression& left,
                                             Token::Kind op,
                                             const Expression& right) const;

    std::unique_ptr<Expression> getArg(int offset, String name) const;

    Program::Inputs fInputs;
    const Program::Settings* fSettings;
    const Context& fContext;
    Program::Kind fKind;

private:
    /**
     * Prepare to compile a program. Resets state, pushes a new symbol table, and installs the
     * settings.
     */
    void start(const Program::Settings* settings,
               std::vector<std::unique_ptr<ProgramElement>>* inherited);

    /**
     * Performs cleanup after compilation is complete.
     */
    void finish();

    void pushSymbolTable();
    void popSymbolTable();

    std::unique_ptr<VarDeclarations> convertVarDeclarations(const ASTNode& decl,
                                                            Variable::Storage storage);
    void convertFunction(const ASTNode& f);
    std::unique_ptr<Statement> convertStatement(const ASTNode& statement);
    std::unique_ptr<Expression> convertExpression(const ASTNode& expression);
    std::unique_ptr<ModifiersDeclaration> convertModifiersDeclaration(const ASTNode& m);

    const Type* convertType(const ASTNode& type);
    std::unique_ptr<Expression> call(int offset,
                                     const FunctionDeclaration& function,
                                     std::vector<std::unique_ptr<Expression>> arguments);
    int callCost(const FunctionDeclaration& function,
                 const std::vector<std::unique_ptr<Expression>>& arguments);
    std::unique_ptr<Expression> call(int offset, std::unique_ptr<Expression> function,
                                     std::vector<std::unique_ptr<Expression>> arguments);
    int coercionCost(const Expression& expr, const Type& type);
    std::unique_ptr<Expression> coerce(std::unique_ptr<Expression> expr, const Type& type);
<<<<<<< HEAD
    std::unique_ptr<Expression> convertAppend(int offset,
                                           const std::vector<std::unique_ptr<ASTExpression>>& args);
    std::unique_ptr<Block> convertBlock(const ASTBlock& block);
    std::unique_ptr<Statement> convertBreak(const ASTBreakStatement& b);
=======
    std::unique_ptr<Expression> convertAppend(int offset, const std::vector<ASTNode>& args);
    std::unique_ptr<Block> convertBlock(const ASTNode& block);
    std::unique_ptr<Statement> convertBreak(const ASTNode& b);
>>>>>>> 40be567a
    std::unique_ptr<Expression> convertNumberConstructor(
                                                   int offset,
                                                   const Type& type,
                                                   std::vector<std::unique_ptr<Expression>> params);
    std::unique_ptr<Expression> convertCompoundConstructor(
                                                   int offset,
                                                   const Type& type,
                                                   std::vector<std::unique_ptr<Expression>> params);
    std::unique_ptr<Expression> convertConstructor(int offset,
                                                   const Type& type,
                                                   std::vector<std::unique_ptr<Expression>> params);
    std::unique_ptr<Statement> convertContinue(const ASTNode& c);
    std::unique_ptr<Statement> convertDiscard(const ASTNode& d);
    std::unique_ptr<Statement> convertDo(const ASTNode& d);
    std::unique_ptr<Statement> convertSwitch(const ASTNode& s);
    std::unique_ptr<Expression> convertBinaryExpression(const ASTNode& expression);
    std::unique_ptr<Extension> convertExtension(int offset, StringFragment name);
    std::unique_ptr<Statement> convertExpressionStatement(const ASTNode& s);
    std::unique_ptr<Statement> convertFor(const ASTNode& f);
    std::unique_ptr<Expression> convertIdentifier(const ASTNode& identifier);
    std::unique_ptr<Statement> convertIf(const ASTNode& s);
    std::unique_ptr<Expression> convertIndex(std::unique_ptr<Expression> base,
                                             const ASTNode& index);
    std::unique_ptr<InterfaceBlock> convertInterfaceBlock(const ASTNode& s);
    Modifiers convertModifiers(const Modifiers& m);
    std::unique_ptr<Expression> convertPrefixExpression(const ASTNode& expression);
    std::unique_ptr<Statement> convertReturn(const ASTNode& r);
    std::unique_ptr<Section> convertSection(const ASTNode& e);
    std::unique_ptr<Expression> getCap(int offset, String name);
<<<<<<< HEAD
    std::unique_ptr<Expression> convertSuffixExpression(const ASTSuffixExpression& expression);
=======
    std::unique_ptr<Expression> convertCallExpression(const ASTNode& expression);
    std::unique_ptr<Expression> convertFieldExpression(const ASTNode& expression);
    std::unique_ptr<Expression> convertIndexExpression(const ASTNode& expression);
    std::unique_ptr<Expression> convertPostfixExpression(const ASTNode& expression);
>>>>>>> 40be567a
    std::unique_ptr<Expression> convertTypeField(int offset, const Type& type,
                                                 StringFragment field);
    std::unique_ptr<Expression> convertField(std::unique_ptr<Expression> base,
                                             StringFragment field);
    std::unique_ptr<Expression> convertSwizzle(std::unique_ptr<Expression> base,
                                               StringFragment fields);
    std::unique_ptr<Expression> convertTernaryExpression(const ASTNode& expression);
    std::unique_ptr<Statement> convertVarDeclarationStatement(const ASTNode& s);
    std::unique_ptr<Statement> convertWhile(const ASTNode& w);
    void convertEnum(const ASTNode& e);
    std::unique_ptr<Block> applyInvocationIDWorkaround(std::unique_ptr<Block> main);
    // returns a statement which converts sk_Position from device to normalized coordinates
    std::unique_ptr<Statement> getNormalizeSkPositionCode();

    void checkValid(const Expression& expr);
    void setRefKind(const Expression& expr, VariableReference::RefKind kind);
    void getConstantInt(const Expression& value, int64_t* out);
    bool checkSwizzleWrite(const Swizzle& swizzle);

<<<<<<< HEAD
=======
    std::unique_ptr<ASTFile> fFile;
>>>>>>> 40be567a
    const FunctionDeclaration* fCurrentFunction;
    std::unordered_map<String, Program::Settings::Value> fCapsMap;
    std::shared_ptr<SymbolTable> fRootSymbolTable;
    std::shared_ptr<SymbolTable> fSymbolTable;
    // holds extra temp variable declarations needed for the current function
    std::vector<std::unique_ptr<Statement>> fExtraVars;
    int fLoopLevel;
    int fSwitchLevel;
    // count of temporary variables we have created
    int fTmpCount;
    ErrorReporter& fErrors;
    int fInvocations;
    std::vector<std::unique_ptr<ProgramElement>>* fProgramElements;
    const Variable* fSkPerVertex = nullptr;
    Variable* fRTAdjust;
    Variable* fRTAdjustInterfaceBlock;
    int fRTAdjustFieldIndex;
    bool fStarted = false;

    friend class AutoSymbolTable;
    friend class AutoLoopLevel;
    friend class AutoSwitchLevel;
    friend class Compiler;
};

}

#endif<|MERGE_RESOLUTION|>--- conflicted
+++ resolved
@@ -8,40 +8,9 @@
 #ifndef SKSL_IRGENERATOR
 #define SKSL_IRGENERATOR
 
-<<<<<<< HEAD
-#include "src/sksl/SkSLErrorReporter.h"
-#include "src/sksl/ast/SkSLASTBinaryExpression.h"
-#include "src/sksl/ast/SkSLASTBlock.h"
-#include "src/sksl/ast/SkSLASTBreakStatement.h"
-#include "src/sksl/ast/SkSLASTCallSuffix.h"
-#include "src/sksl/ast/SkSLASTContinueStatement.h"
-#include "src/sksl/ast/SkSLASTDiscardStatement.h"
-#include "src/sksl/ast/SkSLASTDoStatement.h"
-#include "src/sksl/ast/SkSLASTEnum.h"
-#include "src/sksl/ast/SkSLASTExpression.h"
-#include "src/sksl/ast/SkSLASTExpressionStatement.h"
-#include "src/sksl/ast/SkSLASTExtension.h"
-#include "src/sksl/ast/SkSLASTForStatement.h"
-#include "src/sksl/ast/SkSLASTFunction.h"
-#include "src/sksl/ast/SkSLASTIdentifier.h"
-#include "src/sksl/ast/SkSLASTIfStatement.h"
-#include "src/sksl/ast/SkSLASTInterfaceBlock.h"
-#include "src/sksl/ast/SkSLASTModifiersDeclaration.h"
-#include "src/sksl/ast/SkSLASTPrefixExpression.h"
-#include "src/sksl/ast/SkSLASTReturnStatement.h"
-#include "src/sksl/ast/SkSLASTSection.h"
-#include "src/sksl/ast/SkSLASTStatement.h"
-#include "src/sksl/ast/SkSLASTSuffixExpression.h"
-#include "src/sksl/ast/SkSLASTSwitchStatement.h"
-#include "src/sksl/ast/SkSLASTTernaryExpression.h"
-#include "src/sksl/ast/SkSLASTVarDeclaration.h"
-#include "src/sksl/ast/SkSLASTVarDeclarationStatement.h"
-#include "src/sksl/ast/SkSLASTWhileStatement.h"
-=======
 #include "src/sksl/SkSLASTFile.h"
 #include "src/sksl/SkSLASTNode.h"
 #include "src/sksl/SkSLErrorReporter.h"
->>>>>>> 40be567a
 #include "src/sksl/ir/SkSLBlock.h"
 #include "src/sksl/ir/SkSLExpression.h"
 #include "src/sksl/ir/SkSLExtension.h"
@@ -126,16 +95,9 @@
                                      std::vector<std::unique_ptr<Expression>> arguments);
     int coercionCost(const Expression& expr, const Type& type);
     std::unique_ptr<Expression> coerce(std::unique_ptr<Expression> expr, const Type& type);
-<<<<<<< HEAD
-    std::unique_ptr<Expression> convertAppend(int offset,
-                                           const std::vector<std::unique_ptr<ASTExpression>>& args);
-    std::unique_ptr<Block> convertBlock(const ASTBlock& block);
-    std::unique_ptr<Statement> convertBreak(const ASTBreakStatement& b);
-=======
     std::unique_ptr<Expression> convertAppend(int offset, const std::vector<ASTNode>& args);
     std::unique_ptr<Block> convertBlock(const ASTNode& block);
     std::unique_ptr<Statement> convertBreak(const ASTNode& b);
->>>>>>> 40be567a
     std::unique_ptr<Expression> convertNumberConstructor(
                                                    int offset,
                                                    const Type& type,
@@ -165,14 +127,10 @@
     std::unique_ptr<Statement> convertReturn(const ASTNode& r);
     std::unique_ptr<Section> convertSection(const ASTNode& e);
     std::unique_ptr<Expression> getCap(int offset, String name);
-<<<<<<< HEAD
-    std::unique_ptr<Expression> convertSuffixExpression(const ASTSuffixExpression& expression);
-=======
     std::unique_ptr<Expression> convertCallExpression(const ASTNode& expression);
     std::unique_ptr<Expression> convertFieldExpression(const ASTNode& expression);
     std::unique_ptr<Expression> convertIndexExpression(const ASTNode& expression);
     std::unique_ptr<Expression> convertPostfixExpression(const ASTNode& expression);
->>>>>>> 40be567a
     std::unique_ptr<Expression> convertTypeField(int offset, const Type& type,
                                                  StringFragment field);
     std::unique_ptr<Expression> convertField(std::unique_ptr<Expression> base,
@@ -192,10 +150,7 @@
     void getConstantInt(const Expression& value, int64_t* out);
     bool checkSwizzleWrite(const Swizzle& swizzle);
 
-<<<<<<< HEAD
-=======
     std::unique_ptr<ASTFile> fFile;
->>>>>>> 40be567a
     const FunctionDeclaration* fCurrentFunction;
     std::unordered_map<String, Program::Settings::Value> fCapsMap;
     std::shared_ptr<SymbolTable> fRootSymbolTable;
