/*
 * Copyright 2010 The Android Open Source Project
 *
 * Use of this source code is governed by a BSD-style license that can be
 * found in the LICENSE file.
 */

#ifndef SkDevice_DEFINED
#define SkDevice_DEFINED

#include "include/core/SkCanvas.h"
#include "include/core/SkColor.h"
#include "include/core/SkRefCnt.h"
#include "include/core/SkRegion.h"
#include "include/core/SkSurfaceProps.h"
<<<<<<< HEAD
=======
#include "include/private/SkNoncopyable.h"
>>>>>>> 40be567a

class SkBitmap;
struct SkDrawShadowRec;
class SkGlyphRun;
class SkGlyphRunList;
class SkImageFilterCache;
struct SkIRect;
class SkMatrix;
class SkRasterHandleAllocator;
class SkSpecialImage;

class SkBaseDevice : public SkRefCnt {
public:
    SkBaseDevice(const SkImageInfo&, const SkSurfaceProps&);

    /**
     *  Return ImageInfo for this device. If the canvas is not backed by pixels
     *  (cpu or gpu), then the info's ColorType will be kUnknown_SkColorType.
     */
    const SkImageInfo& imageInfo() const { return fInfo; }

    /**
     *  Return SurfaceProps for this device.
     */
    const SkSurfaceProps& surfaceProps() const {
        return fSurfaceProps;
    }

    /**
     *  Return the bounds of the device in the coordinate space of the root
     *  canvas. The root device will have its top-left at 0,0, but other devices
     *  such as those associated with saveLayer may have a non-zero origin.
     */
    void getGlobalBounds(SkIRect* bounds) const {
        SkASSERT(bounds);
        const SkIPoint& origin = this->getOrigin();
        bounds->setXYWH(origin.x(), origin.y(), this->width(), this->height());
    }

    SkIRect getGlobalBounds() const {
        SkIRect bounds;
        this->getGlobalBounds(&bounds);
        return bounds;
    }

    int width() const {
        return this->imageInfo().width();
    }

    int height() const {
        return this->imageInfo().height();
    }

    bool isOpaque() const {
        return this->imageInfo().isOpaque();
    }

    bool writePixels(const SkPixmap&, int x, int y);

    /**
     *  Try to get write-access to the pixels behind the device. If successful, this returns true
     *  and fills-out the pixmap parameter. On success it also bumps the genID of the underlying
     *  bitmap.
     *
     *  On failure, returns false and ignores the pixmap parameter.
     */
    bool accessPixels(SkPixmap* pmap);

    /**
     *  Try to get read-only-access to the pixels behind the device. If successful, this returns
     *  true and fills-out the pixmap parameter.
     *
     *  On failure, returns false and ignores the pixmap parameter.
     */
    bool peekPixels(SkPixmap*);

    /**
     *  Return the device's origin: its offset in device coordinates from
     *  the default origin in its canvas' matrix/clip
     */
    const SkIPoint& getOrigin() const { return fOrigin; }

    virtual void* getRasterHandle() const { return nullptr; }

    void save() { this->onSave(); }
    void restore(const SkMatrix& ctm) {
        this->onRestore();
        this->setGlobalCTM(ctm);
    }
    void clipRect(const SkRect& rect, SkClipOp op, bool aa) {
        this->onClipRect(rect, op, aa);
    }
    void clipRRect(const SkRRect& rrect, SkClipOp op, bool aa) {
        this->onClipRRect(rrect, op, aa);
    }
    void clipPath(const SkPath& path, SkClipOp op, bool aa) {
        this->onClipPath(path, op, aa);
    }
    void clipRegion(const SkRegion& region, SkClipOp op) {
        this->onClipRegion(region, op);
    }
    void androidFramework_setDeviceClipRestriction(SkIRect* mutableClipRestriction) {
        this->onSetDeviceClipRestriction(mutableClipRestriction);
    }
    bool clipIsWideOpen() const;

    const SkMatrix& ctm() const { return fCTM; }
    void setCTM(const SkMatrix& ctm) {
        fCTM = ctm;
    }
    void setGlobalCTM(const SkMatrix& ctm);
    virtual void validateDevBounds(const SkIRect&) {}

protected:
    enum TileUsage {
        kPossible_TileUsage,    //!< the created device may be drawn tiled
        kNever_TileUsage,       //!< the created device will never be drawn tiled
    };

    struct TextFlags {
        uint32_t    fFlags;     // SkPaint::getFlags()
    };

    virtual void onSave() {}
    virtual void onRestore() {}
    virtual void onClipRect(const SkRect& rect, SkClipOp, bool aa) {}
    virtual void onClipRRect(const SkRRect& rrect, SkClipOp, bool aa) {}
    virtual void onClipPath(const SkPath& path, SkClipOp, bool aa) {}
    virtual void onClipRegion(const SkRegion& deviceRgn, SkClipOp) {}
    virtual void onSetDeviceClipRestriction(SkIRect* mutableClipRestriction) {}
    virtual bool onClipIsAA() const = 0;
    virtual void onAsRgnClip(SkRegion*) const = 0;
    enum class ClipType {
        kEmpty,
        kRect,
        kComplex
    };
    virtual ClipType onGetClipType() const = 0;

    /** These are called inside the per-device-layer loop for each draw call.
     When these are called, we have already applied any saveLayer operations,
     and are handling any looping from the paint.
     */
    virtual void drawPaint(const SkPaint& paint) = 0;
    virtual void drawPoints(SkCanvas::PointMode mode, size_t count,
                            const SkPoint[], const SkPaint& paint) = 0;
    virtual void drawRect(const SkRect& r,
                          const SkPaint& paint) = 0;
    virtual void drawRegion(const SkRegion& r,
                            const SkPaint& paint);
    virtual void drawOval(const SkRect& oval,
                          const SkPaint& paint) = 0;
    /** By the time this is called we know that abs(sweepAngle) is in the range [0, 360). */
    virtual void drawArc(const SkRect& oval, SkScalar startAngle,
                         SkScalar sweepAngle, bool useCenter, const SkPaint& paint);
    virtual void drawRRect(const SkRRect& rr,
                           const SkPaint& paint) = 0;

    // Default impl calls drawPath()
    virtual void drawDRRect(const SkRRect& outer,
                            const SkRRect& inner, const SkPaint&);

    /**
     *  If pathIsMutable, then the implementation is allowed to cast path to a
     *  non-const pointer and modify it in place (as an optimization). Canvas
     *  may do this to implement helpers such as drawOval, by placing a temp
     *  path on the stack to hold the representation of the oval.
     */
    virtual void drawPath(const SkPath& path,
                          const SkPaint& paint,
                          bool pathIsMutable = false) = 0;
    virtual void drawSprite(const SkBitmap& bitmap,
                            int x, int y, const SkPaint& paint) = 0;

    /**
     *  The default impl. will create a bitmap-shader from the bitmap,
     *  and call drawRect with it.
     */
    virtual void drawBitmapRect(const SkBitmap&,
                                const SkRect* srcOrNull, const SkRect& dst,
                                const SkPaint& paint,
                                SkCanvas::SrcRectConstraint) = 0;
    virtual void drawBitmapNine(const SkBitmap&, const SkIRect& center,
                                const SkRect& dst, const SkPaint&);
    virtual void drawBitmapLattice(const SkBitmap&, const SkCanvas::Lattice&,
                                   const SkRect& dst, const SkPaint&);

    virtual void drawImageRect(const SkImage*, const SkRect* src, const SkRect& dst,
                               const SkPaint&, SkCanvas::SrcRectConstraint);
    virtual void drawImageNine(const SkImage*, const SkIRect& center,
                               const SkRect& dst, const SkPaint&);
    virtual void drawImageLattice(const SkImage*, const SkCanvas::Lattice&,
                                  const SkRect& dst, const SkPaint&);

    virtual void drawVertices(const SkVertices*, const SkVertices::Bone bones[], int boneCount,
                              SkBlendMode, const SkPaint&) = 0;
    virtual void drawShadow(const SkPath&, const SkDrawShadowRec&);

    virtual void drawGlyphRunList(const SkGlyphRunList& glyphRunList) = 0;
    // default implementation calls drawVertices
    virtual void drawPatch(const SkPoint cubics[12], const SkColor colors[4],
                           const SkPoint texCoords[4], SkBlendMode, const SkPaint& paint);

    // default implementation calls drawPath
    virtual void drawAtlas(const SkImage* atlas, const SkRSXform[], const SkRect[],
                           const SkColor[], int count, SkBlendMode, const SkPaint&);

    virtual void drawAnnotation(const SkRect&, const char[], SkData*) {}

    // Default impl always calls drawRect() with a solid-color paint, setting it to anti-aliased
    // only when all edge flags are set. If there's a clip region, it draws that using drawPath,
    // or uses clipPath().
    virtual void drawEdgeAAQuad(const SkRect& rect, const SkPoint clip[4],
                                SkCanvas::QuadAAFlags aaFlags, SkColor color, SkBlendMode mode);
    // Default impl uses drawImageRect per entry, being anti-aliased only when an entry's edge flags
    // are all set. If there's a clip region, it will be applied using clipPath().
    virtual void drawEdgeAAImageSet(const SkCanvas::ImageSetEntry[], int count,
                                    const SkPoint dstClips[], const SkMatrix preViewMatrices[],
                                    const SkPaint& paint, SkCanvas::SrcRectConstraint);

    /** The SkDevice passed will be an SkDevice which was returned by a call to
        onCreateDevice on this device with kNeverTile_TileExpectation.
     */
    virtual void drawDevice(SkBaseDevice*, int x, int y, const SkPaint&) = 0;
<<<<<<< HEAD

    void drawGlyphRunRSXform(const SkFont&, const SkGlyphID[], const SkRSXform[], int count,
                             SkPoint origin, const SkPaint& paint);

=======

    void drawGlyphRunRSXform(const SkFont&, const SkGlyphID[], const SkRSXform[], int count,
                             SkPoint origin, const SkPaint& paint);

>>>>>>> 40be567a
    virtual void drawDrawable(SkDrawable*, const SkMatrix*, SkCanvas*);

    virtual void drawSpecial(SkSpecialImage*, int x, int y, const SkPaint&,
                             SkImage* clipImage, const SkMatrix& clipMatrix);
    virtual sk_sp<SkSpecialImage> makeSpecial(const SkBitmap&);
    virtual sk_sp<SkSpecialImage> makeSpecial(const SkImage*);
    virtual sk_sp<SkSpecialImage> snapSpecial();
    virtual void setImmutable() {}

    bool readPixels(const SkPixmap&, int x, int y);

    virtual sk_sp<SkSpecialImage> snapBackImage(const SkIRect&);    // default returns null

    ///////////////////////////////////////////////////////////////////////////

    virtual GrContext* context() const { return nullptr; }

    virtual sk_sp<SkSurface> makeSurface(const SkImageInfo&, const SkSurfaceProps&);
    virtual bool onPeekPixels(SkPixmap*) { return false; }

    /**
     *  The caller is responsible for "pre-clipping" the dst. The impl can assume that the dst
     *  image at the specified x,y offset will fit within the device's bounds.
     *
     *  This is explicitly asserted in readPixels(), the public way to call this.
     */
    virtual bool onReadPixels(const SkPixmap&, int x, int y);

    /**
     *  The caller is responsible for "pre-clipping" the src. The impl can assume that the src
     *  image at the specified x,y offset will fit within the device's bounds.
     *
     *  This is explicitly asserted in writePixelsDirect(), the public way to call this.
     */
    virtual bool onWritePixels(const SkPixmap&, int x, int y);

    virtual bool onAccessPixels(SkPixmap*) { return false; }

    struct CreateInfo {
        static SkPixelGeometry AdjustGeometry(TileUsage, SkPixelGeometry);

        // The constructor may change the pixel geometry based on other parameters.
        CreateInfo(const SkImageInfo& info,
                   TileUsage tileUsage,
                   SkPixelGeometry geo,
<<<<<<< HEAD
                   bool preserveLCDText,
=======
>>>>>>> 40be567a
                   bool trackCoverage,
                   SkRasterHandleAllocator* allocator)
            : fInfo(info)
            , fTileUsage(tileUsage)
<<<<<<< HEAD
            , fPixelGeometry(AdjustGeometry(info, tileUsage, geo, preserveLCDText))
=======
            , fPixelGeometry(AdjustGeometry(tileUsage, geo))
>>>>>>> 40be567a
            , fTrackCoverage(trackCoverage)
            , fAllocator(allocator)
        {}

        const SkImageInfo       fInfo;
        const TileUsage         fTileUsage;
        const SkPixelGeometry   fPixelGeometry;
        const bool              fTrackCoverage = false;
        SkRasterHandleAllocator* fAllocator = nullptr;
    };

    /**
     *  Create a new device based on CreateInfo. If the paint is not null, then it represents a
     *  preview of how the new device will be composed with its creator device (this).
     *
     *  The subclass may be handed this device in drawDevice(), so it must always return
     *  a device that it knows how to draw, and that it knows how to identify if it is not of the
     *  same subclass (since drawDevice is passed a SkBaseDevice*). If the subclass cannot fulfill
     *  that contract (e.g. PDF cannot support some settings on the paint) it should return NULL,
     *  and the caller may then decide to explicitly create a bitmapdevice, knowing that later
     *  it could not call drawDevice with it (but it could call drawSprite or drawBitmap).
     */
    virtual SkBaseDevice* onCreateDevice(const CreateInfo&, const SkPaint*) {
        return nullptr;
    }

    // A helper function used by derived classes to log the scale factor of a bitmap or image draw.
    static void LogDrawScaleFactor(const SkMatrix& view, const SkMatrix& srcToDst, SkFilterQuality);

private:
    friend class SkAndroidFrameworkUtils;
    friend class SkCanvas;
    friend struct DeviceCM; //for setMatrixClip
    friend class SkDraw;
    friend class SkDrawIter;
    friend class SkSurface_Raster;
    friend class DeviceTestingAccess;

    // Temporarily friend the SkGlyphRunBuilder until drawPosText is gone.
    friend class SkGlyphRun;
    friend class SkGlyphRunList;
    friend class SkGlyphRunBuilder;

    // used to change the backend's pixels (and possibly config/rowbytes)
    // but cannot change the width/height, so there should be no change to
    // any clip information.
    // TODO: move to SkBitmapDevice
    virtual void replaceBitmapBackendForRasterSurface(const SkBitmap&) {}

    virtual bool forceConservativeRasterClip() const { return false; }

    /**
     * Don't call this!
     */
    virtual GrRenderTargetContext* accessRenderTargetContext() { return nullptr; }

    // just called by SkCanvas when built as a layer
    void setOrigin(const SkMatrix& ctm, int x, int y);

    /** Causes any deferred drawing to the device to be completed.
     */
    virtual void flush() {}

    virtual SkImageFilterCache* getImageFilterCache() { return nullptr; }

    friend class SkNoPixelsDevice;
    friend class SkBitmapDevice;
    void privateResize(int w, int h) {
        *const_cast<SkImageInfo*>(&fInfo) = fInfo.makeWH(w, h);
    }

    SkIPoint             fOrigin;
    const SkImageInfo    fInfo;
    const SkSurfaceProps fSurfaceProps;
    SkMatrix             fCTM;

    typedef SkRefCnt INHERITED;
};

class SkNoPixelsDevice : public SkBaseDevice {
public:
    SkNoPixelsDevice(const SkIRect& bounds, const SkSurfaceProps& props,
                     sk_sp<SkColorSpace> colorSpace = nullptr)
    : SkBaseDevice(SkImageInfo::Make(bounds.width(), bounds.height(), kUnknown_SkColorType,
                                     kUnknown_SkAlphaType, std::move(colorSpace)), props)
    {
        // this fails if we enable this assert: DiscardableImageMapTest.GetDiscardableImagesInRectMaxImage
        //SkASSERT(bounds.width() >= 0 && bounds.height() >= 0);
    }

    void resetForNextPicture(const SkIRect& bounds) {
        //SkASSERT(bounds.width() >= 0 && bounds.height() >= 0);
        this->privateResize(bounds.width(), bounds.height());
    }

protected:
    // We don't track the clip at all (for performance), but we have to respond to some queries.
    // We pretend to be wide-open. We could pretend to always be empty, but that *seems* worse.
    void onSave() override {}
    void onRestore() override {}
    void onClipRect(const SkRect& rect, SkClipOp, bool aa) override {}
    void onClipRRect(const SkRRect& rrect, SkClipOp, bool aa) override {}
    void onClipPath(const SkPath& path, SkClipOp, bool aa) override {}
    void onClipRegion(const SkRegion& deviceRgn, SkClipOp) override {}
    void onSetDeviceClipRestriction(SkIRect* mutableClipRestriction) override {}
    bool onClipIsAA() const override { return false; }
    void onAsRgnClip(SkRegion* rgn) const override {
        rgn->setRect(SkIRect::MakeWH(this->width(), this->height()));
    }
    ClipType onGetClipType() const override {
<<<<<<< HEAD
        return kRect_ClipType;
=======
        return ClipType::kRect;
>>>>>>> 40be567a
    }

    void drawPaint(const SkPaint& paint) override {}
    void drawPoints(SkCanvas::PointMode, size_t, const SkPoint[], const SkPaint&) override {}
    void drawRect(const SkRect&, const SkPaint&) override {}
    void drawOval(const SkRect&, const SkPaint&) override {}
    void drawRRect(const SkRRect&, const SkPaint&) override {}
    void drawPath(const SkPath&, const SkPaint&, bool) override {}
    void drawSprite(const SkBitmap&, int, int, const SkPaint&) override {}
    void drawBitmapRect(const SkBitmap&, const SkRect*, const SkRect&, const SkPaint&,
                        SkCanvas::SrcRectConstraint) override {}
    void drawDevice(SkBaseDevice*, int, int, const SkPaint&) override {}
    void drawGlyphRunList(const SkGlyphRunList& glyphRunList) override {}
    void drawVertices(const SkVertices*, const SkVertices::Bone[], int, SkBlendMode,
                      const SkPaint&) override {}

private:
    typedef SkBaseDevice INHERITED;
};

class SkAutoDeviceCTMRestore : SkNoncopyable {
public:
    SkAutoDeviceCTMRestore(SkBaseDevice* device, const SkMatrix& ctm)
        : fDevice(device)
        , fPrevCTM(device->ctm())
    {
        fDevice->setCTM(ctm);
    }
    ~SkAutoDeviceCTMRestore() {
        fDevice->setCTM(fPrevCTM);
    }

private:
    SkBaseDevice*   fDevice;
    const SkMatrix  fPrevCTM;
};

#endif<|MERGE_RESOLUTION|>--- conflicted
+++ resolved
@@ -13,10 +13,7 @@
 #include "include/core/SkRefCnt.h"
 #include "include/core/SkRegion.h"
 #include "include/core/SkSurfaceProps.h"
-<<<<<<< HEAD
-=======
 #include "include/private/SkNoncopyable.h"
->>>>>>> 40be567a
 
 class SkBitmap;
 struct SkDrawShadowRec;
@@ -241,17 +238,10 @@
         onCreateDevice on this device with kNeverTile_TileExpectation.
      */
     virtual void drawDevice(SkBaseDevice*, int x, int y, const SkPaint&) = 0;
-<<<<<<< HEAD
 
     void drawGlyphRunRSXform(const SkFont&, const SkGlyphID[], const SkRSXform[], int count,
                              SkPoint origin, const SkPaint& paint);
 
-=======
-
-    void drawGlyphRunRSXform(const SkFont&, const SkGlyphID[], const SkRSXform[], int count,
-                             SkPoint origin, const SkPaint& paint);
-
->>>>>>> 40be567a
     virtual void drawDrawable(SkDrawable*, const SkMatrix*, SkCanvas*);
 
     virtual void drawSpecial(SkSpecialImage*, int x, int y, const SkPaint&,
@@ -297,19 +287,11 @@
         CreateInfo(const SkImageInfo& info,
                    TileUsage tileUsage,
                    SkPixelGeometry geo,
-<<<<<<< HEAD
-                   bool preserveLCDText,
-=======
->>>>>>> 40be567a
                    bool trackCoverage,
                    SkRasterHandleAllocator* allocator)
             : fInfo(info)
             , fTileUsage(tileUsage)
-<<<<<<< HEAD
-            , fPixelGeometry(AdjustGeometry(info, tileUsage, geo, preserveLCDText))
-=======
             , fPixelGeometry(AdjustGeometry(tileUsage, geo))
->>>>>>> 40be567a
             , fTrackCoverage(trackCoverage)
             , fAllocator(allocator)
         {}
@@ -420,11 +402,7 @@
         rgn->setRect(SkIRect::MakeWH(this->width(), this->height()));
     }
     ClipType onGetClipType() const override {
-<<<<<<< HEAD
-        return kRect_ClipType;
-=======
         return ClipType::kRect;
->>>>>>> 40be567a
     }
 
     void drawPaint(const SkPaint& paint) override {}
