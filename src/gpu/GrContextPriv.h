--- conflicted
+++ resolved
@@ -64,108 +64,6 @@
 
     GrStrikeCache* getGrStrikeCache() { return fContext->getGrStrikeCache(); }
     GrTextBlobCache* getTextBlobCache() { return fContext->getTextBlobCache(); }
-<<<<<<< HEAD
-
-    /**
-     * Registers an object for flush-related callbacks. (See GrOnFlushCallbackObject.)
-     *
-     * NOTE: the drawing manager tracks this object as a raw pointer; it is up to the caller to
-     * ensure its lifetime is tied to that of the context.
-     */
-    void addOnFlushCallbackObject(GrOnFlushCallbackObject*);
-
-    sk_sp<GrSurfaceContext> makeWrappedSurfaceContext(sk_sp<GrSurfaceProxy>,
-                                                      sk_sp<SkColorSpace> = nullptr,
-                                                      const SkSurfaceProps* = nullptr);
-
-    sk_sp<GrSurfaceContext> makeDeferredSurfaceContext(const GrBackendFormat&,
-                                                       const GrSurfaceDesc&,
-                                                       GrSurfaceOrigin,
-                                                       GrMipMapped,
-                                                       SkBackingFit,
-                                                       SkBudgeted,
-                                                       sk_sp<SkColorSpace> colorSpace = nullptr,
-                                                       const SkSurfaceProps* = nullptr);
-
-    /*
-     * Create a new render target context backed by a deferred-style
-     * GrRenderTargetProxy. We guarantee that "asTextureProxy" will succeed for
-     * renderTargetContexts created via this entry point.
-     */
-    sk_sp<GrRenderTargetContext> makeDeferredRenderTargetContext(
-                                            const GrBackendFormat& format,
-                                            SkBackingFit fit,
-                                            int width, int height,
-                                            GrPixelConfig config,
-                                            sk_sp<SkColorSpace> colorSpace,
-                                            int sampleCnt = 1,
-                                            GrMipMapped = GrMipMapped::kNo,
-                                            GrSurfaceOrigin origin = kBottomLeft_GrSurfaceOrigin,
-                                            const SkSurfaceProps* surfaceProps = nullptr,
-                                            SkBudgeted = SkBudgeted::kYes);
-
-    /*
-     * This method will attempt to create a renderTargetContext that has, at least, the number of
-     * channels and precision per channel as requested in 'config' (e.g., A8 and 888 can be
-     * converted to 8888). It may also swizzle the channels (e.g., BGRA -> RGBA).
-     * SRGB-ness will be preserved.
-     */
-    sk_sp<GrRenderTargetContext> makeDeferredRenderTargetContextWithFallback(
-                                            const GrBackendFormat& format,
-                                            SkBackingFit fit,
-                                            int width, int height,
-                                            GrPixelConfig config,
-                                            sk_sp<SkColorSpace> colorSpace,
-                                            int sampleCnt = 1,
-                                            GrMipMapped = GrMipMapped::kNo,
-                                            GrSurfaceOrigin origin = kBottomLeft_GrSurfaceOrigin,
-                                            const SkSurfaceProps* surfaceProps = nullptr,
-                                            SkBudgeted budgeted = SkBudgeted::kYes);
-
-    GrAuditTrail* auditTrail() { return fContext->auditTrail(); }
-
-    /**
-     * Create a GrContext without a resource cache
-     */
-    static sk_sp<GrContext> MakeDDL(const sk_sp<GrContextThreadSafeProxy>&);
-
-    sk_sp<GrTextureContext> makeBackendTextureContext(const GrBackendTexture& tex,
-                                                      GrSurfaceOrigin origin,
-                                                      sk_sp<SkColorSpace> colorSpace);
-
-    // These match the definitions in SkSurface & GrSurface.h, for whence they came
-    typedef void* ReleaseContext;
-    typedef void (*ReleaseProc)(ReleaseContext);
-
-    sk_sp<GrRenderTargetContext> makeBackendTextureRenderTargetContext(
-                                                         const GrBackendTexture& tex,
-                                                         GrSurfaceOrigin origin,
-                                                         int sampleCnt,
-                                                         sk_sp<SkColorSpace> colorSpace,
-                                                         const SkSurfaceProps* = nullptr,
-                                                         ReleaseProc = nullptr,
-                                                         ReleaseContext = nullptr);
-
-    sk_sp<GrRenderTargetContext> makeBackendRenderTargetRenderTargetContext(
-                                                              const GrBackendRenderTarget&,
-                                                              GrSurfaceOrigin origin,
-                                                              sk_sp<SkColorSpace> colorSpace,
-                                                              const SkSurfaceProps* = nullptr,
-                                                              ReleaseProc = nullptr,
-                                                              ReleaseContext = nullptr);
-
-    sk_sp<GrRenderTargetContext> makeBackendTextureAsRenderTargetRenderTargetContext(
-                                                                 const GrBackendTexture& tex,
-                                                                 GrSurfaceOrigin origin,
-                                                                 int sampleCnt,
-                                                                 sk_sp<SkColorSpace> colorSpace,
-                                                                 const SkSurfaceProps* = nullptr);
-
-    sk_sp<GrRenderTargetContext> makeVulkanSecondaryCBRenderTargetContext(
-            const SkImageInfo&, const GrVkDrawableInfo&, const SkSurfaceProps* = nullptr);
-
-    /**
-=======
 
     /**
      * Registers an object for flush-related callbacks. (See GrOnFlushCallbackObject.)
@@ -278,7 +176,6 @@
             const SkImageInfo&, const GrVkDrawableInfo&, const SkSurfaceProps* = nullptr);
 
     /**
->>>>>>> 40be567a
      * Finalizes all pending reads and writes to the surfaces and also performs an MSAA resolves
      * if necessary. The GrSurfaceProxy array is treated as a hint. If it is supplied the context
      * will guarantee that the draws required for those proxies are flushed but it could do more.
@@ -293,71 +190,19 @@
     /** Version of above that flushes for a single proxy and uses a default GrFlushInfo. Null is
      * allowed. */
     void flushSurface(GrSurfaceProxy*);
-<<<<<<< HEAD
-
-   /**
-    * These flags can be used with the read/write pixels functions below.
-    */
-    enum PixelOpsFlags {
-        /** The src for write or dst read is unpremultiplied. This is only respected if both the
-            config src and dst configs are an RGBA/BGRA 8888 format. */
-        kUnpremul_PixelOpsFlag  = 0x4,
-    };
-
-    /**
-     * Reads a rectangle of pixels from a surface.
-     *
-     * @param src           the surface context to read from.
-     * @param left          left edge of the rectangle to read (inclusive)
-     * @param top           top edge of the rectangle to read (inclusive)
-     * @param width         width of rectangle to read in pixels.
-     * @param height        height of rectangle to read in pixels.
-     * @param dstColorType  the color type of the destination buffer
-     * @param dstColorSpace color space of the destination buffer
-     * @param buffer        memory to read the rectangle into.
-     * @param rowBytes      number of bytes bewtween consecutive rows. Zero means rows are tightly
-     *                      packed.
-     * @param pixelOpsFlags see PixelOpsFlags enum above.
-     *
-     * @return true if the read succeeded, false if not. The read can fail because of an unsupported
-     *         pixel configs
-=======
 
     /**
      * Returns true if createPMToUPMEffect and createUPMToPMEffect will succeed. In other words,
      * did we find a pair of round-trip preserving conversion effects?
->>>>>>> 40be567a
      */
     bool validPMUPMConversionExists();
 
     /**
-<<<<<<< HEAD
-     * Writes a rectangle of pixels to a surface.
-     *
-     * @param dst           the surface context to write to.
-     * @param left          left edge of the rectangle to write (inclusive)
-     * @param top           top edge of the rectangle to write (inclusive)
-     * @param width         width of rectangle to write in pixels.
-     * @param height        height of rectangle to write in pixels.
-     * @param srcColorType  the color type of the source buffer
-     * @param srcColorSpace color space of the source buffer
-     * @param buffer        memory to read pixels from
-     * @param rowBytes      number of bytes between consecutive rows. Zero
-     *                      means rows are tightly packed.
-     * @param pixelOpsFlags see PixelOpsFlags enum above.
-     * @return true if the write succeeded, false if not. The write can fail because of an
-     *         unsupported combination of surface and src configs.
-     */
-    bool writeSurfacePixels(GrSurfaceContext* dst, int left, int top, int width, int height,
-                            GrColorType srcColorType, SkColorSpace* srcColorSpace,
-                            const void* buffer, size_t rowBytes, uint32_t pixelOpsFlags = 0);
-=======
      * These functions create premul <-> unpremul effects, using the specialized round-trip effects
      * from GrConfigConversionEffect.
      */
     std::unique_ptr<GrFragmentProcessor> createPMToUPMEffect(std::unique_ptr<GrFragmentProcessor>);
     std::unique_ptr<GrFragmentProcessor> createUPMToPMEffect(std::unique_ptr<GrFragmentProcessor>);
->>>>>>> 40be567a
 
     SkTaskGroup* getTaskGroup() { return fContext->fTaskGroup.get(); }
 
@@ -372,8 +217,6 @@
     // This accessor should only ever be called by the GrOpFlushState.
     GrAtlasManager* getAtlasManager() {
         return fContext->onGetAtlasManager();
-<<<<<<< HEAD
-=======
     }
 
     void moveRenderTasksToDDL(SkDeferredDisplayList*);
@@ -382,7 +225,6 @@
     GrContextOptions::PersistentCache* getPersistentCache() { return fContext->fPersistentCache; }
     GrContextOptions::ShaderErrorHandler* getShaderErrorHandler() const {
         return fContext->fShaderErrorHandler;
->>>>>>> 40be567a
     }
 
 #if GR_TEST_UTILS
@@ -427,63 +269,6 @@
     GrBackendTexture createBackendTexture(const SkPixmap srcData[], int numLevels,
                                           GrRenderable, GrProtected);
 
-    GrContextOptions::PersistentCache* getPersistentCache() { return fContext->fPersistentCache; }
-    GrContextOptions::ShaderErrorHandler* getShaderErrorHandler() const {
-        return fContext->fShaderErrorHandler;
-    }
-
-#ifdef SK_ENABLE_DUMP_GPU
-    /** Returns a string with detailed information about the context & GPU, in JSON format. */
-    SkString dump() const;
-#endif
-
-#if GR_TEST_UTILS
-    /** Reset GPU stats */
-    void resetGpuStats() const ;
-
-    /** Prints cache stats to the string if GR_CACHE_STATS == 1. */
-    void dumpCacheStats(SkString*) const;
-    void dumpCacheStatsKeyValuePairs(SkTArray<SkString>* keys, SkTArray<double>* values) const;
-    void printCacheStats() const;
-
-    /** Prints GPU stats to the string if GR_GPU_STATS == 1. */
-    void dumpGpuStats(SkString*) const;
-    void dumpGpuStatsKeyValuePairs(SkTArray<SkString>* keys, SkTArray<double>* values) const;
-    void printGpuStats() const;
-
-    /** Specify the TextBlob cache limit. If the current cache exceeds this limit it will purge.
-        this is for testing only */
-    void testingOnly_setTextBlobCacheLimit(size_t bytes);
-
-    /** Get pointer to atlas texture for given mask format. Note that this wraps an
-        actively mutating texture in an SkImage. This could yield unexpected results
-        if it gets cached or used more generally. */
-    sk_sp<SkImage> testingOnly_getFontAtlasImage(GrMaskFormat format, unsigned int index = 0);
-
-    /**
-     * Purge all the unlocked resources from the cache.
-     * This entry point is mainly meant for timing texture uploads
-     * and is not defined in normal builds of Skia.
-     */
-    void testingOnly_purgeAllUnlockedResources();
-
-    void testingOnly_flushAndRemoveOnFlushCallbackObject(GrOnFlushCallbackObject*);
-#endif
-
-    // If possible, create a backend texture initialized to a particular color. The client should
-    // ensure that the returned backend texture is valid.
-    GrBackendTexture createBackendTexture(int width, int height,
-                                          GrBackendFormat, const SkColor4f& color,
-                                          GrMipMapped, GrRenderable);
-
-    // If possible, create a backend texture initialized to a particular color. The client should
-    // ensure that the returned backend texture is valid.
-    // If successful, the created backend texture will be compatible with the provided
-    // SkColorType.
-    GrBackendTexture createBackendTexture(int width, int height,
-                                          SkColorType, const SkColor4f& color,
-                                          GrMipMapped, GrRenderable);
-
 private:
     explicit GrContextPriv(GrContext* context) : fContext(context) {}
     GrContextPriv(const GrContextPriv&); // unimpl
