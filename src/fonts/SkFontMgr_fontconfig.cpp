/*
 * Copyright 2013 Google Inc.
 *
 * Use of this source code is governed by a BSD-style license that can be
 * found in the LICENSE file.
 */

#include "SkFontMgr.h"
#include "SkFontStyle.h"
#include "SkFontConfigInterface.h"
#include "SkFontConfigTypeface.h"
#include "SkMath.h"
#include "SkString.h"
#include "SkTDArray.h"

// for now we pull these in directly. eventually we will solely rely on the
// SkFontConfigInterface instance.
#include <fontconfig/fontconfig.h>
#include <unistd.h>

// Defined in SkFontHost_FreeType.cpp
bool find_name_and_attributes(SkStream* stream, SkString* name,
                              SkTypeface::Style* style, bool* isFixedWidth);

// borrow this global from SkFontHost_fontconfig. eventually that file should
// go away, and be replaced with this one.
extern SkFontConfigInterface* SkFontHost_fontconfig_ref_global();
static SkFontConfigInterface* RefFCI() {
    return SkFontHost_fontconfig_ref_global();
}

// look for the last substring after a '/' and return that, or return null.
static const char* find_just_name(const char* str) {
    const char* last = strrchr(str, '/');
    return last ? last + 1 : NULL;
}

static bool is_lower(char c) {
    return c >= 'a' && c <= 'z';
}

static int get_int(FcPattern* pattern, const char field[]) {
    int value;
    if (FcPatternGetInteger(pattern, field, 0, &value) != FcResultMatch) {
        value = SK_MinS32;
    }
    return value;
}

static const char* get_name(FcPattern* pattern, const char field[]) {
    const char* name;
    if (FcPatternGetString(pattern, field, 0, (FcChar8**)&name) != FcResultMatch) {
        name = "";
    }
    return name;
}

static bool valid_pattern(FcPattern* pattern) {
    FcBool is_scalable;
    if (FcPatternGetBool(pattern, FC_SCALABLE, 0, &is_scalable) != FcResultMatch || !is_scalable) {
        return false;
    }

    // fontconfig can also return fonts which are unreadable
    const char* c_filename = get_name(pattern, FC_FILE);
    if (0 == *c_filename) {
        return false;
    }
    if (access(c_filename, R_OK) != 0) {
        return false;
    }
    return true;
}

static bool match_name(FcPattern* pattern, const char family_name[]) {
    return !strcasecmp(family_name, get_name(pattern, FC_FAMILY));
}

static FcPattern** MatchFont(FcFontSet* font_set,
                             const char post_config_family[],
                             int* count) {
  // Older versions of fontconfig have a bug where they cannot select
  // only scalable fonts so we have to manually filter the results.

    FcPattern** iter = font_set->fonts;
    FcPattern** stop = iter + font_set->nfont;
    // find the first good match
    for (; iter < stop; ++iter) {
        if (valid_pattern(*iter)) {
            break;
        }
    }

    if (iter == stop || !match_name(*iter, post_config_family)) {
        return NULL;
    }

    FcPattern** firstIter = iter++;
    for (; iter < stop; ++iter) {
        if (!valid_pattern(*iter) || !match_name(*iter, post_config_family)) {
            break;
        }
    }

    *count = iter - firstIter;
    return firstIter;
}

class SkFontStyleSet_FC : public SkFontStyleSet {
public:
    SkFontStyleSet_FC(FcPattern** matches, int count);
    virtual ~SkFontStyleSet_FC();

    virtual int count() SK_OVERRIDE { return fRecCount; }
    virtual void getStyle(int index, SkFontStyle*, SkString* style) SK_OVERRIDE;
    virtual SkTypeface* createTypeface(int index) SK_OVERRIDE;
    virtual SkTypeface* matchStyle(const SkFontStyle& pattern) SK_OVERRIDE;

private:
    struct Rec {
        SkString    fStyleName;
        SkString    fFileName;
        SkFontStyle fStyle;
    };
    Rec* fRecs;
    int  fRecCount;
};

static int map_range(int value,
                     int old_min, int old_max, int new_min, int new_max) {
    SkASSERT(old_min < old_max);
    SkASSERT(new_min < new_max);
    return new_min + SkMulDiv(value - old_min,
                              new_max - new_min, old_max - old_min);
}

static SkFontStyle make_fontconfig_style(FcPattern* match) {
    int weight = get_int(match, FC_WEIGHT);
    int width = get_int(match, FC_WIDTH);
    int slant = get_int(match, FC_SLANT);
//    SkDebugf("old weight %d new weight %d\n", weight, map_range(weight, 0, 80, 0, 400));

    // fontconfig weight seems to be 0..200 or so, so we remap it here
    weight = map_range(weight, 0, 80, 0, 400);
    width = map_range(width, 0, 200, 0, 9);
    return SkFontStyle(weight, width, slant > 0 ? SkFontStyle::kItalic_Slant
                                                : SkFontStyle::kUpright_Slant);
}

SkFontStyleSet_FC::SkFontStyleSet_FC(FcPattern** matches, int count) {
    fRecCount = count;
    fRecs = SkNEW_ARRAY(Rec, count);
    for (int i = 0; i < count; ++i) {
        fRecs[i].fStyleName.set(get_name(matches[i], FC_STYLE));
        fRecs[i].fFileName.set(get_name(matches[i], FC_FILE));
        fRecs[i].fStyle = make_fontconfig_style(matches[i]);
    }
}

SkFontStyleSet_FC::~SkFontStyleSet_FC() {
    SkDELETE_ARRAY(fRecs);
}

void SkFontStyleSet_FC::getStyle(int index, SkFontStyle* style,
                                 SkString* styleName) {
    SkASSERT((unsigned)index < (unsigned)fRecCount);
    if (style) {
        *style = fRecs[index].fStyle;
    }
    if (styleName) {
        *styleName = fRecs[index].fStyleName;
    }
}

SkTypeface* SkFontStyleSet_FC::createTypeface(int index) {
    return NULL;
}

SkTypeface* SkFontStyleSet_FC::matchStyle(const SkFontStyle& pattern) {
    return NULL;
}

class SkFontMgr_fontconfig : public SkFontMgr {
    SkAutoTUnref<SkFontConfigInterface> fFCI;
    SkDataTable* fFamilyNames;

    void init() {
        if (!fFamilyNames) {
            fFamilyNames = fFCI->getFamilyNames();
        }
    }

public:
    SkFontMgr_fontconfig(SkFontConfigInterface* fci)
        : fFCI(fci)
        , fFamilyNames(NULL) {}

    virtual ~SkFontMgr_fontconfig() {
        SkSafeUnref(fFamilyNames);
    }

protected:
    virtual int onCountFamilies() {
        this->init();
        return fFamilyNames->count();
    }

    virtual void onGetFamilyName(int index, SkString* familyName) {
        this->init();
        familyName->set(fFamilyNames->atStr(index));
    }

    virtual SkFontStyleSet* onCreateStyleSet(int index) {
        this->init();
        return this->onMatchFamily(fFamilyNames->atStr(index));
    }

    virtual SkFontStyleSet* onMatchFamily(const char familyName[]) {
        this->init();

        FcPattern* pattern = FcPatternCreate();

        FcPatternAddString(pattern, FC_FAMILY, (FcChar8*)familyName);
#if 0
        FcPatternAddBool(pattern, FC_SCALABLE, FcTrue);
#endif
        FcConfigSubstitute(NULL, pattern, FcMatchPattern);
        FcDefaultSubstitute(pattern);

        const char* post_config_family = get_name(pattern, FC_FAMILY);

        FcResult result;
        FcFontSet* font_set = FcFontSort(0, pattern, 0, 0, &result);
        if (!font_set) {
            FcPatternDestroy(pattern);
            return NULL;
        }

        int count;
        FcPattern** match = MatchFont(font_set, post_config_family, &count);
        if (!match) {
            FcPatternDestroy(pattern);
            FcFontSetDestroy(font_set);
            return NULL;
        }

        FcPatternDestroy(pattern);

        SkTDArray<FcPattern*> trimmedMatches;
        for (int i = 0; i < count; ++i) {
            const char* justName = find_just_name(get_name(match[i], FC_FILE));
            if (!is_lower(*justName)) {
                *trimmedMatches.append() = match[i];
            }
        }

        SkFontStyleSet_FC* sset = SkNEW_ARGS(SkFontStyleSet_FC,
                                             (trimmedMatches.begin(),
                                              trimmedMatches.count()));
        return sset;
    }

    virtual SkTypeface* onMatchFamilyStyle(const char familyName[],
                                           const SkFontStyle&) { return NULL; }
    virtual SkTypeface* onMatchFaceStyle(const SkTypeface*,
                                         const SkFontStyle&) { return NULL; }

    virtual SkTypeface* onCreateFromData(SkData*, int ttcIndex) { return NULL; }

    virtual SkTypeface* onCreateFromStream(SkStream* stream, int ttcIndex) {
        const size_t length = stream->getLength();
        if (!length) {
            return NULL;
        }
        if (length >= 1024 * 1024 * 1024) {
            return NULL;  // don't accept too large fonts (>= 1GB) for safety.
        }

        // TODO should the caller give us the style or should we get it from freetype?
        SkTypeface::Style style = SkTypeface::kNormal;
<<<<<<< HEAD
        SkTypeface* face = SkNEW_ARGS(FontConfigTypeface, (style, false, stream));
=======
        bool isFixedWidth = false;
        if (!find_name_and_attributes(stream, NULL, &style, &isFixedWidth)) {
            return NULL;
        }

        SkTypeface* face = SkNEW_ARGS(FontConfigTypeface, (style, isFixedWidth, stream));
>>>>>>> 910f694a
        return face;
    }

    virtual SkTypeface* onCreateFromFile(const char path[], int ttcIndex) {
        SkAutoTUnref<SkStream> stream(SkStream::NewFromFile(path));
        return stream.get() ? this->createFromStream(stream, ttcIndex) : NULL;
    }

    virtual SkTypeface* onLegacyCreateTypeface(const char familyName[],
                                               unsigned styleBits) SK_OVERRIDE {
        return FontConfigTypeface::LegacyCreateTypeface(NULL, familyName,
                                                  (SkTypeface::Style)styleBits);
    }
};

SkFontMgr* SkFontMgr::Factory() {
    SkFontConfigInterface* fci = RefFCI();
    return fci ? SkNEW_ARGS(SkFontMgr_fontconfig, (fci)) : NULL;
}<|MERGE_RESOLUTION|>--- conflicted
+++ resolved
@@ -278,16 +278,12 @@
 
         // TODO should the caller give us the style or should we get it from freetype?
         SkTypeface::Style style = SkTypeface::kNormal;
-<<<<<<< HEAD
-        SkTypeface* face = SkNEW_ARGS(FontConfigTypeface, (style, false, stream));
-=======
         bool isFixedWidth = false;
         if (!find_name_and_attributes(stream, NULL, &style, &isFixedWidth)) {
             return NULL;
         }
 
         SkTypeface* face = SkNEW_ARGS(FontConfigTypeface, (style, isFixedWidth, stream));
->>>>>>> 910f694a
         return face;
     }
 
