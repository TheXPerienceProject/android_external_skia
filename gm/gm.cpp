--- conflicted
+++ resolved
@@ -139,33 +139,21 @@
     fBGColor = color;
 }
 
-<<<<<<< HEAD
-bool GM::animate(const AnimTimer& timer) { return this->onAnimate(timer); }
-=======
 bool GM::animate(double nanos) { return this->onAnimate(nanos); }
->>>>>>> 40be567a
 
 bool GM::runAsBench() const { return false; }
 void GM::modifyGrContextOptions(GrContextOptions* options) {}
 
 void GM::onOnceBeforeDraw() {}
 
-<<<<<<< HEAD
-bool GM::onAnimate(const AnimTimer&) { return false; }
-bool GM::onHandleKey(SkUnichar uni) { return false; }
+bool GM::onAnimate(double /*nanos*/) { return false; }
+
+bool GM::onChar(SkUnichar uni) { return false; }
+
 bool GM::onGetControls(SkMetaData*) { return false; }
+
 void GM::onSetControls(const SkMetaData&) {}
 
-=======
-bool GM::onAnimate(double /*nanos*/) { return false; }
-
-bool GM::onChar(SkUnichar uni) { return false; }
-
-bool GM::onGetControls(SkMetaData*) { return false; }
-
-void GM::onSetControls(const SkMetaData&) {}
-
->>>>>>> 40be567a
 /////////////////////////////////////////////////////////////////////////////////////////////
 
 void GM::drawSizeBounds(SkCanvas* canvas, SkColor color) {
