/*
 * Copyright 2012 The Android Open Source Project
 *
 * Use of this source code is governed by a BSD-style license that can be
 * found in the LICENSE file.
 */

#ifndef SkColorFilterImageFilter_DEFINED
#define SkColorFilterImageFilter_DEFINED

#include "include/core/SkColorFilter.h"
#include "include/core/SkImageFilter.h"

<<<<<<< HEAD
class SK_API SkColorFilterImageFilter : public SkImageFilter {
public:
    static sk_sp<SkImageFilter> Make(sk_sp<SkColorFilter> cf,
                                     sk_sp<SkImageFilter> input,
                                     const CropRect* cropRect = nullptr);

protected:
    void flatten(SkWriteBuffer&) const override;
    sk_sp<SkSpecialImage> onFilterImage(SkSpecialImage* source, const Context&,
                                        SkIPoint* offset) const override;
    bool onIsColorFilterNode(SkColorFilter**) const override;
    bool onCanHandleComplexCTM() const override { return true; }
    bool affectsTransparentBlack() const override;

private:
    SK_FLATTENABLE_HOOKS(SkColorFilterImageFilter)

    SkColorFilterImageFilter(sk_sp<SkColorFilter> cf,
                             sk_sp<SkImageFilter> input,
                             const CropRect* cropRect);

    sk_sp<SkColorFilter> fColorFilter;

    typedef SkImageFilter INHERITED;
=======
// DEPRECATED: Use include/effects/SkImageFilters::ColorFilter
class SK_API SkColorFilterImageFilter {
public:
    static sk_sp<SkImageFilter> Make(sk_sp<SkColorFilter> cf,
                                     sk_sp<SkImageFilter> input,
                                     const SkImageFilter::CropRect* cropRect = nullptr);

    static void RegisterFlattenables();

private:
    SkColorFilterImageFilter() = delete;
>>>>>>> 40be567a
};

#endif<|MERGE_RESOLUTION|>--- conflicted
+++ resolved
@@ -11,32 +11,6 @@
 #include "include/core/SkColorFilter.h"
 #include "include/core/SkImageFilter.h"
 
-<<<<<<< HEAD
-class SK_API SkColorFilterImageFilter : public SkImageFilter {
-public:
-    static sk_sp<SkImageFilter> Make(sk_sp<SkColorFilter> cf,
-                                     sk_sp<SkImageFilter> input,
-                                     const CropRect* cropRect = nullptr);
-
-protected:
-    void flatten(SkWriteBuffer&) const override;
-    sk_sp<SkSpecialImage> onFilterImage(SkSpecialImage* source, const Context&,
-                                        SkIPoint* offset) const override;
-    bool onIsColorFilterNode(SkColorFilter**) const override;
-    bool onCanHandleComplexCTM() const override { return true; }
-    bool affectsTransparentBlack() const override;
-
-private:
-    SK_FLATTENABLE_HOOKS(SkColorFilterImageFilter)
-
-    SkColorFilterImageFilter(sk_sp<SkColorFilter> cf,
-                             sk_sp<SkImageFilter> input,
-                             const CropRect* cropRect);
-
-    sk_sp<SkColorFilter> fColorFilter;
-
-    typedef SkImageFilter INHERITED;
-=======
 // DEPRECATED: Use include/effects/SkImageFilters::ColorFilter
 class SK_API SkColorFilterImageFilter {
 public:
@@ -48,7 +22,6 @@
 
 private:
     SkColorFilterImageFilter() = delete;
->>>>>>> 40be567a
 };
 
 #endif