--- conflicted
+++ resolved
@@ -30,12 +30,6 @@
 
     void makeCopyKey(const CopyParams& stretch, GrUniqueKey* paramsCopyKey) override;
     void didCacheCopy(const GrUniqueKey& copyKey, uint32_t contextUniqueID) override {}
-<<<<<<< HEAD
-
-    SkAlphaType alphaType() const override;
-    SkColorSpace* colorSpace() const override;
-=======
->>>>>>> 40be567a
 
 private:
     const SkImage_Lazy*     fImage;
@@ -70,12 +64,6 @@
         bool coordsLimitedToConstraintRect,
         const GrSamplerState::Filter* filterOrNullForBicubic) override;
 
-<<<<<<< HEAD
-    SkAlphaType alphaType() const override;
-    SkColorSpace* colorSpace() const override;
-
-=======
->>>>>>> 40be567a
 private:
     const SkImage_GpuYUVA*  fImage;
     GrUniqueKey             fOriginalKey;
