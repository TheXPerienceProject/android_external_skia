/*
 * Copyright 2016 Google Inc.
 *
 * Use of this source code is governed by a BSD-style license that can be
 * found in the LICENSE file.
 */

#include "src/gpu/ops/GrRegionOp.h"

#include "include/core/SkRegion.h"
#include "src/core/SkMatrixPriv.h"
#include "src/gpu/GrCaps.h"
#include "src/gpu/GrDefaultGeoProcFactory.h"
#include "src/gpu/GrDrawOpTest.h"
#include "src/gpu/GrOpFlushState.h"
#include "src/gpu/GrResourceProvider.h"
#include "src/gpu/GrVertexWriter.h"
#include "src/gpu/ops/GrMeshDrawOp.h"
#include "src/gpu/ops/GrSimpleMeshDrawOpHelper.h"

static const int kVertsPerInstance = 4;
static const int kIndicesPerInstance = 6;

static sk_sp<GrGeometryProcessor> make_gp(const GrShaderCaps* shaderCaps,
                                          const SkMatrix& viewMatrix,
                                          bool wideColor) {
    using namespace GrDefaultGeoProcFactory;
    Color::Type colorType =
        wideColor ? Color::kPremulWideColorAttribute_Type : Color::kPremulGrColorAttribute_Type;
    return GrDefaultGeoProcFactory::Make(shaderCaps, colorType, Coverage::kSolid_Type,
                                         LocalCoords::kUsePosition_Type, viewMatrix);
}

namespace {

class RegionOp final : public GrMeshDrawOp {
private:
    using Helper = GrSimpleMeshDrawOpHelperWithStencil;

public:
    DEFINE_OP_CLASS_ID

    static std::unique_ptr<GrDrawOp> Make(GrRecordingContext* context,
                                          GrPaint&& paint,
                                          const SkMatrix& viewMatrix,
                                          const SkRegion& region,
                                          GrAAType aaType,
                                          const GrUserStencilSettings* stencilSettings = nullptr) {
        return Helper::FactoryHelper<RegionOp>(context, std::move(paint), viewMatrix, region,
                                               aaType, stencilSettings);
    }

    RegionOp(const Helper::MakeArgs& helperArgs, const SkPMColor4f& color,
             const SkMatrix& viewMatrix, const SkRegion& region, GrAAType aaType,
             const GrUserStencilSettings* stencilSettings)
            : INHERITED(ClassID())
            , fHelper(helperArgs, aaType, stencilSettings)
            , fViewMatrix(viewMatrix) {
        RegionInfo& info = fRegions.push_back();
        info.fColor = color;
        info.fRegion = region;

        SkRect bounds = SkRect::Make(region.getBounds());
        this->setTransformedBounds(bounds, viewMatrix, HasAABloat::kNo, IsZeroArea::kNo);
    }

    const char* name() const override { return "GrRegionOp"; }

    void visitProxies(const VisitProxyFunc& func) const override {
        fHelper.visitProxies(func);
    }

#ifdef SK_DEBUG
    SkString dumpInfo() const override {
        SkString str;
        str.appendf("# combined: %d\n", fRegions.count());
        for (int i = 0; i < fRegions.count(); ++i) {
            const RegionInfo& info = fRegions[i];
            str.appendf("%d: Color: 0x%08x, Region with %d rects\n", i, info.fColor.toBytes_RGBA(),
                        info.fRegion.computeRegionComplexity());
        }
        str += fHelper.dumpInfo();
        str += INHERITED::dumpInfo();
        return str;
    }
#endif

    FixedFunctionFlags fixedFunctionFlags() const override { return fHelper.fixedFunctionFlags(); }

<<<<<<< HEAD
    GrProcessorSet::Analysis finalize(const GrCaps& caps, const GrAppliedClip* clip,
                                      GrFSAAType fsaaType, GrClampType clampType) override {
        return fHelper.finalizeProcessors(caps, clip, fsaaType, clampType,
                                          GrProcessorAnalysisCoverage::kNone, &fRegions[0].fColor,
                                          &fWideColor);
=======
    GrProcessorSet::Analysis finalize(
            const GrCaps& caps, const GrAppliedClip* clip, bool hasMixedSampledCoverage,
            GrClampType clampType) override {
        return fHelper.finalizeProcessors(
                caps, clip, hasMixedSampledCoverage, clampType, GrProcessorAnalysisCoverage::kNone,
                &fRegions[0].fColor, &fWideColor);
>>>>>>> 40be567a
    }

private:
    void onPrepareDraws(Target* target) override {
        sk_sp<GrGeometryProcessor> gp = make_gp(target->caps().shaderCaps(), fViewMatrix,
                                                fWideColor);
        if (!gp) {
            SkDebugf("Couldn't create GrGeometryProcessor\n");
            return;
        }

        int numRegions = fRegions.count();
        int numRects = 0;
        for (int i = 0; i < numRegions; i++) {
            numRects += fRegions[i].fRegion.computeRegionComplexity();
        }

        if (!numRects) {
            return;
        }
        sk_sp<const GrGpuBuffer> indexBuffer = target->resourceProvider()->refQuadIndexBuffer();
        if (!indexBuffer) {
            SkDebugf("Could not allocate indices\n");
            return;
        }
        PatternHelper helper(target, GrPrimitiveType::kTriangles, gp->vertexStride(),
                             std::move(indexBuffer), kVertsPerInstance, kIndicesPerInstance,
                             numRects);
        GrVertexWriter vertices{helper.vertices()};
        if (!vertices.fPtr) {
            SkDebugf("Could not allocate vertices\n");
            return;
        }

        for (int i = 0; i < numRegions; i++) {
            GrVertexColor color(fRegions[i].fColor, fWideColor);
            SkRegion::Iterator iter(fRegions[i].fRegion);
            while (!iter.done()) {
                SkRect rect = SkRect::Make(iter.rect());
                vertices.writeQuad(GrVertexWriter::TriStripFromRect(rect), color);
                iter.next();
            }
        }
        helper.recordDraw(target, std::move(gp));
    }

    void onExecute(GrOpFlushState* flushState, const SkRect& chainBounds) override {
        fHelper.executeDrawsAndUploads(this, flushState, chainBounds);
    }

    CombineResult onCombineIfPossible(GrOp* t, const GrCaps& caps) override {
        RegionOp* that = t->cast<RegionOp>();
        if (!fHelper.isCompatible(that->fHelper, caps, this->bounds(), that->bounds())) {
            return CombineResult::kCannotCombine;
        }

        if (fViewMatrix != that->fViewMatrix) {
            return CombineResult::kCannotCombine;
        }

        fRegions.push_back_n(that->fRegions.count(), that->fRegions.begin());
        fWideColor |= that->fWideColor;
        return CombineResult::kMerged;
    }

    struct RegionInfo {
        SkPMColor4f fColor;
        SkRegion fRegion;
    };

    Helper fHelper;
    SkMatrix fViewMatrix;
    SkSTArray<1, RegionInfo, true> fRegions;
    bool fWideColor;

    typedef GrMeshDrawOp INHERITED;
};

}  // anonymous namespace

namespace GrRegionOp {

std::unique_ptr<GrDrawOp> Make(GrRecordingContext* context,
                               GrPaint&& paint,
                               const SkMatrix& viewMatrix,
                               const SkRegion& region,
                               GrAAType aaType,
                               const GrUserStencilSettings* stencilSettings) {
    if (aaType != GrAAType::kNone && aaType != GrAAType::kMSAA) {
        return nullptr;
    }
    return RegionOp::Make(context, std::move(paint), viewMatrix, region, aaType, stencilSettings);
}
}

#if GR_TEST_UTILS

GR_DRAW_OP_TEST_DEFINE(RegionOp) {
    SkRegion region;
    int n = random->nextULessThan(200);
    for (int i = 0; i < n; ++i) {
        SkIPoint center;
        center.fX = random->nextULessThan(1000);
        center.fY = random->nextULessThan(1000);
        int w = random->nextRangeU(10, 1000);
        int h = random->nextRangeU(10, 1000);
        SkIRect rect = {center.fX - w / 2, center.fY - h / 2, center.fX + w / 2, center.fY + h / 2};
        SkRegion::Op op;
        if (i == 0) {
            op = SkRegion::kReplace_Op;
        } else {
            // Pick an other than replace.
            GR_STATIC_ASSERT(SkRegion::kLastOp == SkRegion::kReplace_Op);
            op = (SkRegion::Op)random->nextULessThan(SkRegion::kLastOp);
        }
        region.op(rect, op);
    }
    SkMatrix viewMatrix = GrTest::TestMatrix(random);
    GrAAType aaType = GrAAType::kNone;
    if (numSamples > 1 && random->nextBool()) {
        aaType = GrAAType::kMSAA;
    }
    return RegionOp::Make(context, std::move(paint), viewMatrix, region, aaType,
                          GrGetRandomStencil(random, context));
}

#endif<|MERGE_RESOLUTION|>--- conflicted
+++ resolved
@@ -87,20 +87,12 @@
 
     FixedFunctionFlags fixedFunctionFlags() const override { return fHelper.fixedFunctionFlags(); }
 
-<<<<<<< HEAD
-    GrProcessorSet::Analysis finalize(const GrCaps& caps, const GrAppliedClip* clip,
-                                      GrFSAAType fsaaType, GrClampType clampType) override {
-        return fHelper.finalizeProcessors(caps, clip, fsaaType, clampType,
-                                          GrProcessorAnalysisCoverage::kNone, &fRegions[0].fColor,
-                                          &fWideColor);
-=======
     GrProcessorSet::Analysis finalize(
             const GrCaps& caps, const GrAppliedClip* clip, bool hasMixedSampledCoverage,
             GrClampType clampType) override {
         return fHelper.finalizeProcessors(
                 caps, clip, hasMixedSampledCoverage, clampType, GrProcessorAnalysisCoverage::kNone,
                 &fRegions[0].fColor, &fWideColor);
->>>>>>> 40be567a
     }
 
 private:
