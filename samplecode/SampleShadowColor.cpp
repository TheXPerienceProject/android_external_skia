--- conflicted
+++ resolved
@@ -44,20 +44,9 @@
         fRectPath.addRect(SkRect::MakeXYWH(-50, -50, 100, 100));
     }
 
-<<<<<<< HEAD
-    bool onQuery(Sample::Event* evt) override {
-        if (Sample::TitleQ(*evt)) {
-            Sample::TitleR(evt, "ShadowColor");
-            return true;
-        }
-
-        SkUnichar uni;
-        if (Sample::CharQ(*evt, &uni)) {
-=======
     SkString name() override { return SkString("ShadowColor"); }
 
     bool onChar(SkUnichar uni) override {
->>>>>>> 40be567a
             bool handled = false;
             switch (uni) {
                 case 'W':
