--- conflicted
+++ resolved
@@ -23,7 +23,6 @@
 class GrVkGpu;
 class GrVkImageView;
 class GrVkPipeline;
-class GrVkPipelineLayout;
 class GrVkSampler;
 class GrVkTexture;
 class GrVkUniformBuffer;
@@ -42,19 +41,10 @@
     GrVkPipelineState(
             GrVkGpu* gpu,
             GrVkPipeline* pipeline,
-<<<<<<< HEAD
-            VkPipelineLayout layout,
-            const GrVkDescriptorSetManager::Handle& samplerDSHandle,
-            const GrGLSLBuiltinUniformHandles& builtinUniformHandles,
-            const UniformInfoArray& uniforms,
-            uint32_t geometryUniformSize,
-            uint32_t fragmentUniformSize,
-=======
             const GrVkDescriptorSetManager::Handle& samplerDSHandle,
             const GrGLSLBuiltinUniformHandles& builtinUniformHandles,
             const UniformInfoArray& uniforms,
             uint32_t uniformSize,
->>>>>>> 40be567a
             const UniformInfoArray& samplers,
             std::unique_ptr<GrGLSLPrimitiveProcessor> geometryProcessor,
             std::unique_ptr<GrGLSLXferProcessor> xferProcessor,
@@ -126,13 +116,6 @@
     // GrVkResources
     GrVkPipeline* fPipeline;
 
-<<<<<<< HEAD
-    // Used for binding DescriptorSets to the command buffer but does not need to survive during
-    // command buffer execution. Thus this is not need to be a GrVkResource.
-    GrVkPipelineLayout* fPipelineLayout;
-
-=======
->>>>>>> 40be567a
     // The DescriptorSets need to survive until the gpu has finished all draws that use them.
     // However, they will only be freed by the descriptor pool. Thus by simply keeping the
     // descriptor pool alive through the draw, the descritor sets will also stay alive. Thus we do
@@ -144,20 +127,11 @@
     const GrVkDescriptorSet* fSamplerDescriptorSet;
 
     const GrVkDescriptorSetManager::Handle fSamplerDSHandle;
-<<<<<<< HEAD
-
-    SkSTArray<4, const GrVkSampler*>   fImmutableSamplers;
-
-    std::unique_ptr<GrVkUniformBuffer> fGeometryUniformBuffer;
-    std::unique_ptr<GrVkUniformBuffer> fFragmentUniformBuffer;
-
-=======
 
     SkSTArray<4, const GrVkSampler*>   fImmutableSamplers;
 
     std::unique_ptr<GrVkUniformBuffer> fUniformBuffer;
 
->>>>>>> 40be567a
     // Tracks the current render target uniforms stored in the vertex buffer.
     RenderTargetState fRenderTargetState;
     GrGLSLBuiltinUniformHandles fBuiltinUniformHandles;
