/*
 * Copyright 2015 Google Inc.
 *
 * Use of this source code is governed by a BSD-style license that can be
 * found in the LICENSE file.
 */

#include "gm/gm.h"
#include "include/core/SkCanvas.h"
#include "include/core/SkColor.h"
#include "include/core/SkPaint.h"
#include "include/core/SkPath.h"
#include "include/core/SkPathMeasure.h"
#include "include/core/SkPoint.h"
#include "include/core/SkRect.h"
#include "include/core/SkScalar.h"
#include "include/core/SkSize.h"
#include "include/core/SkString.h"
#include "include/core/SkTypes.h"
#include "include/private/SkFloatingPoint.h"
#include "include/utils/SkRandom.h"
#include "tools/ToolUtils.h"
<<<<<<< HEAD
#include "tools/timer/AnimTimer.h"
=======
#include "tools/timer/TimeUtils.h"
>>>>>>> 40be567a

class AddArcGM : public skiagm::GM {
public:
    AddArcGM() : fRotate(0) {}

protected:
    SkString onShortName() override { return SkString("addarc"); }

    SkISize onISize() override { return SkISize::Make(1040, 1040); }

    void onDraw(SkCanvas* canvas) override {
        canvas->translate(20, 20);

        SkRect r = SkRect::MakeWH(1000, 1000);

        SkPaint paint;
        paint.setAntiAlias(true);
        paint.setStyle(SkPaint::kStroke_Style);
        paint.setStrokeWidth(15);

        const SkScalar inset = paint.getStrokeWidth() + 4;
        const SkScalar sweepAngle = 345;
        SkRandom rand;

        SkScalar sign = 1;
        while (r.width() > paint.getStrokeWidth() * 3) {
            paint.setColor(ToolUtils::color_to_565(rand.nextU() | (0xFF << 24)));
            SkScalar startAngle = rand.nextUScalar1() * 360;

            SkScalar speed = SkScalarSqrt(16 / r.width()) * 0.5f;
            startAngle += fRotate * 360 * speed * sign;

            SkPath path;
            path.addArc(r, startAngle, sweepAngle);
            canvas->drawPath(path, paint);

            r.inset(inset, inset);
            sign = -sign;
        }
    }

<<<<<<< HEAD
    bool onAnimate(const AnimTimer& timer) override {
        fRotate = timer.scaled(1, 360);
=======
    bool onAnimate(double nanos) override {
        fRotate = TimeUtils::Scaled(1e-9 * nanos, 1, 360);
>>>>>>> 40be567a
        return true;
    }

private:
    SkScalar fRotate;
    typedef skiagm::GM INHERITED;
};
DEF_GM( return new AddArcGM; )

///////////////////////////////////////////////////

#define R   400

DEF_SIMPLE_GM(addarc_meas, canvas, 2*R + 40, 2*R + 40) {
        canvas->translate(R + 20, R + 20);

        SkPaint paint;
        paint.setAntiAlias(true);
        paint.setStyle(SkPaint::kStroke_Style);

        SkPaint measPaint;
        measPaint.setAntiAlias(true);
        measPaint.setColor(SK_ColorRED);

        const SkRect oval = SkRect::MakeLTRB(-R, -R, R, R);
        canvas->drawOval(oval, paint);

        for (SkScalar deg = 0; deg < 360; deg += 10) {
            const SkScalar rad = SkDegreesToRadians(deg);
            SkScalar rx = SkScalarCos(rad) * R;
            SkScalar ry = SkScalarSin(rad) * R;

            canvas->drawLine(0, 0, rx, ry, paint);

            SkPath path;
            path.addArc(oval, 0, deg);
            SkPathMeasure meas(path, false);
            SkScalar arcLen = rad * R;
            SkPoint pos;
            if (meas.getPosTan(arcLen, &pos, nullptr)) {
                canvas->drawLine({0, 0}, pos, measPaint);
            }
        }
}

///////////////////////////////////////////////////

// Emphasize drawing a stroked oval (containing conics) and then scaling the results up,
// to ensure that we compute the stroke taking the CTM into account
//
class StrokeCircleGM : public skiagm::GM {
public:
    StrokeCircleGM() : fRotate(0) {}

protected:
    SkString onShortName() override { return SkString("strokecircle"); }

    SkISize onISize() override { return SkISize::Make(520, 520); }

    void onDraw(SkCanvas* canvas) override {
        canvas->scale(20, 20);
        canvas->translate(13, 13);

        SkPaint paint;
        paint.setAntiAlias(true);
        paint.setStyle(SkPaint::kStroke_Style);
        paint.setStrokeWidth(SK_Scalar1 / 2);

        const SkScalar delta = paint.getStrokeWidth() * 3 / 2;
        SkRect r = SkRect::MakeXYWH(-12, -12, 24, 24);
        SkRandom rand;

        SkScalar sign = 1;
        while (r.width() > paint.getStrokeWidth() * 2) {
            SkAutoCanvasRestore acr(canvas, true);
            canvas->rotate(fRotate * sign);

            paint.setColor(ToolUtils::color_to_565(rand.nextU() | (0xFF << 24)));
            canvas->drawOval(r, paint);
            r.inset(delta, delta);
            sign = -sign;
        }
    }

<<<<<<< HEAD
    bool onAnimate(const AnimTimer& timer) override {
        fRotate = timer.scaled(60, 360);
=======
    bool onAnimate(double nanos) override {
        fRotate = TimeUtils::Scaled(1e-9 * nanos, 60, 360);
>>>>>>> 40be567a
        return true;
    }

private:
    SkScalar fRotate;

    typedef skiagm::GM INHERITED;
};
DEF_GM( return new StrokeCircleGM; )

//////////////////////

// Fill circles and rotate them to test our Analytic Anti-Aliasing.
// This test is based on StrokeCircleGM.
class FillCircleGM : public skiagm::GM {
public:
    FillCircleGM() : fRotate(0) {}

protected:
    SkString onShortName() override { return SkString("fillcircle"); }

    SkISize onISize() override { return SkISize::Make(520, 520); }

    void onDraw(SkCanvas* canvas) override {
        canvas->scale(20, 20);
        canvas->translate(13, 13);

        SkPaint paint;
        paint.setAntiAlias(true);
        paint.setStyle(SkPaint::kStroke_Style);
        paint.setStrokeWidth(SK_Scalar1 / 2);

        const SkScalar strokeWidth = paint.getStrokeWidth();
        const SkScalar delta = strokeWidth * 3 / 2;
        SkRect r = SkRect::MakeXYWH(-12, -12, 24, 24);
        SkRandom rand;

        // Reset style to fill. We only need stroke stype for producing delta and strokeWidth
        paint.setStyle(SkPaint::kFill_Style);

        SkScalar sign = 1;
        while (r.width() > strokeWidth * 2) {
            SkAutoCanvasRestore acr(canvas, true);
            canvas->rotate(fRotate * sign);
            paint.setColor(ToolUtils::color_to_565(rand.nextU() | (0xFF << 24)));
            canvas->drawOval(r, paint);
            r.inset(delta, delta);
            sign = -sign;
        }
    }

<<<<<<< HEAD
    bool onAnimate(const AnimTimer& timer) override {
        fRotate = timer.scaled(60, 360);
=======
    bool onAnimate(double nanos) override {
        fRotate = TimeUtils::Scaled(1e-9 * nanos, 60, 360);
>>>>>>> 40be567a
        return true;
    }

private:
    SkScalar fRotate;

    typedef skiagm::GM INHERITED;
};
DEF_GM( return new FillCircleGM; )

//////////////////////

static void html_canvas_arc(SkPath* path, SkScalar x, SkScalar y, SkScalar r, SkScalar start,
                            SkScalar end, bool ccw, bool callArcTo) {
    SkRect bounds = { x - r, y - r, x + r, y + r };
    SkScalar sweep = ccw ? end - start : start - end;
    if (callArcTo)
        path->arcTo(bounds, start, sweep, false);
    else
        path->addArc(bounds, start, sweep);
}

// Lifted from canvas-arc-circumference-fill-diffs.html
DEF_SIMPLE_GM(manyarcs, canvas, 620, 330) {
        SkPaint paint;
        paint.setAntiAlias(true);
        paint.setStyle(SkPaint::kStroke_Style);

        canvas->translate(10, 10);

        // 20 angles.
        SkScalar sweepAngles[] = {
                           -123.7f, -2.3f, -2, -1, -0.3f, -0.000001f, 0, 0.000001f, 0.3f, 0.7f,
                           1, 1.3f, 1.5f, 1.7f, 1.99999f, 2, 2.00001f, 2.3f, 4.3f, 3934723942837.3f
        };
        for (size_t i = 0; i < SK_ARRAY_COUNT(sweepAngles); ++i) {
            sweepAngles[i] *= 180;
        }

        SkScalar startAngles[] = { -1, -0.5f, 0, 0.5f };
        for (size_t i = 0; i < SK_ARRAY_COUNT(startAngles); ++i) {
            startAngles[i] *= 180;
        }

        bool anticlockwise = false;
        SkScalar sign = 1;
        for (size_t i = 0; i < SK_ARRAY_COUNT(startAngles) * 2; ++i) {
            if (i == SK_ARRAY_COUNT(startAngles)) {
                anticlockwise = true;
                sign = -1;
            }
            SkScalar startAngle = startAngles[i % SK_ARRAY_COUNT(startAngles)] * sign;
            canvas->save();
            for (size_t j = 0; j < SK_ARRAY_COUNT(sweepAngles); ++j) {
                SkPath path;
                path.moveTo(0, 2);
                html_canvas_arc(&path, 18, 15, 10, startAngle, startAngle + (sweepAngles[j] * sign),
                                anticlockwise, true);
                path.lineTo(0, 28);
                canvas->drawPath(path, paint);
                canvas->translate(30, 0);
            }
            canvas->restore();
            canvas->translate(0, 40);
        }
}

// Lifted from https://bugs.chromium.org/p/chromium/issues/detail?id=640031
DEF_SIMPLE_GM(tinyanglearcs, canvas, 620, 330) {
        SkPaint paint;
        paint.setAntiAlias(true);
        paint.setStyle(SkPaint::kStroke_Style);

        canvas->translate(50, 50);

        SkScalar outerRadius = 100000.0f;
        SkScalar innerRadius = outerRadius - 20.0f;
        SkScalar centerX = 50;
        SkScalar centerY = outerRadius;
        SkScalar startAngles[] = { 1.5f * SK_ScalarPI , 1.501f * SK_ScalarPI  };
        SkScalar sweepAngle = 10.0f / outerRadius;

        for (size_t i = 0; i < SK_ARRAY_COUNT(startAngles); ++i) {
            SkPath path;
            SkScalar endAngle = startAngles[i] + sweepAngle;
            path.moveTo(centerX + innerRadius * sk_float_cos(startAngles[i]),
                        centerY + innerRadius * sk_float_sin(startAngles[i]));
            path.lineTo(centerX + outerRadius * sk_float_cos(startAngles[i]),
                        centerY + outerRadius * sk_float_sin(startAngles[i]));
            // A combination of tiny sweepAngle + large radius, we should draw a line.
            html_canvas_arc(&path, centerX, outerRadius, outerRadius,
                            startAngles[i] * 180 / SK_ScalarPI, endAngle * 180 / SK_ScalarPI,
                            true, true);
            path.lineTo(centerX + innerRadius * sk_float_cos(endAngle),
                        centerY + innerRadius * sk_float_sin(endAngle));
            html_canvas_arc(&path, centerX, outerRadius, innerRadius,
                            endAngle * 180 / SK_ScalarPI, startAngles[i] * 180 / SK_ScalarPI,
                            true, false);
            canvas->drawPath(path, paint);
            canvas->translate(20, 0);
        }
}<|MERGE_RESOLUTION|>--- conflicted
+++ resolved
@@ -20,11 +20,7 @@
 #include "include/private/SkFloatingPoint.h"
 #include "include/utils/SkRandom.h"
 #include "tools/ToolUtils.h"
-<<<<<<< HEAD
-#include "tools/timer/AnimTimer.h"
-=======
 #include "tools/timer/TimeUtils.h"
->>>>>>> 40be567a
 
 class AddArcGM : public skiagm::GM {
 public:
@@ -66,13 +62,8 @@
         }
     }
 
-<<<<<<< HEAD
-    bool onAnimate(const AnimTimer& timer) override {
-        fRotate = timer.scaled(1, 360);
-=======
     bool onAnimate(double nanos) override {
         fRotate = TimeUtils::Scaled(1e-9 * nanos, 1, 360);
->>>>>>> 40be567a
         return true;
     }
 
@@ -157,13 +148,8 @@
         }
     }
 
-<<<<<<< HEAD
-    bool onAnimate(const AnimTimer& timer) override {
-        fRotate = timer.scaled(60, 360);
-=======
     bool onAnimate(double nanos) override {
         fRotate = TimeUtils::Scaled(1e-9 * nanos, 60, 360);
->>>>>>> 40be567a
         return true;
     }
 
@@ -215,13 +201,8 @@
         }
     }
 
-<<<<<<< HEAD
-    bool onAnimate(const AnimTimer& timer) override {
-        fRotate = timer.scaled(60, 360);
-=======
     bool onAnimate(double nanos) override {
         fRotate = TimeUtils::Scaled(1e-9 * nanos, 60, 360);
->>>>>>> 40be567a
         return true;
     }
 
