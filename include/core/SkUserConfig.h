
/*
 * Copyright 2006 The Android Open Source Project
 *
 * Use of this source code is governed by a BSD-style license that can be
 * found in the LICENSE file.
 */


#ifndef SkUserConfig_DEFINED
#define SkUserConfig_DEFINED

/*  SkTypes.h, the root of the public header files, does the following trick:

    #include "SkPreConfig.h"
    #include "SkUserConfig.h"
    #include "SkPostConfig.h"

    SkPreConfig.h runs first, and it is responsible for initializing certain
    skia defines.

    SkPostConfig.h runs last, and its job is to just check that the final
    defines are consistent (i.e. that we don't have mutually conflicting
    defines).

    SkUserConfig.h (this file) runs in the middle. It gets to change or augment
    the list of flags initially set in preconfig, and then postconfig checks
    that everything still makes sense.

    Below are optional defines that add, subtract, or change default behavior
    in Skia. Your port can locally edit this file to enable/disable flags as
    you choose, or these can be delared on your command line (i.e. -Dfoo).

    By default, this include file will always default to having all of the flags
    commented out, so including it will have no effect.
*/

///////////////////////////////////////////////////////////////////////////////

//
// ANDROID Specific changes - NO NOT CHECK BACK INTO code.google.com/p/skia
//

// When built as part of the system image we can enable certian non-NDK compliant
// optimizations.
#define SK_BUILD_FOR_ANDROID_FRAMEWORK
#define SK_FONTHOST_DOES_NOT_USE_FONTMGR
#define SK_SUPPORT_GPU 1

// temporary define until we can update the callers to the new convention
#define SK_SUPPORT_LEGACY_PIXELREF_CONSTRUCTOR

// Android Text Tuning
#define SK_GAMMA_APPLY_TO_A8
#define SK_GAMMA_EXPONENT 1.4
#define SK_GAMMA_CONTRAST 0.0

// Optimizations for chromium (m30)
#define GR_GL_CUSTOM_SETUP_HEADER "gl/GrGLConfig_chrome.h"
#define IGNORE_ROT_AA_RECT_OPT

// Needed for chromium (m33)
#define SK_DISABLE_OFFSETIMAGEFILTER_OPTIMIZATION
#define SK_IGNORE_BLURRED_RRECT_OPT
#define SK_IGNORE_QUAD_RR_CORNERS_OPT

// Disable this check because it is too strict for some chromium-specific
// subclasses of SkPixelRef. See bug: crbug.com/171776.
#define SK_DISABLE_PIXELREF_LOCKCOUNT_BALANCE_CHECK

// do this build check for other tools that still read this header
#ifdef ANDROID
    #include <utils/misc.h>
#endif

#define SK_USE_POSIX_THREADS

/*  Skia has lots of debug-only code. Often this is just null checks or other
    parameter checking, but sometimes it can be quite intrusive (e.g. check that
    each 32bit pixel is in premultiplied form). This code can be very useful
    during development, but will slow things down in a shipping product.

    By default, these mutually exclusive flags are defined in SkPreConfig.h,
    based on the presence or absence of NDEBUG, but that decision can be changed
    here.
 */
//#define SK_DEBUG
//#define SK_RELEASE

/*  Skia has certain debug-only code that is extremely intensive even for debug
    builds.  This code is useful for diagnosing specific issues, but is not
    generally applicable, therefore it must be explicitly enabled to avoid
    the performance impact. By default these flags are undefined, but can be
    enabled by uncommenting them below.
 */
//#define SK_DEBUG_GLYPH_CACHE
//#define SK_DEBUG_PATH

/*  To assist debugging, Skia provides an instance counting utility in
    include/core/SkInstCount.h. This flag turns on and off that utility to
    allow instance count tracking in either debug or release builds. By
    default it is enabled in debug but disabled in release.
 */
//#define SK_ENABLE_INST_COUNT 1

/*  If, in debugging mode, Skia needs to stop (presumably to invoke a debugger)
    it will call SK_CRASH(). If this is not defined it, it is defined in
    SkPostConfig.h to write to an illegal address
 */
//#define SK_CRASH() *(int *)(uintptr_t)0 = 0


/*  preconfig will have attempted to determine the endianness of the system,
    but you can change these mutually exclusive flags here.
 */
#if __BYTE_ORDER == __BIG_ENDIAN
    #define SK_CPU_BENDIAN
    #undef  SK_CPU_LENDIAN
#else
    #define SK_CPU_LENDIAN
    #undef  SK_CPU_BENDIAN
#endif

/*  Most compilers use the same bit endianness for bit flags in a byte as the
    system byte endianness, and this is the default. If for some reason this
    needs to be overridden, specify which of the mutually exclusive flags to
    use. For example, some atom processors in certain configurations have big
    endian byte order but little endian bit orders.
*/
//#define SK_UINT8_BITFIELD_BENDIAN
//#define SK_UINT8_BITFIELD_LENDIAN


/*  Some compilers don't support long long for 64bit integers. If yours does
    not, define this to the appropriate type.
 */
#define SkLONGLONG int64_t


/*  To write debug messages to a console, skia will call SkDebugf(...) following
    printf conventions (e.g. const char* format, ...). If you want to redirect
    this to something other than printf, define yours here
 */
//#define SkDebugf(...)  MyFunction(__VA_ARGS__)

/*
 *  To specify a different default font cache limit, define this. If this is
 *  undefined, skia will use a built-in value.
 */
#define SK_DEFAULT_FONT_CACHE_LIMIT   (768 * 1024)

/*
 *  To specify the default size of the image cache, undefine this and set it to
 *  the desired value (in bytes). SkGraphics.h as a runtime API to set this
 *  value as well. If this is undefined, a built-in value will be used.
 */
//#define SK_DEFAULT_IMAGE_CACHE_LIMIT (1024 * 1024)

/*  If zlib is available and you want to support the flate compression
    algorithm (used in PDF generation), define SK_ZLIB_INCLUDE to be the
    include path. Alternatively, define SK_SYSTEM_ZLIB to use the system zlib
    library specified as "#include <zlib.h>".
 */
//#define SK_ZLIB_INCLUDE <zlib.h>
//#define SK_SYSTEM_ZLIB

/*  Define this to allow PDF scalars above 32k.  The PDF/A spec doesn't allow
    them, but modern PDF interpreters should handle them just fine.
 */
//#define SK_ALLOW_LARGE_PDF_SCALARS

/*  Define this to provide font subsetter in PDF generation.
 */
#define SK_SFNTLY_SUBSETTER "sample/chromium/font_subsetter.h"

/*  Define this to set the upper limit for text to support LCD. Values that
    are very large increase the cost in the font cache and draw slower, without
    improving readability. If this is undefined, Skia will use its default
    value (e.g. 48)
 */
//#define SK_MAX_SIZE_FOR_LCDTEXT     48

/*  If SK_DEBUG is defined, then you can optionally define SK_SUPPORT_UNITTEST
    which will run additional self-tests at startup. These can take a long time,
    so this flag is optional.
 */
#ifdef SK_DEBUG
//#define SK_SUPPORT_UNITTEST
#endif

/* If your system embeds skia and has complex event logging, define this
   symbol to name a file that maps the following macros to your system's
   equivalents:
       SK_TRACE_EVENT0(event)
       SK_TRACE_EVENT1(event, name1, value1)
       SK_TRACE_EVENT2(event, name1, value1, name2, value2)
   src/utils/SkDebugTrace.h has a trivial implementation that writes to
   the debug output stream. If SK_USER_TRACE_INCLUDE_FILE is not defined,
   SkTrace.h will define the above three macros to do nothing.
*/
//#undef SK_USER_TRACE_INCLUDE_FILE

/*  Change the ordering to work in X windows.
 */
#ifdef SK_SAMPLES_FOR_X
        #define SK_R32_SHIFT    16
        #define SK_G32_SHIFT    8
        #define SK_B32_SHIFT    0
        #define SK_A32_SHIFT    24
#endif


/* Determines whether to build code that supports the GPU backend. Some classes
   that are not GPU-specific, such as SkShader subclasses, have optional code
   that is used allows them to interact with the GPU backend. If you'd like to
   omit this code set SK_SUPPORT_GPU to 0. This also allows you to omit the gpu
   directories from your include search path when you're not building the GPU
   backend. Defaults to 1 (build the GPU code).
 */
//#define SK_SUPPORT_GPU 1


/* The PDF generation code uses Path Ops to generate inverse fills and complex
 * clipping paths, but at this time, Path Ops is not release ready yet. So,
 * the code is hidden behind this #define guard. If you are feeling adventurous
 * and want the latest and greatest PDF generation code, uncomment the #define.
 * When Path Ops is release ready, the define guards and this user config
 * define should be removed entirely.
 */
//#define SK_PDF_USE_PATHOPS

<<<<<<< HEAD
#define SK_REF_CNT_MIXIN_INCLUDE "../ports/SkRefCnt_android.h"
=======
/* Skia uses these defines as the target of include preprocessor directives.
 * The header files pointed to by these defines provide declarations and
 * possibly inline implementations of threading primitives.
 *
 * See SkThread.h for documentation on what these includes must contain.
 */
#define SK_ATOMICS_PLATFORM_H "../../src/ports/SkAtomics_android.h"
#define SK_MUTEX_PLATFORM_H "../../src/ports/SkMutex_pthread.h"

#define SK_SCALAR_IS_FLOAT
>>>>>>> 609e6f98

#endif<|MERGE_RESOLUTION|>--- conflicted
+++ resolved
@@ -229,9 +229,6 @@
  */
 //#define SK_PDF_USE_PATHOPS
 
-<<<<<<< HEAD
-#define SK_REF_CNT_MIXIN_INCLUDE "../ports/SkRefCnt_android.h"
-=======
 /* Skia uses these defines as the target of include preprocessor directives.
  * The header files pointed to by these defines provide declarations and
  * possibly inline implementations of threading primitives.
@@ -242,6 +239,5 @@
 #define SK_MUTEX_PLATFORM_H "../../src/ports/SkMutex_pthread.h"
 
 #define SK_SCALAR_IS_FLOAT
->>>>>>> 609e6f98
 
 #endif