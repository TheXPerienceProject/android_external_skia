/*
 * Copyright 2011 Google Inc.
 *
 * Use of this source code is governed by a BSD-style license that can be
 * found in the LICENSE file.
 */

#include "include/core/SkCanvas.h"
#include "include/core/SkFont.h"
#include "include/core/SkPaint.h"
#include "include/core/SkPathEffect.h"
#include "include/core/SkRRect.h"
#include "include/core/SkSize.h"
#include "include/core/SkStream.h"
#include "include/core/SkStrokeRec.h"
#include "include/core/SkSurface.h"
#include "include/private/SkTo.h"
#include "include/utils/SkNullCanvas.h"
#include "include/utils/SkParse.h"
#include "include/utils/SkParsePath.h"
#include "include/utils/SkRandom.h"
#include "src/core/SkAutoMalloc.h"
#include "src/core/SkGeometry.h"
#include "src/core/SkPathPriv.h"
#include "src/core/SkReader32.h"
#include "src/core/SkWriter32.h"
#include "tests/Test.h"

#include <cmath>
#include <utility>
#include <vector>

static void set_radii(SkVector radii[4], int index, float rad) {
    sk_bzero(radii, sizeof(SkVector) * 4);
    radii[index].set(rad, rad);
}

static void test_add_rrect(skiatest::Reporter* reporter, const SkRect& bounds,
                           const SkVector radii[4]) {
    SkRRect rrect;
    rrect.setRectRadii(bounds, radii);
    REPORTER_ASSERT(reporter, bounds == rrect.rect());

    SkPath path;
    // this line should not assert in the debug build (from validate)
    path.addRRect(rrect);
    REPORTER_ASSERT(reporter, bounds == path.getBounds());
}

static void test_skbug_3469(skiatest::Reporter* reporter) {
    SkPath path;
    path.moveTo(20, 20);
    path.quadTo(20, 50, 80, 50);
    path.quadTo(20, 50, 20, 80);
    REPORTER_ASSERT(reporter, !path.isConvex());
}

static void test_skbug_3239(skiatest::Reporter* reporter) {
    const float min = SkBits2Float(0xcb7f16c8); /* -16717512.000000 */
    const float max = SkBits2Float(0x4b7f1c1d); /*  16718877.000000 */
    const float big = SkBits2Float(0x4b7f1bd7); /*  16718807.000000 */

    const float rad = 33436320;

    const SkRect rectx = SkRect::MakeLTRB(min, min, max, big);
    const SkRect recty = SkRect::MakeLTRB(min, min, big, max);

    SkVector radii[4];
    for (int i = 0; i < 4; ++i) {
        set_radii(radii, i, rad);
        test_add_rrect(reporter, rectx, radii);
        test_add_rrect(reporter, recty, radii);
    }
}

static void make_path_crbug364224(SkPath* path) {
    path->reset();
    path->moveTo(3.747501373f, 2.724499941f);
    path->lineTo(3.747501373f, 3.75f);
    path->cubicTo(3.747501373f, 3.88774991f, 3.635501385f, 4.0f, 3.497501373f, 4.0f);
    path->lineTo(0.7475013733f, 4.0f);
    path->cubicTo(0.6095013618f, 4.0f, 0.4975013733f, 3.88774991f, 0.4975013733f, 3.75f);
    path->lineTo(0.4975013733f, 1.0f);
    path->cubicTo(0.4975013733f, 0.8622499704f, 0.6095013618f, 0.75f, 0.7475013733f,0.75f);
    path->lineTo(3.497501373f, 0.75f);
    path->cubicTo(3.50275135f, 0.75f, 3.5070014f, 0.7527500391f, 3.513001442f, 0.753000021f);
    path->lineTo(3.715001345f, 0.5512499809f);
    path->cubicTo(3.648251295f, 0.5194999576f, 3.575501442f, 0.4999999702f, 3.497501373f, 0.4999999702f);
    path->lineTo(0.7475013733f, 0.4999999702f);
    path->cubicTo(0.4715013802f, 0.4999999702f, 0.2475013733f, 0.7239999771f, 0.2475013733f, 1.0f);
    path->lineTo(0.2475013733f, 3.75f);
    path->cubicTo(0.2475013733f, 4.026000023f, 0.4715013504f, 4.25f, 0.7475013733f, 4.25f);
    path->lineTo(3.497501373f, 4.25f);
    path->cubicTo(3.773501396f, 4.25f, 3.997501373f, 4.026000023f, 3.997501373f, 3.75f);
    path->lineTo(3.997501373f, 2.474750042f);
    path->lineTo(3.747501373f, 2.724499941f);
    path->close();
}

static void make_path_crbug364224_simplified(SkPath* path) {
    path->moveTo(3.747501373f, 2.724499941f);
    path->cubicTo(3.648251295f, 0.5194999576f, 3.575501442f, 0.4999999702f, 3.497501373f, 0.4999999702f);
    path->close();
}

static void test_sect_with_horizontal_needs_pinning() {
    // Test that sect_with_horizontal in SkLineClipper.cpp needs to pin after computing the
    // intersection.
    SkPath path;
    path.reset();
    path.moveTo(-540000, -720000);
    path.lineTo(-9.10000017e-05f, 9.99999996e-13f);
    path.lineTo(1, 1);

    // Without the pinning code in sect_with_horizontal(), this would assert in the lineclipper
    SkPaint paint;
    SkSurface::MakeRasterN32Premul(10, 10)->getCanvas()->drawPath(path, paint);
}

static void test_path_crbug364224() {
    SkPath path;
    SkPaint paint;
    auto surface(SkSurface::MakeRasterN32Premul(84, 88));
    SkCanvas* canvas = surface->getCanvas();

    make_path_crbug364224_simplified(&path);
    canvas->drawPath(path, paint);

    make_path_crbug364224(&path);
    canvas->drawPath(path, paint);
}

static void test_draw_AA_path(int width, int height, const SkPath& path) {
    auto surface(SkSurface::MakeRasterN32Premul(width, height));
    SkCanvas* canvas = surface->getCanvas();
    SkPaint paint;
    paint.setAntiAlias(true);
    canvas->drawPath(path, paint);
}

// this is a unit test instead of a GM because it doesn't draw anything
static void test_fuzz_crbug_638223() {
    SkPath path;
    path.moveTo(SkBits2Float(0x47452a00), SkBits2Float(0x43211d01));  // 50474, 161.113f
    path.conicTo(SkBits2Float(0x401c0000), SkBits2Float(0x40680000),
        SkBits2Float(0x02c25a81), SkBits2Float(0x981a1fa0),
        SkBits2Float(0x6bf9abea));  // 2.4375f, 3.625f, 2.85577e-37f, -1.992e-24f, 6.03669e+26f
    test_draw_AA_path(250, 250, path);
}

static void test_fuzz_crbug_643933() {
    SkPath path;
    path.moveTo(0, 0);
    path.conicTo(SkBits2Float(0x002001f2), SkBits2Float(0x4161ffff),  // 2.93943e-39f, 14.125f
            SkBits2Float(0x49f7224d), SkBits2Float(0x45eec8df), // 2.02452e+06f, 7641.11f
            SkBits2Float(0x721aee0c));  // 3.0687e+30f
    test_draw_AA_path(250, 250, path);
    path.reset();
    path.moveTo(0, 0);
    path.conicTo(SkBits2Float(0x00007ff2), SkBits2Float(0x4169ffff),  // 4.58981e-41f, 14.625f
        SkBits2Float(0x43ff2261), SkBits2Float(0x41eeea04),  // 510.269f, 29.8643f
        SkBits2Float(0x5d06eff8));  // 6.07704e+17f
    test_draw_AA_path(250, 250, path);
}

static void test_fuzz_crbug_647922() {
    SkPath path;
    path.moveTo(0, 0);
    path.conicTo(SkBits2Float(0x00003939), SkBits2Float(0x42487fff),  // 2.05276e-41f, 50.125f
            SkBits2Float(0x48082361), SkBits2Float(0x4408e8e9),  // 139406, 547.639f
            SkBits2Float(0x4d1ade0f));  // 1.6239e+08f
    test_draw_AA_path(250, 250, path);
}

static void test_fuzz_crbug_662780() {
    auto surface(SkSurface::MakeRasterN32Premul(250, 250));
    SkCanvas* canvas = surface->getCanvas();
    SkPaint paint;
    paint.setAntiAlias(true);
    SkPath path;
    path.moveTo(SkBits2Float(0x41000000), SkBits2Float(0x431e0000));  // 8, 158
    path.lineTo(SkBits2Float(0x41000000), SkBits2Float(0x42f00000));  // 8, 120
    // 8, 8, 8.00002f, 8, 0.707107f
    path.conicTo(SkBits2Float(0x41000000), SkBits2Float(0x41000000),
            SkBits2Float(0x41000010), SkBits2Float(0x41000000), SkBits2Float(0x3f3504f3));
    path.lineTo(SkBits2Float(0x439a0000), SkBits2Float(0x41000000));  // 308, 8
    // 308, 8, 308, 8, 0.707107f
    path.conicTo(SkBits2Float(0x439a0000), SkBits2Float(0x41000000),
            SkBits2Float(0x439a0000), SkBits2Float(0x41000000), SkBits2Float(0x3f3504f3));
    path.lineTo(SkBits2Float(0x439a0000), SkBits2Float(0x431e0000));  // 308, 158
    // 308, 158, 308, 158, 0.707107f
    path.conicTo(SkBits2Float(0x439a0000), SkBits2Float(0x431e0000),
            SkBits2Float(0x439a0000), SkBits2Float(0x431e0000), SkBits2Float(0x3f3504f3));
    path.lineTo(SkBits2Float(0x41000000), SkBits2Float(0x431e0000));  // 8, 158
    // 8, 158, 8, 158, 0.707107f
    path.conicTo(SkBits2Float(0x41000000), SkBits2Float(0x431e0000),
            SkBits2Float(0x41000000), SkBits2Float(0x431e0000), SkBits2Float(0x3f3504f3));
    path.close();
    canvas->clipPath(path, true);
    canvas->drawRect(SkRect::MakeWH(250, 250), paint);
}

static void test_mask_overflow() {
    SkPath path;
    path.moveTo(SkBits2Float(0x43e28000), SkBits2Float(0x43aa8000));  // 453, 341
    path.lineTo(SkBits2Float(0x43de6000), SkBits2Float(0x43aa8000));  // 444.75f, 341
    // 440.47f, 341, 437, 344.47f, 437, 348.75f
    path.cubicTo(SkBits2Float(0x43dc3c29), SkBits2Float(0x43aa8000),
            SkBits2Float(0x43da8000), SkBits2Float(0x43ac3c29),
            SkBits2Float(0x43da8000), SkBits2Float(0x43ae6000));
    path.lineTo(SkBits2Float(0x43da8000), SkBits2Float(0x43b18000));  // 437, 355
    path.lineTo(SkBits2Float(0x43e28000), SkBits2Float(0x43b18000));  // 453, 355
    path.lineTo(SkBits2Float(0x43e28000), SkBits2Float(0x43aa8000));  // 453, 341
    test_draw_AA_path(500, 500, path);
}

static void test_fuzz_crbug_668907() {
    SkPath path;
    path.moveTo(SkBits2Float(0x46313741), SkBits2Float(0x3b00e540));  // 11341.8f, 0.00196679f
    path.quadTo(SkBits2Float(0x41410041), SkBits2Float(0xc1414141), SkBits2Float(0x41414141),
            SkBits2Float(0x414100ff));  // 12.0626f, -12.0784f, 12.0784f, 12.0627f
    path.lineTo(SkBits2Float(0x46313741), SkBits2Float(0x3b00e540));  // 11341.8f, 0.00196679f
    path.close();
    test_draw_AA_path(400, 500, path);
}

/**
 * In debug mode, this path was causing an assertion to fail in
 * SkPathStroker::preJoinTo() and, in Release, the use of an unitialized value.
 */
static void make_path_crbugskia2820(SkPath* path, skiatest::Reporter* reporter) {
    SkPoint orig, p1, p2, p3;
    orig = SkPoint::Make(1.f, 1.f);
    p1 = SkPoint::Make(1.f - SK_ScalarNearlyZero, 1.f);
    p2 = SkPoint::Make(1.f, 1.f + SK_ScalarNearlyZero);
    p3 = SkPoint::Make(2.f, 2.f);

    path->reset();
    path->moveTo(orig);
    path->cubicTo(p1, p2, p3);
    path->close();
}

static void test_path_crbugskia2820(skiatest::Reporter* reporter) {//GrContext* context) {
    SkPath path;
    make_path_crbugskia2820(&path, reporter);

    SkStrokeRec stroke(SkStrokeRec::kFill_InitStyle);
    stroke.setStrokeStyle(2 * SK_Scalar1);
    stroke.applyToPath(&path, path);
}

static void test_path_crbugskia5995() {
    SkPath path;
    path.moveTo(SkBits2Float(0x40303030), SkBits2Float(0x3e303030));  // 2.75294f, 0.172059f
    path.quadTo(SkBits2Float(0x41d63030), SkBits2Float(0x30303030), SkBits2Float(0x41013030),
            SkBits2Float(0x00000000));  // 26.7735f, 6.40969e-10f, 8.07426f, 0
    path.moveTo(SkBits2Float(0x00000000), SkBits2Float(0x00000000));  // 0, 0
    test_draw_AA_path(500, 500, path);
}

static void make_path0(SkPath* path) {
    // from  *  https://code.google.com/p/skia/issues/detail?id=1706

    path->moveTo(146.939f, 1012.84f);
    path->lineTo(181.747f, 1009.18f);
    path->lineTo(182.165f, 1013.16f);
    path->lineTo(147.357f, 1016.82f);
    path->lineTo(146.939f, 1012.84f);
    path->close();
}

static void make_path1(SkPath* path) {
    path->addRect(SkRect::MakeXYWH(10, 10, 10, 1));
}

typedef void (*PathProc)(SkPath*);

/*
 *  Regression test: we used to crash (overwrite internal storage) during
 *  construction of the region when the path was INVERSE. That is now fixed,
 *  so test these regions (which used to assert/crash).
 *
 *  https://code.google.com/p/skia/issues/detail?id=1706
 */
static void test_path_to_region(skiatest::Reporter* reporter) {
    PathProc procs[] = {
        make_path0,
        make_path1,
    };

    SkRegion clip;
    clip.setRect(0, 0, 1255, 1925);

    for (size_t i = 0; i < SK_ARRAY_COUNT(procs); ++i) {
        SkPath path;
        procs[i](&path);

        SkRegion rgn;
        rgn.setPath(path, clip);
        path.toggleInverseFillType();
        rgn.setPath(path, clip);
    }
}

#ifdef SK_BUILD_FOR_WIN
    #define SUPPRESS_VISIBILITY_WARNING
#else
    #define SUPPRESS_VISIBILITY_WARNING __attribute__((visibility("hidden")))
#endif

static void test_path_close_issue1474(skiatest::Reporter* reporter) {
    // This test checks that r{Line,Quad,Conic,Cubic}To following a close()
    // are relative to the point we close to, not relative to the point we close from.
    SkPath path;
    SkPoint last;

    // Test rLineTo().
    path.rLineTo(0, 100);
    path.rLineTo(100, 0);
    path.close();          // Returns us back to 0,0.
    path.rLineTo(50, 50);  // This should go to 50,50.

    path.getLastPt(&last);
    REPORTER_ASSERT(reporter, 50 == last.fX);
    REPORTER_ASSERT(reporter, 50 == last.fY);

    // Test rQuadTo().
    path.rewind();
    path.rLineTo(0, 100);
    path.rLineTo(100, 0);
    path.close();
    path.rQuadTo(50, 50, 75, 75);

    path.getLastPt(&last);
    REPORTER_ASSERT(reporter, 75 == last.fX);
    REPORTER_ASSERT(reporter, 75 == last.fY);

    // Test rConicTo().
    path.rewind();
    path.rLineTo(0, 100);
    path.rLineTo(100, 0);
    path.close();
    path.rConicTo(50, 50, 85, 85, 2);

    path.getLastPt(&last);
    REPORTER_ASSERT(reporter, 85 == last.fX);
    REPORTER_ASSERT(reporter, 85 == last.fY);

    // Test rCubicTo().
    path.rewind();
    path.rLineTo(0, 100);
    path.rLineTo(100, 0);
    path.close();
    path.rCubicTo(50, 50, 85, 85, 95, 95);

    path.getLastPt(&last);
    REPORTER_ASSERT(reporter, 95 == last.fX);
    REPORTER_ASSERT(reporter, 95 == last.fY);
}

static void test_gen_id(skiatest::Reporter* reporter) {
    SkPath a, b;
    REPORTER_ASSERT(reporter, a.getGenerationID() == b.getGenerationID());

    a.moveTo(0, 0);
    const uint32_t z = a.getGenerationID();
    REPORTER_ASSERT(reporter, z != b.getGenerationID());

    a.reset();
    REPORTER_ASSERT(reporter, a.getGenerationID() == b.getGenerationID());

    a.moveTo(1, 1);
    const uint32_t y = a.getGenerationID();
    REPORTER_ASSERT(reporter, z != y);

    b.moveTo(2, 2);
    const uint32_t x = b.getGenerationID();
    REPORTER_ASSERT(reporter, x != y && x != z);

    a.swap(b);
    REPORTER_ASSERT(reporter, b.getGenerationID() == y && a.getGenerationID() == x);

    b = a;
    REPORTER_ASSERT(reporter, b.getGenerationID() == x);

    SkPath c(a);
    REPORTER_ASSERT(reporter, c.getGenerationID() == x);

    c.lineTo(3, 3);
    const uint32_t w = c.getGenerationID();
    REPORTER_ASSERT(reporter, b.getGenerationID() == x);
    REPORTER_ASSERT(reporter, a.getGenerationID() == x);
    REPORTER_ASSERT(reporter, w != x);

#ifdef SK_BUILD_FOR_ANDROID_FRAMEWORK
    static bool kExpectGenIDToIgnoreFill = false;
#else
    static bool kExpectGenIDToIgnoreFill = true;
#endif

    c.toggleInverseFillType();
    const uint32_t v = c.getGenerationID();
    REPORTER_ASSERT(reporter, (v == w) == kExpectGenIDToIgnoreFill);

    c.rewind();
    REPORTER_ASSERT(reporter, v != c.getGenerationID());
}

// This used to assert in the debug build, as the edges did not all line-up.
static void test_bad_cubic_crbug234190() {
    SkPath path;
    path.moveTo(13.8509f, 3.16858f);
    path.cubicTo(-2.35893e+08f, -4.21044e+08f,
                 -2.38991e+08f, -4.26573e+08f,
                 -2.41016e+08f, -4.30188e+08f);
    test_draw_AA_path(84, 88, path);
}

static void test_bad_cubic_crbug229478() {
    const SkPoint pts[] = {
        { 4595.91064f,    -11596.9873f },
        { 4597.2168f,    -11595.9414f },
        { 4598.52344f,    -11594.8955f },
        { 4599.83008f,    -11593.8496f },
    };

    SkPath path;
    path.moveTo(pts[0]);
    path.cubicTo(pts[1], pts[2], pts[3]);

    SkPaint paint;
    paint.setStyle(SkPaint::kStroke_Style);
    paint.setStrokeWidth(20);

    SkPath dst;
    // Before the fix, this would infinite-recurse, and run out of stack
    // because we would keep trying to subdivide a degenerate cubic segment.
    paint.getFillPath(path, &dst, nullptr);
}

static void build_path_170666(SkPath& path) {
    path.moveTo(17.9459f, 21.6344f);
    path.lineTo(139.545f, -47.8105f);
    path.lineTo(139.545f, -47.8105f);
    path.lineTo(131.07f, -47.3888f);
    path.lineTo(131.07f, -47.3888f);
    path.lineTo(122.586f, -46.9532f);
    path.lineTo(122.586f, -46.9532f);
    path.lineTo(18076.6f, 31390.9f);
    path.lineTo(18076.6f, 31390.9f);
    path.lineTo(18085.1f, 31390.5f);
    path.lineTo(18085.1f, 31390.5f);
    path.lineTo(18076.6f, 31390.9f);
    path.lineTo(18076.6f, 31390.9f);
    path.lineTo(17955, 31460.3f);
    path.lineTo(17955, 31460.3f);
    path.lineTo(17963.5f, 31459.9f);
    path.lineTo(17963.5f, 31459.9f);
    path.lineTo(17971.9f, 31459.5f);
    path.lineTo(17971.9f, 31459.5f);
    path.lineTo(17.9551f, 21.6205f);
    path.lineTo(17.9551f, 21.6205f);
    path.lineTo(9.47091f, 22.0561f);
    path.lineTo(9.47091f, 22.0561f);
    path.lineTo(17.9459f, 21.6344f);
    path.lineTo(17.9459f, 21.6344f);
    path.close();path.moveTo(0.995934f, 22.4779f);
    path.lineTo(0.986725f, 22.4918f);
    path.lineTo(0.986725f, 22.4918f);
    path.lineTo(17955, 31460.4f);
    path.lineTo(17955, 31460.4f);
    path.lineTo(17971.9f, 31459.5f);
    path.lineTo(17971.9f, 31459.5f);
    path.lineTo(18093.6f, 31390.1f);
    path.lineTo(18093.6f, 31390.1f);
    path.lineTo(18093.6f, 31390);
    path.lineTo(18093.6f, 31390);
    path.lineTo(139.555f, -47.8244f);
    path.lineTo(139.555f, -47.8244f);
    path.lineTo(122.595f, -46.9671f);
    path.lineTo(122.595f, -46.9671f);
    path.lineTo(0.995934f, 22.4779f);
    path.lineTo(0.995934f, 22.4779f);
    path.close();
    path.moveTo(5.43941f, 25.5223f);
    path.lineTo(798267, -28871.1f);
    path.lineTo(798267, -28871.1f);
    path.lineTo(3.12512e+06f, -113102);
    path.lineTo(3.12512e+06f, -113102);
    path.cubicTo(5.16324e+06f, -186882, 8.15247e+06f, -295092, 1.1957e+07f, -432813);
    path.cubicTo(1.95659e+07f, -708257, 3.04359e+07f, -1.10175e+06f, 4.34798e+07f, -1.57394e+06f);
    path.cubicTo(6.95677e+07f, -2.51831e+06f, 1.04352e+08f, -3.77748e+06f, 1.39135e+08f, -5.03666e+06f);
    path.cubicTo(1.73919e+08f, -6.29583e+06f, 2.08703e+08f, -7.555e+06f, 2.34791e+08f, -8.49938e+06f);
    path.cubicTo(2.47835e+08f, -8.97157e+06f, 2.58705e+08f, -9.36506e+06f, 2.66314e+08f, -9.6405e+06f);
    path.cubicTo(2.70118e+08f, -9.77823e+06f, 2.73108e+08f, -9.88644e+06f, 2.75146e+08f, -9.96022e+06f);
    path.cubicTo(2.76165e+08f, -9.99711e+06f, 2.76946e+08f, -1.00254e+07f, 2.77473e+08f, -1.00444e+07f);
    path.lineTo(2.78271e+08f, -1.00733e+07f);
    path.lineTo(2.78271e+08f, -1.00733e+07f);
    path.cubicTo(2.78271e+08f, -1.00733e+07f, 2.08703e+08f, -7.555e+06f, 135.238f, 23.3517f);
    path.cubicTo(131.191f, 23.4981f, 125.995f, 23.7976f, 123.631f, 24.0206f);
    path.cubicTo(121.267f, 24.2436f, 122.631f, 24.3056f, 126.677f, 24.1591f);
    path.cubicTo(2.08703e+08f, -7.555e+06f, 2.78271e+08f, -1.00733e+07f, 2.78271e+08f, -1.00733e+07f);
    path.lineTo(2.77473e+08f, -1.00444e+07f);
    path.lineTo(2.77473e+08f, -1.00444e+07f);
    path.cubicTo(2.76946e+08f, -1.00254e+07f, 2.76165e+08f, -9.99711e+06f, 2.75146e+08f, -9.96022e+06f);
    path.cubicTo(2.73108e+08f, -9.88644e+06f, 2.70118e+08f, -9.77823e+06f, 2.66314e+08f, -9.6405e+06f);
    path.cubicTo(2.58705e+08f, -9.36506e+06f, 2.47835e+08f, -8.97157e+06f, 2.34791e+08f, -8.49938e+06f);
    path.cubicTo(2.08703e+08f, -7.555e+06f, 1.73919e+08f, -6.29583e+06f, 1.39135e+08f, -5.03666e+06f);
    path.cubicTo(1.04352e+08f, -3.77749e+06f, 6.95677e+07f, -2.51831e+06f, 4.34798e+07f, -1.57394e+06f);
    path.cubicTo(3.04359e+07f, -1.10175e+06f, 1.95659e+07f, -708258, 1.1957e+07f, -432814);
    path.cubicTo(8.15248e+06f, -295092, 5.16324e+06f, -186883, 3.12513e+06f, -113103);
    path.lineTo(798284, -28872);
    path.lineTo(798284, -28872);
    path.lineTo(22.4044f, 24.6677f);
    path.lineTo(22.4044f, 24.6677f);
    path.cubicTo(22.5186f, 24.5432f, 18.8134f, 24.6337f, 14.1287f, 24.8697f);
    path.cubicTo(9.4439f, 25.1057f, 5.55359f, 25.3978f, 5.43941f, 25.5223f);
    path.close();
}

static void build_path_simple_170666(SkPath& path) {
    path.moveTo(126.677f, 24.1591f);
    path.cubicTo(2.08703e+08f, -7.555e+06f, 2.78271e+08f, -1.00733e+07f, 2.78271e+08f, -1.00733e+07f);
}

// This used to assert in the SK_DEBUG build, as the clip step would fail with
// too-few interations in our cubic-line intersection code. That code now runs
// 24 interations (instead of 16).
static void test_crbug_170666() {
    SkPath path;
    build_path_simple_170666(path);
    test_draw_AA_path(1000, 1000, path);

    build_path_170666(path);
    test_draw_AA_path(1000, 1000, path);
}


static void test_tiny_path_convexity(skiatest::Reporter* reporter, const char* pathBug,
        SkScalar tx, SkScalar ty, SkScalar scale) {
    SkPath smallPath;
    SkAssertResult(SkParsePath::FromSVGString(pathBug, &smallPath));
    bool smallConvex = smallPath.isConvex();
    SkPath largePath;
    SkAssertResult(SkParsePath::FromSVGString(pathBug, &largePath));
    SkMatrix matrix;
    matrix.reset();
    matrix.preTranslate(100, 100);
    matrix.preScale(scale, scale);
    largePath.transform(matrix);
    bool largeConvex = largePath.isConvex();
    REPORTER_ASSERT(reporter, smallConvex == largeConvex);
}

static void test_crbug_493450(skiatest::Reporter* reporter) {
    const char reducedCase[] =
        "M0,0"
        "L0.0002, 0"
        "L0.0002, 0.0002"
        "L0.0001, 0.0001"
        "L0,0.0002"
        "Z";
    test_tiny_path_convexity(reporter, reducedCase, 100, 100, 100000);
    const char originalFiddleData[] =
        "M-0.3383152268862998,-0.11217565719203619L-0.33846085183212765,-0.11212264406895281"
        "L-0.338509393480737,-0.11210607966681395L-0.33857792286700894,-0.1121889121487573"
        "L-0.3383866116636664,-0.11228834570924921L-0.33842087635680235,-0.11246078673250548"
        "L-0.33809536177201055,-0.11245415228342878L-0.33797257995493996,-0.11216571641452182"
        "L-0.33802112160354925,-0.11201996164188659L-0.33819815585141844,-0.11218559834671019Z";
    test_tiny_path_convexity(reporter, originalFiddleData, 280081.4116670522f, 93268.04618493588f,
            826357.3384828606f);
}

static void test_crbug_495894(skiatest::Reporter* reporter) {
    const char originalFiddleData[] =
        "M-0.34004273849857214,-0.11332803232216355L-0.34008271397389744,-0.11324483772714951"
        "L-0.3401940742265893,-0.11324483772714951L-0.34017694188002134,-0.11329807920275889"
        "L-0.3402026403998733,-0.11333468903941245L-0.34029972369709194,-0.11334134592705701"
        "L-0.3403054344792813,-0.11344121970007795L-0.3403140006525653,-0.11351115418399343"
        "L-0.34024261587519866,-0.11353446986281181L-0.3402197727464413,-0.11360442946144192"
        "L-0.34013696640469604,-0.11359110237029302L-0.34009128014718143,-0.1135877707043939"
        "L-0.3400598708451401,-0.11360776134112742L-0.34004273849857214,-0.11355112520064405"
        "L-0.3400113291965308,-0.11355112520064405L-0.3399970522410575,-0.11359110237029302"
        "L-0.33997135372120546,-0.11355112520064405L-0.3399627875479215,-0.11353780084493197"
        "L-0.3399485105924481,-0.11350782354357004L-0.3400027630232468,-0.11346452910331437"
        "L-0.3399485105924481,-0.11340126558629839L-0.33993994441916414,-0.11340126558629839"
        "L-0.33988283659727087,-0.11331804756574679L-0.33989140277055485,-0.11324483772714951"
        "L-0.33997991989448945,-0.11324483772714951L-0.3399856306766788,-0.11324483772714951"
        "L-0.34002560615200417,-0.11334467443478255ZM-0.3400684370184241,-0.11338461985124307"
        "L-0.340154098751264,-0.11341791238732665L-0.340162664924548,-0.1134378899559977"
        "L-0.34017979727111597,-0.11340126558629839L-0.3401655203156427,-0.11338129083212668"
        "L-0.34012268944922275,-0.11332137577529414L-0.34007414780061346,-0.11334467443478255Z"
        "M-0.3400027630232468,-0.11290567901106024L-0.3400113291965308,-0.11298876531245433"
        "L-0.33997991989448945,-0.11301535852306784L-0.33990282433493346,-0.11296217481488612"
        "L-0.33993994441916414,-0.11288906492739594Z";
    test_tiny_path_convexity(reporter, originalFiddleData, 22682.240000000005f,7819.72220766405f,
            65536);
}

static void test_crbug_613918() {
    SkPath path;
    path.conicTo(-6.62478e-08f, 4.13885e-08f, -6.36935e-08f, 3.97927e-08f, 0.729058f);
    path.quadTo(2.28206e-09f, -1.42572e-09f, 3.91919e-09f, -2.44852e-09f);
    path.cubicTo(-16752.2f, -26792.9f, -21.4673f, 10.9347f, -8.57322f, -7.22739f);

    // This call could lead to an assert or uninitialized read due to a failure
    // to check the return value from SkCubicClipper::ChopMonoAtY.
    path.contains(-1.84817e-08f, 1.15465e-08f);
}

static void test_addrect(skiatest::Reporter* reporter) {
    SkPath path;
    path.lineTo(0, 0);
    path.addRect(SkRect::MakeWH(50, 100));
    REPORTER_ASSERT(reporter, path.isRect(nullptr));

    path.reset();
    path.lineTo(FLT_EPSILON, FLT_EPSILON);
    path.addRect(SkRect::MakeWH(50, 100));
    REPORTER_ASSERT(reporter, !path.isRect(nullptr));

    path.reset();
    path.quadTo(0, 0, 0, 0);
    path.addRect(SkRect::MakeWH(50, 100));
    REPORTER_ASSERT(reporter, !path.isRect(nullptr));

    path.reset();
    path.conicTo(0, 0, 0, 0, 0.5f);
    path.addRect(SkRect::MakeWH(50, 100));
    REPORTER_ASSERT(reporter, !path.isRect(nullptr));

    path.reset();
    path.cubicTo(0, 0, 0, 0, 0, 0);
    path.addRect(SkRect::MakeWH(50, 100));
    REPORTER_ASSERT(reporter, !path.isRect(nullptr));
}

// Make sure we stay non-finite once we get there (unless we reset or rewind).
static void test_addrect_isfinite(skiatest::Reporter* reporter) {
    SkPath path;

    path.addRect(SkRect::MakeWH(50, 100));
    REPORTER_ASSERT(reporter, path.isFinite());

    path.moveTo(0, 0);
    path.lineTo(SK_ScalarInfinity, 42);
    REPORTER_ASSERT(reporter, !path.isFinite());

    path.addRect(SkRect::MakeWH(50, 100));
    REPORTER_ASSERT(reporter, !path.isFinite());

    path.reset();
    REPORTER_ASSERT(reporter, path.isFinite());

    path.addRect(SkRect::MakeWH(50, 100));
    REPORTER_ASSERT(reporter, path.isFinite());
}

static void build_big_path(SkPath* path, bool reducedCase) {
    if (reducedCase) {
        path->moveTo(577330, 1971.72f);
        path->cubicTo(10.7082f, -116.596f, 262.057f, 45.6468f, 294.694f, 1.96237f);
    } else {
        path->moveTo(60.1631f, 7.70567f);
        path->quadTo(60.1631f, 7.70567f, 0.99474f, 0.901199f);
        path->lineTo(577379, 1977.77f);
        path->quadTo(577364, 1979.57f, 577325, 1980.26f);
        path->quadTo(577286, 1980.95f, 577245, 1980.13f);
        path->quadTo(577205, 1979.3f, 577187, 1977.45f);
        path->quadTo(577168, 1975.6f, 577183, 1973.8f);
        path->quadTo(577198, 1972, 577238, 1971.31f);
        path->quadTo(577277, 1970.62f, 577317, 1971.45f);
        path->quadTo(577330, 1971.72f, 577341, 1972.11f);
        path->cubicTo(10.7082f, -116.596f, 262.057f, 45.6468f, 294.694f, 1.96237f);
        path->moveTo(306.718f, -32.912f);
        path->cubicTo(30.531f, 10.0005f, 1502.47f, 13.2804f, 84.3088f, 9.99601f);
    }
}

static void test_clipped_cubic() {
    auto surface(SkSurface::MakeRasterN32Premul(640, 480));

    // This path used to assert, because our cubic-chopping code incorrectly
    // moved control points after the chop. This test should be run in SK_DEBUG
    // mode to ensure that we no long assert.
    SkPath path;
    for (int doReducedCase = 0; doReducedCase <= 1; ++doReducedCase) {
        build_big_path(&path, SkToBool(doReducedCase));

        SkPaint paint;
        for (int doAA = 0; doAA <= 1; ++doAA) {
            paint.setAntiAlias(SkToBool(doAA));
            surface->getCanvas()->drawPath(path, paint);
        }
    }
}

static void dump_if_ne(skiatest::Reporter* reporter, const SkRect& expected, const SkRect& bounds) {
    if (expected != bounds) {
        ERRORF(reporter, "path.getBounds() returned [%g %g %g %g], but expected [%g %g %g %g]",
               bounds.left(), bounds.top(), bounds.right(), bounds.bottom(),
               expected.left(), expected.top(), expected.right(), expected.bottom());
    }
}

static void test_bounds_crbug_513799(skiatest::Reporter* reporter) {
    SkPath path;
#if 0
    // As written these tests were failing on LLVM 4.2 MacMini Release mysteriously, so we've
    // rewritten them to avoid this (compiler-bug?).
    REPORTER_ASSERT(reporter, SkRect::MakeLTRB(0, 0, 0, 0) == path.getBounds());

    path.moveTo(-5, -8);
    REPORTER_ASSERT(reporter, SkRect::MakeLTRB(-5, -8, -5, -8) == path.getBounds());

    path.addRect(SkRect::MakeLTRB(1, 2, 3, 4));
    REPORTER_ASSERT(reporter, SkRect::MakeLTRB(-5, -8, 3, 4) == path.getBounds());

    path.moveTo(1, 2);
    REPORTER_ASSERT(reporter, SkRect::MakeLTRB(-5, -8, 3, 4) == path.getBounds());
#else
    dump_if_ne(reporter, SkRect::MakeLTRB(0, 0, 0, 0), path.getBounds());

    path.moveTo(-5, -8);    // should set the bounds
    dump_if_ne(reporter, SkRect::MakeLTRB(-5, -8, -5, -8), path.getBounds());

    path.addRect(SkRect::MakeLTRB(1, 2, 3, 4)); // should extend the bounds
    dump_if_ne(reporter, SkRect::MakeLTRB(-5, -8, 3, 4), path.getBounds());

    path.moveTo(1, 2);  // don't expect this to have changed the bounds
    dump_if_ne(reporter, SkRect::MakeLTRB(-5, -8, 3, 4), path.getBounds());
#endif
}

#include "include/core/SkSurface.h"
static void test_fuzz_crbug_627414(skiatest::Reporter* reporter) {
    SkPath path;
    path.moveTo(0, 0);
    path.conicTo(3.58732e-43f, 2.72084f, 3.00392f, 3.00392f, 8.46e+37f);
    test_draw_AA_path(100, 100, path);
}

// Inspired by http://ie.microsoft.com/testdrive/Performance/Chalkboard/
// which triggered an assert, from a tricky cubic. This test replicates that
// example, so we can ensure that we handle it (in SkEdge.cpp), and don't
// assert in the SK_DEBUG build.
static void test_tricky_cubic() {
    const SkPoint pts[] = {
        { SkDoubleToScalar(18.8943768),    SkDoubleToScalar(129.121277) },
        { SkDoubleToScalar(18.8937435),    SkDoubleToScalar(129.121689) },
        { SkDoubleToScalar(18.8950119),    SkDoubleToScalar(129.120422) },
        { SkDoubleToScalar(18.5030727),    SkDoubleToScalar(129.13121)  },
    };

    SkPath path;
    path.moveTo(pts[0]);
    path.cubicTo(pts[1], pts[2], pts[3]);
    test_draw_AA_path(19, 130, path);
}

// Inspired by http://code.google.com/p/chromium/issues/detail?id=141651
//
static void test_isfinite_after_transform(skiatest::Reporter* reporter) {
    SkPath path;
    path.quadTo(157, 366, 286, 208);
    path.arcTo(37, 442, 315, 163, 957494590897113.0f);

    SkMatrix matrix;
    matrix.setScale(1000*1000, 1000*1000);

    // Be sure that path::transform correctly updates isFinite and the bounds
    // if the transformation overflows. The previous bug was that isFinite was
    // set to true in this case, but the bounds were not set to empty (which
    // they should be).
    while (path.isFinite()) {
        REPORTER_ASSERT(reporter, path.getBounds().isFinite());
        REPORTER_ASSERT(reporter, !path.getBounds().isEmpty());
        path.transform(matrix);
    }
    REPORTER_ASSERT(reporter, path.getBounds().isEmpty());

    matrix.setTranslate(SK_Scalar1, SK_Scalar1);
    path.transform(matrix);
    // we need to still be non-finite
    REPORTER_ASSERT(reporter, !path.isFinite());
    REPORTER_ASSERT(reporter, path.getBounds().isEmpty());
}

static void add_corner_arc(SkPath* path, const SkRect& rect,
                           SkScalar xIn, SkScalar yIn,
                           int startAngle)
{

    SkScalar rx = SkMinScalar(rect.width(), xIn);
    SkScalar ry = SkMinScalar(rect.height(), yIn);

    SkRect arcRect;
    arcRect.set(-rx, -ry, rx, ry);
    switch (startAngle) {
    case 0:
        arcRect.offset(rect.fRight - arcRect.fRight, rect.fBottom - arcRect.fBottom);
        break;
    case 90:
        arcRect.offset(rect.fLeft - arcRect.fLeft, rect.fBottom - arcRect.fBottom);
        break;
    case 180:
        arcRect.offset(rect.fLeft - arcRect.fLeft, rect.fTop - arcRect.fTop);
        break;
    case 270:
        arcRect.offset(rect.fRight - arcRect.fRight, rect.fTop - arcRect.fTop);
        break;
    default:
        break;
    }

    path->arcTo(arcRect, SkIntToScalar(startAngle), SkIntToScalar(90), false);
}

static void make_arb_round_rect(SkPath* path, const SkRect& r,
                                SkScalar xCorner, SkScalar yCorner) {
    // we are lazy here and use the same x & y for each corner
    add_corner_arc(path, r, xCorner, yCorner, 270);
    add_corner_arc(path, r, xCorner, yCorner, 0);
    add_corner_arc(path, r, xCorner, yCorner, 90);
    add_corner_arc(path, r, xCorner, yCorner, 180);
    path->close();
}

// Chrome creates its own round rects with each corner possibly being different.
// Performance will suffer if they are not convex.
// Note: PathBench::ArbRoundRectBench performs almost exactly
// the same test (but with drawing)
static void test_arb_round_rect_is_convex(skiatest::Reporter* reporter) {
    SkRandom rand;
    SkRect r;

    for (int i = 0; i < 5000; ++i) {

        SkScalar size = rand.nextUScalar1() * 30;
        if (size < SK_Scalar1) {
            continue;
        }
        r.fLeft = rand.nextUScalar1() * 300;
        r.fTop =  rand.nextUScalar1() * 300;
        r.fRight =  r.fLeft + 2 * size;
        r.fBottom = r.fTop + 2 * size;

        SkPath temp;

        make_arb_round_rect(&temp, r, r.width() / 10, r.height() / 15);

        REPORTER_ASSERT(reporter, temp.isConvex());
    }
}

// Chrome will sometimes create a 0 radius round rect. The degenerate
// quads prevent the path from being converted to a rect
// Note: PathBench::ArbRoundRectBench performs almost exactly
// the same test (but with drawing)
static void test_arb_zero_rad_round_rect_is_rect(skiatest::Reporter* reporter) {
    SkRandom rand;
    SkRect r;

    for (int i = 0; i < 5000; ++i) {

        SkScalar size = rand.nextUScalar1() * 30;
        if (size < SK_Scalar1) {
            continue;
        }
        r.fLeft = rand.nextUScalar1() * 300;
        r.fTop =  rand.nextUScalar1() * 300;
        r.fRight =  r.fLeft + 2 * size;
        r.fBottom = r.fTop + 2 * size;

        SkPath temp;

        make_arb_round_rect(&temp, r, 0, 0);

        SkRect result;
        REPORTER_ASSERT(reporter, temp.isRect(&result));
        REPORTER_ASSERT(reporter, r == result);
    }
}

static void test_rect_isfinite(skiatest::Reporter* reporter) {
    const SkScalar inf = SK_ScalarInfinity;
    const SkScalar negInf = SK_ScalarNegativeInfinity;
    const SkScalar nan = SK_ScalarNaN;

    SkRect r;
    r.setEmpty();
    REPORTER_ASSERT(reporter, r.isFinite());
    r.set(0, 0, inf, negInf);
    REPORTER_ASSERT(reporter, !r.isFinite());
    r.set(0, 0, nan, 0);
    REPORTER_ASSERT(reporter, !r.isFinite());

    SkPoint pts[] = {
        { 0, 0 },
        { SK_Scalar1, 0 },
        { 0, SK_Scalar1 },
    };

    bool isFine = r.setBoundsCheck(pts, 3);
    REPORTER_ASSERT(reporter, isFine);
    REPORTER_ASSERT(reporter, !r.isEmpty());

    pts[1].set(inf, 0);
    isFine = r.setBoundsCheck(pts, 3);
    REPORTER_ASSERT(reporter, !isFine);
    REPORTER_ASSERT(reporter, r.isEmpty());

    pts[1].set(nan, 0);
    isFine = r.setBoundsCheck(pts, 3);
    REPORTER_ASSERT(reporter, !isFine);
    REPORTER_ASSERT(reporter, r.isEmpty());
}

static void test_path_isfinite(skiatest::Reporter* reporter) {
    const SkScalar inf = SK_ScalarInfinity;
    const SkScalar negInf = SK_ScalarNegativeInfinity;
    const SkScalar nan = SK_ScalarNaN;

    SkPath path;
    REPORTER_ASSERT(reporter, path.isFinite());

    path.reset();
    REPORTER_ASSERT(reporter, path.isFinite());

    path.reset();
    path.moveTo(SK_Scalar1, 0);
    REPORTER_ASSERT(reporter, path.isFinite());

    path.reset();
    path.moveTo(inf, negInf);
    REPORTER_ASSERT(reporter, !path.isFinite());

    path.reset();
    path.moveTo(nan, 0);
    REPORTER_ASSERT(reporter, !path.isFinite());
}

static void test_isfinite(skiatest::Reporter* reporter) {
    test_rect_isfinite(reporter);
    test_path_isfinite(reporter);
}

static void test_islastcontourclosed(skiatest::Reporter* reporter) {
    SkPath path;
    REPORTER_ASSERT(reporter, !path.isLastContourClosed());
    path.moveTo(0, 0);
    REPORTER_ASSERT(reporter, !path.isLastContourClosed());
    path.close();
    REPORTER_ASSERT(reporter, path.isLastContourClosed());
    path.lineTo(100, 100);
    REPORTER_ASSERT(reporter, !path.isLastContourClosed());
    path.moveTo(200, 200);
    REPORTER_ASSERT(reporter, !path.isLastContourClosed());
    path.close();
    REPORTER_ASSERT(reporter, path.isLastContourClosed());
    path.moveTo(0, 0);
    REPORTER_ASSERT(reporter, !path.isLastContourClosed());
}

// assert that we always
//  start with a moveTo
//  only have 1 moveTo
//  only have Lines after that
//  end with a single close
//  only have (at most) 1 close
//
static void test_poly(skiatest::Reporter* reporter, const SkPath& path,
                      const SkPoint srcPts[], bool expectClose) {
    SkPath::RawIter iter(path);
    SkPoint         pts[4];

    bool firstTime = true;
    bool foundClose = false;
    for (;;) {
        switch (iter.next(pts)) {
            case SkPath::kMove_Verb:
                REPORTER_ASSERT(reporter, firstTime);
                REPORTER_ASSERT(reporter, pts[0] == srcPts[0]);
                srcPts++;
                firstTime = false;
                break;
            case SkPath::kLine_Verb:
                REPORTER_ASSERT(reporter, !firstTime);
                REPORTER_ASSERT(reporter, pts[1] == srcPts[0]);
                srcPts++;
                break;
            case SkPath::kQuad_Verb:
                REPORTER_ASSERT(reporter, false, "unexpected quad verb");
                break;
            case SkPath::kConic_Verb:
                REPORTER_ASSERT(reporter, false, "unexpected conic verb");
                break;
            case SkPath::kCubic_Verb:
                REPORTER_ASSERT(reporter, false, "unexpected cubic verb");
                break;
            case SkPath::kClose_Verb:
                REPORTER_ASSERT(reporter, !firstTime);
                REPORTER_ASSERT(reporter, !foundClose);
                REPORTER_ASSERT(reporter, expectClose);
                foundClose = true;
                break;
            case SkPath::kDone_Verb:
                goto DONE;
        }
    }
DONE:
    REPORTER_ASSERT(reporter, foundClose == expectClose);
}

static void test_addPoly(skiatest::Reporter* reporter) {
    SkPoint pts[32];
    SkRandom rand;

    for (size_t i = 0; i < SK_ARRAY_COUNT(pts); ++i) {
        pts[i].fX = rand.nextSScalar1();
        pts[i].fY = rand.nextSScalar1();
    }

    for (int doClose = 0; doClose <= 1; ++doClose) {
        for (size_t count = 1; count <= SK_ARRAY_COUNT(pts); ++count) {
            SkPath path;
            path.addPoly(pts, SkToInt(count), SkToBool(doClose));
            test_poly(reporter, path, pts, SkToBool(doClose));
        }
    }
}

static void test_strokerec(skiatest::Reporter* reporter) {
    SkStrokeRec rec(SkStrokeRec::kFill_InitStyle);
    REPORTER_ASSERT(reporter, rec.isFillStyle());

    rec.setHairlineStyle();
    REPORTER_ASSERT(reporter, rec.isHairlineStyle());

    rec.setStrokeStyle(SK_Scalar1, false);
    REPORTER_ASSERT(reporter, SkStrokeRec::kStroke_Style == rec.getStyle());

    rec.setStrokeStyle(SK_Scalar1, true);
    REPORTER_ASSERT(reporter, SkStrokeRec::kStrokeAndFill_Style == rec.getStyle());

    rec.setStrokeStyle(0, false);
    REPORTER_ASSERT(reporter, SkStrokeRec::kHairline_Style == rec.getStyle());

    rec.setStrokeStyle(0, true);
    REPORTER_ASSERT(reporter, SkStrokeRec::kFill_Style == rec.getStyle());
}

// Set this for paths that don't have a consistent direction such as a bowtie.
// (cheapComputeDirection is not expected to catch these.)
// Legal values are CW (0), CCW (1) and Unknown (2), leaving 3 as a convenient sentinel.
const SkPathPriv::FirstDirection kDontCheckDir = static_cast<SkPathPriv::FirstDirection>(3);

static void check_direction(skiatest::Reporter* reporter, const SkPath& path,
                            SkPathPriv::FirstDirection expected) {
    if (expected == kDontCheckDir) {
        return;
    }
    SkPath copy(path); // we make a copy so that we don't cache the result on the passed in path.

    SkPathPriv::FirstDirection dir;
    if (SkPathPriv::CheapComputeFirstDirection(copy, &dir)) {
        REPORTER_ASSERT(reporter, dir == expected);
    } else {
        REPORTER_ASSERT(reporter, SkPathPriv::kUnknown_FirstDirection == expected);
    }
}

static void test_direction(skiatest::Reporter* reporter) {
    size_t i;
    SkPath path;
    REPORTER_ASSERT(reporter, !SkPathPriv::CheapComputeFirstDirection(path, nullptr));
    REPORTER_ASSERT(reporter, !SkPathPriv::CheapIsFirstDirection(path, SkPathPriv::kCW_FirstDirection));
    REPORTER_ASSERT(reporter, !SkPathPriv::CheapIsFirstDirection(path, SkPathPriv::kCCW_FirstDirection));
    REPORTER_ASSERT(reporter, SkPathPriv::CheapIsFirstDirection(path, SkPathPriv::kUnknown_FirstDirection));

    static const char* gDegen[] = {
        "M 10 10",
        "M 10 10 M 20 20",
        "M 10 10 L 20 20",
        "M 10 10 L 10 10 L 10 10",
        "M 10 10 Q 10 10 10 10",
        "M 10 10 C 10 10 10 10 10 10",
    };
    for (i = 0; i < SK_ARRAY_COUNT(gDegen); ++i) {
        path.reset();
        bool valid = SkParsePath::FromSVGString(gDegen[i], &path);
        REPORTER_ASSERT(reporter, valid);
        REPORTER_ASSERT(reporter, !SkPathPriv::CheapComputeFirstDirection(path, nullptr));
    }

    static const char* gCW[] = {
        "M 10 10 L 10 10 Q 20 10 20 20",
        "M 10 10 C 20 10 20 20 20 20",
        "M 20 10 Q 20 20 30 20 L 10 20", // test double-back at y-max
        // rect with top two corners replaced by cubics with identical middle
        // control points
        "M 10 10 C 10 0 10 0 20 0 L 40 0 C 50 0 50 0 50 10",
        "M 20 10 L 0 10 Q 10 10 20 0",  // left, degenerate serif
    };
    for (i = 0; i < SK_ARRAY_COUNT(gCW); ++i) {
        path.reset();
        bool valid = SkParsePath::FromSVGString(gCW[i], &path);
        REPORTER_ASSERT(reporter, valid);
        check_direction(reporter, path, SkPathPriv::kCW_FirstDirection);
    }

    static const char* gCCW[] = {
        "M 10 10 L 10 10 Q 20 10 20 -20",
        "M 10 10 C 20 10 20 -20 20 -20",
        "M 20 10 Q 20 20 10 20 L 30 20", // test double-back at y-max
        // rect with top two corners replaced by cubics with identical middle
        // control points
        "M 50 10 C 50 0 50 0 40 0 L 20 0 C 10 0 10 0 10 10",
        "M 10 10 L 30 10 Q 20 10 10 0",  // right, degenerate serif
    };
    for (i = 0; i < SK_ARRAY_COUNT(gCCW); ++i) {
        path.reset();
        bool valid = SkParsePath::FromSVGString(gCCW[i], &path);
        REPORTER_ASSERT(reporter, valid);
        check_direction(reporter, path, SkPathPriv::kCCW_FirstDirection);
    }

    // Test two donuts, each wound a different direction. Only the outer contour
    // determines the cheap direction
    path.reset();
    path.addCircle(0, 0, SkIntToScalar(2), SkPath::kCW_Direction);
    path.addCircle(0, 0, SkIntToScalar(1), SkPath::kCCW_Direction);
    check_direction(reporter, path, SkPathPriv::kCW_FirstDirection);

    path.reset();
    path.addCircle(0, 0, SkIntToScalar(1), SkPath::kCW_Direction);
    path.addCircle(0, 0, SkIntToScalar(2), SkPath::kCCW_Direction);
    check_direction(reporter, path, SkPathPriv::kCCW_FirstDirection);

    // triangle with one point really far from the origin.
    path.reset();
    // the first point is roughly 1.05e10, 1.05e10
    path.moveTo(SkBits2Float(0x501c7652), SkBits2Float(0x501c7652));
    path.lineTo(110 * SK_Scalar1, -10 * SK_Scalar1);
    path.lineTo(-10 * SK_Scalar1, 60 * SK_Scalar1);
    check_direction(reporter, path, SkPathPriv::kCCW_FirstDirection);

    path.reset();
    path.conicTo(20, 0, 20, 20, 0.5f);
    path.close();
    check_direction(reporter, path, SkPathPriv::kCW_FirstDirection);

    path.reset();
    path.lineTo(1, 1e7f);
    path.lineTo(1e7f, 2e7f);
    path.close();
    REPORTER_ASSERT(reporter, SkPath::kConvex_Convexity == path.getConvexity());
    check_direction(reporter, path, SkPathPriv::kCCW_FirstDirection);
}

static void add_rect(SkPath* path, const SkRect& r) {
    path->moveTo(r.fLeft, r.fTop);
    path->lineTo(r.fRight, r.fTop);
    path->lineTo(r.fRight, r.fBottom);
    path->lineTo(r.fLeft, r.fBottom);
    path->close();
}

static void test_bounds(skiatest::Reporter* reporter) {
    static const SkRect rects[] = {
        { SkIntToScalar(10), SkIntToScalar(160), SkIntToScalar(610), SkIntToScalar(160) },
        { SkIntToScalar(610), SkIntToScalar(160), SkIntToScalar(610), SkIntToScalar(199) },
        { SkIntToScalar(10), SkIntToScalar(198), SkIntToScalar(610), SkIntToScalar(199) },
        { SkIntToScalar(10), SkIntToScalar(160), SkIntToScalar(10), SkIntToScalar(199) },
    };

    SkPath path0, path1;
    for (size_t i = 0; i < SK_ARRAY_COUNT(rects); ++i) {
        path0.addRect(rects[i]);
        add_rect(&path1, rects[i]);
    }

    REPORTER_ASSERT(reporter, path0.getBounds() == path1.getBounds());
}

static void stroke_cubic(const SkPoint pts[4]) {
    SkPath path;
    path.moveTo(pts[0]);
    path.cubicTo(pts[1], pts[2], pts[3]);

    SkPaint paint;
    paint.setStyle(SkPaint::kStroke_Style);
    paint.setStrokeWidth(SK_Scalar1 * 2);

    SkPath fill;
    paint.getFillPath(path, &fill);
}

// just ensure this can run w/o any SkASSERTS firing in the debug build
// we used to assert due to differences in how we determine a degenerate vector
// but that was fixed with the introduction of SkPoint::CanNormalize
static void stroke_tiny_cubic() {
    SkPoint p0[] = {
        { 372.0f,   92.0f },
        { 372.0f,   92.0f },
        { 372.0f,   92.0f },
        { 372.0f,   92.0f },
    };

    stroke_cubic(p0);

    SkPoint p1[] = {
        { 372.0f,       92.0f },
        { 372.0007f,    92.000755f },
        { 371.99927f,   92.003922f },
        { 371.99826f,   92.003899f },
    };

    stroke_cubic(p1);
}

static void check_close(skiatest::Reporter* reporter, const SkPath& path) {
    for (int i = 0; i < 2; ++i) {
        SkPath::Iter iter(path, SkToBool(i));
        SkPoint mv;
        SkPoint pts[4];
        SkPath::Verb v;
        int nMT = 0;
        int nCL = 0;
        mv.set(0, 0);
        while (SkPath::kDone_Verb != (v = iter.next(pts))) {
            switch (v) {
                case SkPath::kMove_Verb:
                    mv = pts[0];
                    ++nMT;
                    break;
                case SkPath::kClose_Verb:
                    REPORTER_ASSERT(reporter, mv == pts[0]);
                    ++nCL;
                    break;
                default:
                    break;
            }
        }
        // if we force a close on the interator we should have a close
        // for every moveTo
        REPORTER_ASSERT(reporter, !i || nMT == nCL);
    }
}

static void test_close(skiatest::Reporter* reporter) {
    SkPath closePt;
    closePt.moveTo(0, 0);
    closePt.close();
    check_close(reporter, closePt);

    SkPath openPt;
    openPt.moveTo(0, 0);
    check_close(reporter, openPt);

    SkPath empty;
    check_close(reporter, empty);
    empty.close();
    check_close(reporter, empty);

    SkPath rect;
    rect.addRect(SK_Scalar1, SK_Scalar1, 10 * SK_Scalar1, 10*SK_Scalar1);
    check_close(reporter, rect);
    rect.close();
    check_close(reporter, rect);

    SkPath quad;
    quad.quadTo(SK_Scalar1, SK_Scalar1, 10 * SK_Scalar1, 10*SK_Scalar1);
    check_close(reporter, quad);
    quad.close();
    check_close(reporter, quad);

    SkPath cubic;
    quad.cubicTo(SK_Scalar1, SK_Scalar1, 10 * SK_Scalar1,
                 10*SK_Scalar1, 20 * SK_Scalar1, 20*SK_Scalar1);
    check_close(reporter, cubic);
    cubic.close();
    check_close(reporter, cubic);

    SkPath line;
    line.moveTo(SK_Scalar1, SK_Scalar1);
    line.lineTo(10 * SK_Scalar1, 10*SK_Scalar1);
    check_close(reporter, line);
    line.close();
    check_close(reporter, line);

    SkPath rect2;
    rect2.addRect(SK_Scalar1, SK_Scalar1, 10 * SK_Scalar1, 10*SK_Scalar1);
    rect2.close();
    rect2.addRect(SK_Scalar1, SK_Scalar1, 10 * SK_Scalar1, 10*SK_Scalar1);
    check_close(reporter, rect2);
    rect2.close();
    check_close(reporter, rect2);

    SkPath oval3;
    oval3.addOval(SkRect::MakeWH(SK_Scalar1*100,SK_Scalar1*100));
    oval3.close();
    oval3.addOval(SkRect::MakeWH(SK_Scalar1*200,SK_Scalar1*200));
    check_close(reporter, oval3);
    oval3.close();
    check_close(reporter, oval3);

    SkPath moves;
    moves.moveTo(SK_Scalar1, SK_Scalar1);
    moves.moveTo(5 * SK_Scalar1, SK_Scalar1);
    moves.moveTo(SK_Scalar1, 10 * SK_Scalar1);
    moves.moveTo(10 *SK_Scalar1, SK_Scalar1);
    check_close(reporter, moves);

    stroke_tiny_cubic();
}

static void check_convexity(skiatest::Reporter* reporter, const SkPath& path,
                            SkPath::Convexity expected) {
    SkPath copy(path); // we make a copy so that we don't cache the result on the passed in path.
    SkPath::Convexity c = copy.getConvexity();
    REPORTER_ASSERT(reporter, c == expected);
#ifndef SK_LEGACY_PATH_CONVEXITY
    // test points-by-array interface
    SkPath::Iter iter(path, true);
    int initialMoves = 0;
    SkPoint pts[4];
<<<<<<< HEAD
    while (SkPath::kMove_Verb == iter.next(pts, false, false)) {
=======
    while (SkPath::kMove_Verb == iter.next(pts)) {
>>>>>>> 40be567a
        ++initialMoves;
    }
    if (initialMoves > 0) {
        std::vector<SkPoint> points;
        points.resize(path.getPoints(nullptr, 0));
        (void) path.getPoints(&points.front(), points.size());
        int skip = initialMoves - 1;
        bool isConvex = SkPathPriv::IsConvex(&points.front() + skip, points.size() - skip);
        REPORTER_ASSERT(reporter, isConvex == (SkPath::kConvex_Convexity == expected));
    }
#endif
}

static void test_path_crbug389050(skiatest::Reporter* reporter) {
    SkPath  tinyConvexPolygon;
    tinyConvexPolygon.moveTo(600.131559f, 800.112512f);
    tinyConvexPolygon.lineTo(600.161735f, 800.118627f);
    tinyConvexPolygon.lineTo(600.148962f, 800.142338f);
    tinyConvexPolygon.lineTo(600.134891f, 800.137724f);
    tinyConvexPolygon.close();
    tinyConvexPolygon.getConvexity();
    // This is convex, but so small that it fails many of our checks, and the three "backwards"
    // bends convince the checker that it's concave. That's okay though, we draw it correctly.
    check_convexity(reporter, tinyConvexPolygon, SkPath::kConcave_Convexity);
    check_direction(reporter, tinyConvexPolygon, SkPathPriv::kCW_FirstDirection);

    SkPath  platTriangle;
    platTriangle.moveTo(0, 0);
    platTriangle.lineTo(200, 0);
    platTriangle.lineTo(100, 0.04f);
    platTriangle.close();
    platTriangle.getConvexity();
    check_direction(reporter, platTriangle, SkPathPriv::kCW_FirstDirection);

    platTriangle.reset();
    platTriangle.moveTo(0, 0);
    platTriangle.lineTo(200, 0);
    platTriangle.lineTo(100, 0.03f);
    platTriangle.close();
    platTriangle.getConvexity();
    check_direction(reporter, platTriangle, SkPathPriv::kCW_FirstDirection);
}

static void test_convexity2(skiatest::Reporter* reporter) {
    SkPath pt;
    pt.moveTo(0, 0);
    pt.close();
    check_convexity(reporter, pt, SkPath::kConvex_Convexity);
    check_direction(reporter, pt, SkPathPriv::kUnknown_FirstDirection);

    SkPath line;
    line.moveTo(12*SK_Scalar1, 20*SK_Scalar1);
    line.lineTo(-12*SK_Scalar1, -20*SK_Scalar1);
    line.close();
    check_convexity(reporter, line, SkPath::kConvex_Convexity);
    check_direction(reporter, line, SkPathPriv::kUnknown_FirstDirection);

    SkPath triLeft;
    triLeft.moveTo(0, 0);
    triLeft.lineTo(SK_Scalar1, 0);
    triLeft.lineTo(SK_Scalar1, SK_Scalar1);
    triLeft.close();
    check_convexity(reporter, triLeft, SkPath::kConvex_Convexity);
    check_direction(reporter, triLeft, SkPathPriv::kCW_FirstDirection);

    SkPath triRight;
    triRight.moveTo(0, 0);
    triRight.lineTo(-SK_Scalar1, 0);
    triRight.lineTo(SK_Scalar1, SK_Scalar1);
    triRight.close();
    check_convexity(reporter, triRight, SkPath::kConvex_Convexity);
    check_direction(reporter, triRight, SkPathPriv::kCCW_FirstDirection);

    SkPath square;
    square.moveTo(0, 0);
    square.lineTo(SK_Scalar1, 0);
    square.lineTo(SK_Scalar1, SK_Scalar1);
    square.lineTo(0, SK_Scalar1);
    square.close();
    check_convexity(reporter, square, SkPath::kConvex_Convexity);
    check_direction(reporter, square, SkPathPriv::kCW_FirstDirection);

    SkPath redundantSquare;
    redundantSquare.moveTo(0, 0);
    redundantSquare.lineTo(0, 0);
    redundantSquare.lineTo(0, 0);
    redundantSquare.lineTo(SK_Scalar1, 0);
    redundantSquare.lineTo(SK_Scalar1, 0);
    redundantSquare.lineTo(SK_Scalar1, 0);
    redundantSquare.lineTo(SK_Scalar1, SK_Scalar1);
    redundantSquare.lineTo(SK_Scalar1, SK_Scalar1);
    redundantSquare.lineTo(SK_Scalar1, SK_Scalar1);
    redundantSquare.lineTo(0, SK_Scalar1);
    redundantSquare.lineTo(0, SK_Scalar1);
    redundantSquare.lineTo(0, SK_Scalar1);
    redundantSquare.close();
    check_convexity(reporter, redundantSquare, SkPath::kConvex_Convexity);
    check_direction(reporter, redundantSquare, SkPathPriv::kCW_FirstDirection);

    SkPath bowTie;
    bowTie.moveTo(0, 0);
    bowTie.lineTo(0, 0);
    bowTie.lineTo(0, 0);
    bowTie.lineTo(SK_Scalar1, SK_Scalar1);
    bowTie.lineTo(SK_Scalar1, SK_Scalar1);
    bowTie.lineTo(SK_Scalar1, SK_Scalar1);
    bowTie.lineTo(SK_Scalar1, 0);
    bowTie.lineTo(SK_Scalar1, 0);
    bowTie.lineTo(SK_Scalar1, 0);
    bowTie.lineTo(0, SK_Scalar1);
    bowTie.lineTo(0, SK_Scalar1);
    bowTie.lineTo(0, SK_Scalar1);
    bowTie.close();
    check_convexity(reporter, bowTie, SkPath::kConcave_Convexity);
    check_direction(reporter, bowTie, kDontCheckDir);

    SkPath spiral;
    spiral.moveTo(0, 0);
    spiral.lineTo(100*SK_Scalar1, 0);
    spiral.lineTo(100*SK_Scalar1, 100*SK_Scalar1);
    spiral.lineTo(0, 100*SK_Scalar1);
    spiral.lineTo(0, 50*SK_Scalar1);
    spiral.lineTo(50*SK_Scalar1, 50*SK_Scalar1);
    spiral.lineTo(50*SK_Scalar1, 75*SK_Scalar1);
    spiral.close();
    check_convexity(reporter, spiral, SkPath::kConcave_Convexity);
    check_direction(reporter, spiral, kDontCheckDir);

    SkPath dent;
    dent.moveTo(0, 0);
    dent.lineTo(100*SK_Scalar1, 100*SK_Scalar1);
    dent.lineTo(0, 100*SK_Scalar1);
    dent.lineTo(-50*SK_Scalar1, 200*SK_Scalar1);
    dent.lineTo(-200*SK_Scalar1, 100*SK_Scalar1);
    dent.close();
    check_convexity(reporter, dent, SkPath::kConcave_Convexity);
    check_direction(reporter, dent, SkPathPriv::kCW_FirstDirection);

    // https://bug.skia.org/2235
    SkPath strokedSin;
    for (int i = 0; i < 2000; i++) {
        SkScalar x = SkIntToScalar(i) / 2;
        SkScalar y = 500 - (x + SkScalarSin(x / 100) * 40) / 3;
        if (0 == i) {
            strokedSin.moveTo(x, y);
        } else {
            strokedSin.lineTo(x, y);
        }
    }
    SkStrokeRec stroke(SkStrokeRec::kFill_InitStyle);
    stroke.setStrokeStyle(2 * SK_Scalar1);
    stroke.applyToPath(&strokedSin, strokedSin);
    check_convexity(reporter, strokedSin, SkPath::kConcave_Convexity);
    check_direction(reporter, strokedSin, kDontCheckDir);

    // http://crbug.com/412640
    SkPath degenerateConcave;
    degenerateConcave.moveTo(148.67912f, 191.875f);
    degenerateConcave.lineTo(470.37695f, 7.5f);
    degenerateConcave.lineTo(148.67912f, 191.875f);
    degenerateConcave.lineTo(41.446522f, 376.25f);
    degenerateConcave.lineTo(-55.971577f, 460.0f);
    degenerateConcave.lineTo(41.446522f, 376.25f);
    check_convexity(reporter, degenerateConcave, SkPath::kConcave_Convexity);
    check_direction(reporter, degenerateConcave, SkPathPriv::kUnknown_FirstDirection);

    // http://crbug.com/433683
    SkPath badFirstVector;
    badFirstVector.moveTo(501.087708f, 319.610352f);
    badFirstVector.lineTo(501.087708f, 319.610352f);
    badFirstVector.cubicTo(501.087677f, 319.610321f, 449.271606f, 258.078674f, 395.084564f, 198.711182f);
    badFirstVector.cubicTo(358.967072f, 159.140717f, 321.910553f, 120.650436f, 298.442322f, 101.955399f);
    badFirstVector.lineTo(301.557678f, 98.044601f);
    badFirstVector.cubicTo(325.283844f, 116.945084f, 362.615204f, 155.720825f, 398.777557f, 195.340454f);
    badFirstVector.cubicTo(453.031860f, 254.781662f, 504.912262f, 316.389618f, 504.912292f, 316.389648f);
    badFirstVector.lineTo(504.912292f, 316.389648f);
    badFirstVector.lineTo(501.087708f, 319.610352f);
    badFirstVector.close();
    check_convexity(reporter, badFirstVector, SkPath::kConcave_Convexity);

    // http://crbug.com/993330
    SkPath falseBackEdge;
    falseBackEdge.moveTo(-217.83430557928145f,      -382.14948768484857f);
    falseBackEdge.lineTo(-227.73867866614847f,      -399.52485512718323f);
    falseBackEdge.cubicTo(-158.3541047666846f,      -439.0757140459542f,
                          -79.8654464485281f,       -459.875f,
                          -1.1368683772161603e-13f, -459.875f);
    falseBackEdge.lineTo(-8.08037266162413e-14f,    -439.875f);
    falseBackEdge.lineTo(-8.526512829121202e-14f,   -439.87499999999994f);
    falseBackEdge.cubicTo(-76.39209188702645f,      -439.87499999999994f,
                          -151.46727226799754f,     -419.98027663161537f,
                          -217.83430557928145f,     -382.14948768484857f);
    falseBackEdge.close();
    check_convexity(reporter, falseBackEdge, SkPath::kConcave_Convexity);
}

static void test_convexity_doubleback(skiatest::Reporter* reporter) {
    SkPath doubleback;
    doubleback.lineTo(1, 1);
    check_convexity(reporter, doubleback, SkPath::kConvex_Convexity);
    doubleback.lineTo(2, 2);
    check_convexity(reporter, doubleback, SkPath::kConvex_Convexity);
    doubleback.reset();
    doubleback.lineTo(1, 0);
    check_convexity(reporter, doubleback, SkPath::kConvex_Convexity);
    doubleback.lineTo(2, 0);
    check_convexity(reporter, doubleback, SkPath::kConvex_Convexity);
    doubleback.lineTo(1, 0);
    check_convexity(reporter, doubleback, SkPath::kConvex_Convexity);
    doubleback.reset();
    doubleback.quadTo(1, 1, 2, 2);
    check_convexity(reporter, doubleback, SkPath::kConvex_Convexity);
    doubleback.reset();
    doubleback.quadTo(1, 0, 2, 0);
    check_convexity(reporter, doubleback, SkPath::kConvex_Convexity);
    doubleback.quadTo(1, 0, 0, 0);
    check_convexity(reporter, doubleback, SkPath::kConvex_Convexity);
}

static void test_convexity_doubleback(skiatest::Reporter* reporter) {
    SkPath doubleback;
    doubleback.lineTo(1, 1);
    check_convexity(reporter, doubleback, SkPath::kConvex_Convexity);
    doubleback.lineTo(2, 2);
    check_convexity(reporter, doubleback, SkPath::kConvex_Convexity);
    doubleback.reset();
    doubleback.lineTo(1, 0);
    check_convexity(reporter, doubleback, SkPath::kConvex_Convexity);
    doubleback.lineTo(2, 0);
    check_convexity(reporter, doubleback, SkPath::kConvex_Convexity);
    doubleback.lineTo(1, 0);
    check_convexity(reporter, doubleback, SkPath::kConvex_Convexity);
    doubleback.reset();
    doubleback.quadTo(1, 1, 2, 2);
    check_convexity(reporter, doubleback, SkPath::kConvex_Convexity);
    doubleback.reset();
    doubleback.quadTo(1, 0, 2, 0);
    check_convexity(reporter, doubleback, SkPath::kConvex_Convexity);
    doubleback.quadTo(1, 0, 0, 0);
    check_convexity(reporter, doubleback, SkPath::kConvex_Convexity);
}

static void check_convex_bounds(skiatest::Reporter* reporter, const SkPath& p,
                                const SkRect& bounds) {
    REPORTER_ASSERT(reporter, p.isConvex());
    REPORTER_ASSERT(reporter, p.getBounds() == bounds);

    SkPath p2(p);
    REPORTER_ASSERT(reporter, p2.isConvex());
    REPORTER_ASSERT(reporter, p2.getBounds() == bounds);

    SkPath other;
    other.swap(p2);
    REPORTER_ASSERT(reporter, other.isConvex());
    REPORTER_ASSERT(reporter, other.getBounds() == bounds);
}

static void setFromString(SkPath* path, const char str[]) {
    bool first = true;
    while (str) {
        SkScalar x, y;
        str = SkParse::FindScalar(str, &x);
        if (nullptr == str) {
            break;
        }
        str = SkParse::FindScalar(str, &y);
        SkASSERT(str);
        if (first) {
            path->moveTo(x, y);
            first = false;
        } else {
            path->lineTo(x, y);
        }
    }
}

static void test_convexity(skiatest::Reporter* reporter) {
    SkPath path;

    check_convexity(reporter, path, SkPath::kConvex_Convexity);
    path.addCircle(0, 0, SkIntToScalar(10));
    check_convexity(reporter, path, SkPath::kConvex_Convexity);
    path.addCircle(0, 0, SkIntToScalar(10));   // 2nd circle
    check_convexity(reporter, path, SkPath::kConcave_Convexity);

    path.reset();
    path.addRect(0, 0, SkIntToScalar(10), SkIntToScalar(10), SkPath::kCCW_Direction);
    check_convexity(reporter, path, SkPath::kConvex_Convexity);
    REPORTER_ASSERT(reporter, SkPathPriv::CheapIsFirstDirection(path, SkPathPriv::kCCW_FirstDirection));

    path.reset();
    path.addRect(0, 0, SkIntToScalar(10), SkIntToScalar(10), SkPath::kCW_Direction);
    check_convexity(reporter, path, SkPath::kConvex_Convexity);
    REPORTER_ASSERT(reporter, SkPathPriv::CheapIsFirstDirection(path, SkPathPriv::kCW_FirstDirection));

    path.reset();
    path.quadTo(100, 100, 50, 50); // This from GM:convexpaths
    check_convexity(reporter, path, SkPath::kConvex_Convexity);

    static const struct {
        const char*                 fPathStr;
        SkPath::Convexity           fExpectedConvexity;
        SkPathPriv::FirstDirection  fExpectedDirection;
    } gRec[] = {
        { "", SkPath::kConvex_Convexity, SkPathPriv::kUnknown_FirstDirection },
        { "0 0", SkPath::kConvex_Convexity, SkPathPriv::kUnknown_FirstDirection },
        { "0 0 10 10", SkPath::kConvex_Convexity, SkPathPriv::kUnknown_FirstDirection },
        { "0 0 10 10 20 20 0 0 10 10", SkPath::kConcave_Convexity, SkPathPriv::kUnknown_FirstDirection },
        { "0 0 10 10 10 20", SkPath::kConvex_Convexity, SkPathPriv::kCW_FirstDirection },
        { "0 0 10 10 10 0", SkPath::kConvex_Convexity, SkPathPriv::kCCW_FirstDirection },
        { "0 0 10 10 10 0 0 10", SkPath::kConcave_Convexity, kDontCheckDir },
        { "0 0 10 0 0 10 -10 -10", SkPath::kConcave_Convexity, SkPathPriv::kCW_FirstDirection },
    };

    for (size_t i = 0; i < SK_ARRAY_COUNT(gRec); ++i) {
        path.reset();
        setFromString(&path, gRec[i].fPathStr);
        check_convexity(reporter, path, gRec[i].fExpectedConvexity);
        check_direction(reporter, path, gRec[i].fExpectedDirection);
        // check after setting the initial convex and direction
        if (kDontCheckDir != gRec[i].fExpectedDirection) {
            SkPath copy(path);
            SkPathPriv::FirstDirection dir;
            bool foundDir = SkPathPriv::CheapComputeFirstDirection(copy, &dir);
            REPORTER_ASSERT(reporter, (gRec[i].fExpectedDirection == SkPathPriv::kUnknown_FirstDirection)
                    ^ foundDir);
            REPORTER_ASSERT(reporter, !foundDir || gRec[i].fExpectedDirection == dir);
            check_convexity(reporter, copy, gRec[i].fExpectedConvexity);
        }
        REPORTER_ASSERT(reporter, gRec[i].fExpectedConvexity == path.getConvexity());
        check_direction(reporter, path, gRec[i].fExpectedDirection);
    }

    static const SkPoint nonFinitePts[] = {
        { SK_ScalarInfinity, 0 },
        { 0, SK_ScalarInfinity },
        { SK_ScalarInfinity, SK_ScalarInfinity },
        { SK_ScalarNegativeInfinity, 0},
        { 0, SK_ScalarNegativeInfinity },
        { SK_ScalarNegativeInfinity, SK_ScalarNegativeInfinity },
        { SK_ScalarNegativeInfinity, SK_ScalarInfinity },
        { SK_ScalarInfinity, SK_ScalarNegativeInfinity },
        { SK_ScalarNaN, 0 },
        { 0, SK_ScalarNaN },
        { SK_ScalarNaN, SK_ScalarNaN },
    };

    const size_t nonFinitePtsCount = sizeof(nonFinitePts) / sizeof(nonFinitePts[0]);

    static const SkPoint axisAlignedPts[] = {
        { SK_ScalarMax, 0 },
        { 0, SK_ScalarMax },
        { SK_ScalarMin, 0 },
        { 0, SK_ScalarMin },
    };

    const size_t axisAlignedPtsCount = sizeof(axisAlignedPts) / sizeof(axisAlignedPts[0]);

    for (int index = 0; index < (int) (13 * nonFinitePtsCount * axisAlignedPtsCount); ++index) {
        int i = (int) (index % nonFinitePtsCount);
        int f = (int) (index % axisAlignedPtsCount);
        int g = (int) ((f + 1) % axisAlignedPtsCount);
        path.reset();
        switch (index % 13) {
            case 0: path.lineTo(nonFinitePts[i]); break;
            case 1: path.quadTo(nonFinitePts[i], nonFinitePts[i]); break;
            case 2: path.quadTo(nonFinitePts[i], axisAlignedPts[f]); break;
            case 3: path.quadTo(axisAlignedPts[f], nonFinitePts[i]); break;
            case 4: path.cubicTo(nonFinitePts[i], axisAlignedPts[f], axisAlignedPts[f]); break;
            case 5: path.cubicTo(axisAlignedPts[f], nonFinitePts[i], axisAlignedPts[f]); break;
            case 6: path.cubicTo(axisAlignedPts[f], axisAlignedPts[f], nonFinitePts[i]); break;
            case 7: path.cubicTo(nonFinitePts[i], nonFinitePts[i], axisAlignedPts[f]); break;
            case 8: path.cubicTo(nonFinitePts[i], axisAlignedPts[f], nonFinitePts[i]); break;
            case 9: path.cubicTo(axisAlignedPts[f], nonFinitePts[i], nonFinitePts[i]); break;
            case 10: path.cubicTo(nonFinitePts[i], nonFinitePts[i], nonFinitePts[i]); break;
            case 11: path.cubicTo(nonFinitePts[i], axisAlignedPts[f], axisAlignedPts[g]); break;
            case 12: path.moveTo(nonFinitePts[i]); break;
        }
        check_convexity(reporter, path, SkPath::kUnknown_Convexity);
    }

    for (int index = 0; index < (int) (11 * axisAlignedPtsCount); ++index) {
        int f = (int) (index % axisAlignedPtsCount);
        int g = (int) ((f + 1) % axisAlignedPtsCount);
        path.reset();
        int curveSelect = index % 11;
        switch (curveSelect) {
            case 0: path.moveTo(axisAlignedPts[f]); break;
            case 1: path.lineTo(axisAlignedPts[f]); break;
            case 2: path.quadTo(axisAlignedPts[f], axisAlignedPts[f]); break;
            case 3: path.quadTo(axisAlignedPts[f], axisAlignedPts[g]); break;
            case 4: path.quadTo(axisAlignedPts[g], axisAlignedPts[f]); break;
            case 5: path.cubicTo(axisAlignedPts[f], axisAlignedPts[f], axisAlignedPts[f]); break;
            case 6: path.cubicTo(axisAlignedPts[f], axisAlignedPts[f], axisAlignedPts[g]); break;
            case 7: path.cubicTo(axisAlignedPts[f], axisAlignedPts[g], axisAlignedPts[f]); break;
            case 8: path.cubicTo(axisAlignedPts[f], axisAlignedPts[g], axisAlignedPts[g]); break;
            case 9: path.cubicTo(axisAlignedPts[g], axisAlignedPts[f], axisAlignedPts[f]); break;
            case 10: path.cubicTo(axisAlignedPts[g], axisAlignedPts[f], axisAlignedPts[g]); break;
        }
        if (curveSelect == 0 || curveSelect == 1 || curveSelect == 2 || curveSelect == 5) {
            check_convexity(reporter, path, SkPath::kConvex_Convexity);
        } else {
            SkPath copy(path); // we make a copy so that we don't cache the result on the passed in path.
            SkPath::Convexity c = copy.getConvexity();
            REPORTER_ASSERT(reporter, SkPath::kUnknown_Convexity == c
                    || SkPath::kConcave_Convexity == c);
        }
    }

    static const SkPoint diagonalPts[] = {
        { SK_ScalarMax, SK_ScalarMax },
        { SK_ScalarMin, SK_ScalarMin },
    };

    const size_t diagonalPtsCount = sizeof(diagonalPts) / sizeof(diagonalPts[0]);

    for (int index = 0; index < (int) (7 * diagonalPtsCount); ++index) {
        int f = (int) (index % diagonalPtsCount);
        int g = (int) ((f + 1) % diagonalPtsCount);
        path.reset();
        int curveSelect = index % 11;
        switch (curveSelect) {
            case 0: path.moveTo(diagonalPts[f]); break;
            case 1: path.lineTo(diagonalPts[f]); break;
            case 2: path.quadTo(diagonalPts[f], diagonalPts[f]); break;
            case 3: path.quadTo(axisAlignedPts[f], diagonalPts[g]); break;
            case 4: path.quadTo(diagonalPts[g], axisAlignedPts[f]); break;
            case 5: path.cubicTo(diagonalPts[f], diagonalPts[f], diagonalPts[f]); break;
            case 6: path.cubicTo(diagonalPts[f], diagonalPts[f], axisAlignedPts[g]); break;
            case 7: path.cubicTo(diagonalPts[f], axisAlignedPts[g], diagonalPts[f]); break;
            case 8: path.cubicTo(axisAlignedPts[f], diagonalPts[g], diagonalPts[g]); break;
            case 9: path.cubicTo(diagonalPts[g], diagonalPts[f], axisAlignedPts[f]); break;
            case 10: path.cubicTo(diagonalPts[g], axisAlignedPts[f], diagonalPts[g]); break;
        }
        if (curveSelect == 0) {
            check_convexity(reporter, path, SkPath::kConvex_Convexity);
        } else {
            SkPath copy(path); // we make a copy so that we don't cache the result on the passed in path.
            SkPath::Convexity c = copy.getConvexity();
            REPORTER_ASSERT(reporter, SkPath::kUnknown_Convexity == c
                    || SkPath::kConcave_Convexity == c);
        }
    }


    path.reset();
    path.moveTo(SkBits2Float(0xbe9171db), SkBits2Float(0xbd7eeb5d));  // -0.284072f, -0.0622362f
    path.lineTo(SkBits2Float(0xbe9171db), SkBits2Float(0xbd7eea38));  // -0.284072f, -0.0622351f
    path.lineTo(SkBits2Float(0xbe9171a0), SkBits2Float(0xbd7ee5a7));  // -0.28407f, -0.0622307f
    path.lineTo(SkBits2Float(0xbe917147), SkBits2Float(0xbd7ed886));  // -0.284067f, -0.0622182f
    path.lineTo(SkBits2Float(0xbe917378), SkBits2Float(0xbd7ee1a9));  // -0.284084f, -0.0622269f
    path.lineTo(SkBits2Float(0xbe9171db), SkBits2Float(0xbd7eeb5d));  // -0.284072f, -0.0622362f
    path.close();
    check_convexity(reporter, path, SkPath::kConcave_Convexity);

}

static void test_isLine(skiatest::Reporter* reporter) {
    SkPath path;
    SkPoint pts[2];
    const SkScalar value = SkIntToScalar(5);

    REPORTER_ASSERT(reporter, !path.isLine(nullptr));

    // set some non-zero values
    pts[0].set(value, value);
    pts[1].set(value, value);
    REPORTER_ASSERT(reporter, !path.isLine(pts));
    // check that pts was untouched
    REPORTER_ASSERT(reporter, pts[0].equals(value, value));
    REPORTER_ASSERT(reporter, pts[1].equals(value, value));

    const SkScalar moveX = SkIntToScalar(1);
    const SkScalar moveY = SkIntToScalar(2);
    REPORTER_ASSERT(reporter, value != moveX && value != moveY);

    path.moveTo(moveX, moveY);
    REPORTER_ASSERT(reporter, !path.isLine(nullptr));
    REPORTER_ASSERT(reporter, !path.isLine(pts));
    // check that pts was untouched
    REPORTER_ASSERT(reporter, pts[0].equals(value, value));
    REPORTER_ASSERT(reporter, pts[1].equals(value, value));

    const SkScalar lineX = SkIntToScalar(2);
    const SkScalar lineY = SkIntToScalar(2);
    REPORTER_ASSERT(reporter, value != lineX && value != lineY);

    path.lineTo(lineX, lineY);
    REPORTER_ASSERT(reporter, path.isLine(nullptr));

    REPORTER_ASSERT(reporter, !pts[0].equals(moveX, moveY));
    REPORTER_ASSERT(reporter, !pts[1].equals(lineX, lineY));
    REPORTER_ASSERT(reporter, path.isLine(pts));
    REPORTER_ASSERT(reporter, pts[0].equals(moveX, moveY));
    REPORTER_ASSERT(reporter, pts[1].equals(lineX, lineY));

    path.lineTo(0, 0);  // too many points/verbs
    REPORTER_ASSERT(reporter, !path.isLine(nullptr));
    REPORTER_ASSERT(reporter, !path.isLine(pts));
    REPORTER_ASSERT(reporter, pts[0].equals(moveX, moveY));
    REPORTER_ASSERT(reporter, pts[1].equals(lineX, lineY));

    path.reset();
    path.quadTo(1, 1, 2, 2);
    REPORTER_ASSERT(reporter, !path.isLine(nullptr));
}

static void test_conservativelyContains(skiatest::Reporter* reporter) {
    SkPath path;

    // kBaseRect is used to construct most our test paths: a rect, a circle, and a round-rect.
    static const SkRect kBaseRect = SkRect::MakeWH(SkIntToScalar(100), SkIntToScalar(100));

    // A circle that bounds kBaseRect (with a significant amount of slop)
    SkScalar circleR = SkMaxScalar(kBaseRect.width(), kBaseRect.height());
    circleR *= 1.75f / 2;
    static const SkPoint kCircleC = {kBaseRect.centerX(), kBaseRect.centerY()};

    // round-rect radii
    static const SkScalar kRRRadii[] = {SkIntToScalar(5), SkIntToScalar(3)};

    static const struct SUPPRESS_VISIBILITY_WARNING {
        SkRect fQueryRect;
        bool   fInRect;
        bool   fInCircle;
        bool   fInRR;
        bool   fInCubicRR;
    } kQueries[] = {
        {kBaseRect, true, true, false, false},

        // rect well inside of kBaseRect
        {SkRect::MakeLTRB(kBaseRect.fLeft + 0.25f*kBaseRect.width(),
                          kBaseRect.fTop + 0.25f*kBaseRect.height(),
                          kBaseRect.fRight - 0.25f*kBaseRect.width(),
                          kBaseRect.fBottom - 0.25f*kBaseRect.height()),
                          true, true, true, true},

        // rects with edges off by one from kBaseRect's edges
        {SkRect::MakeXYWH(kBaseRect.fLeft, kBaseRect.fTop,
                          kBaseRect.width(), kBaseRect.height() + 1),
         false, true, false, false},
        {SkRect::MakeXYWH(kBaseRect.fLeft, kBaseRect.fTop,
                          kBaseRect.width() + 1, kBaseRect.height()),
         false, true, false, false},
        {SkRect::MakeXYWH(kBaseRect.fLeft, kBaseRect.fTop,
                          kBaseRect.width() + 1, kBaseRect.height() + 1),
         false, true, false, false},
        {SkRect::MakeXYWH(kBaseRect.fLeft - 1, kBaseRect.fTop,
                          kBaseRect.width(), kBaseRect.height()),
         false, true, false, false},
        {SkRect::MakeXYWH(kBaseRect.fLeft, kBaseRect.fTop - 1,
                          kBaseRect.width(), kBaseRect.height()),
         false, true, false, false},
        {SkRect::MakeXYWH(kBaseRect.fLeft - 1, kBaseRect.fTop,
                          kBaseRect.width() + 2, kBaseRect.height()),
         false, true, false, false},
        {SkRect::MakeXYWH(kBaseRect.fLeft, kBaseRect.fTop - 1,
                          kBaseRect.width() + 2, kBaseRect.height()),
         false, true, false, false},

        // zero-w/h rects at each corner of kBaseRect
        {SkRect::MakeXYWH(kBaseRect.fLeft, kBaseRect.fTop, 0, 0), true, true, false, false},
        {SkRect::MakeXYWH(kBaseRect.fRight, kBaseRect.fTop, 0, 0), true, true, false, true},
        {SkRect::MakeXYWH(kBaseRect.fLeft, kBaseRect.fBottom, 0, 0), true, true, false, true},
        {SkRect::MakeXYWH(kBaseRect.fRight, kBaseRect.fBottom, 0, 0), true, true, false, true},

        // far away rect
        {SkRect::MakeXYWH(10 * kBaseRect.fRight, 10 * kBaseRect.fBottom,
                          SkIntToScalar(10), SkIntToScalar(10)),
         false, false, false, false},

        // very large rect containing kBaseRect
        {SkRect::MakeXYWH(kBaseRect.fLeft - 5 * kBaseRect.width(),
                          kBaseRect.fTop - 5 * kBaseRect.height(),
                          11 * kBaseRect.width(), 11 * kBaseRect.height()),
         false, false, false, false},

        // skinny rect that spans same y-range as kBaseRect
        {SkRect::MakeXYWH(kBaseRect.centerX(), kBaseRect.fTop,
                          SkIntToScalar(1), kBaseRect.height()),
         true, true, true, true},

        // short rect that spans same x-range as kBaseRect
        {SkRect::MakeXYWH(kBaseRect.fLeft, kBaseRect.centerY(), kBaseRect.width(), SkScalar(1)),
         true, true, true, true},

        // skinny rect that spans slightly larger y-range than kBaseRect
        {SkRect::MakeXYWH(kBaseRect.centerX(), kBaseRect.fTop,
                          SkIntToScalar(1), kBaseRect.height() + 1),
         false, true, false, false},

        // short rect that spans slightly larger x-range than kBaseRect
        {SkRect::MakeXYWH(kBaseRect.fLeft, kBaseRect.centerY(),
                          kBaseRect.width() + 1, SkScalar(1)),
         false, true, false, false},
    };

    for (int inv = 0; inv < 4; ++inv) {
        for (size_t q = 0; q < SK_ARRAY_COUNT(kQueries); ++q) {
            SkRect qRect = kQueries[q].fQueryRect;
            if (inv & 0x1) {
                using std::swap;
                swap(qRect.fLeft, qRect.fRight);
            }
            if (inv & 0x2) {
                using std::swap;
                swap(qRect.fTop, qRect.fBottom);
            }
            for (int d = 0; d < 2; ++d) {
                SkPath::Direction dir = d ? SkPath::kCCW_Direction : SkPath::kCW_Direction;
                path.reset();
                path.addRect(kBaseRect, dir);
                REPORTER_ASSERT(reporter, kQueries[q].fInRect ==
                                          path.conservativelyContainsRect(qRect));

                path.reset();
                path.addCircle(kCircleC.fX, kCircleC.fY, circleR, dir);
                REPORTER_ASSERT(reporter, kQueries[q].fInCircle ==
                                          path.conservativelyContainsRect(qRect));

                path.reset();
                path.addRoundRect(kBaseRect, kRRRadii[0], kRRRadii[1], dir);
                REPORTER_ASSERT(reporter, kQueries[q].fInRR ==
                                          path.conservativelyContainsRect(qRect));

                path.reset();
                path.moveTo(kBaseRect.fLeft + kRRRadii[0], kBaseRect.fTop);
                path.cubicTo(kBaseRect.fLeft + kRRRadii[0] / 2, kBaseRect.fTop,
                             kBaseRect.fLeft, kBaseRect.fTop + kRRRadii[1] / 2,
                             kBaseRect.fLeft, kBaseRect.fTop + kRRRadii[1]);
                path.lineTo(kBaseRect.fLeft, kBaseRect.fBottom);
                path.lineTo(kBaseRect.fRight, kBaseRect.fBottom);
                path.lineTo(kBaseRect.fRight, kBaseRect.fTop);
                path.close();
                REPORTER_ASSERT(reporter, kQueries[q].fInCubicRR ==
                                          path.conservativelyContainsRect(qRect));

            }
            // Slightly non-convex shape, shouldn't contain any rects.
            path.reset();
            path.moveTo(0, 0);
            path.lineTo(SkIntToScalar(50), 0.05f);
            path.lineTo(SkIntToScalar(100), 0);
            path.lineTo(SkIntToScalar(100), SkIntToScalar(100));
            path.lineTo(0, SkIntToScalar(100));
            path.close();
            REPORTER_ASSERT(reporter, !path.conservativelyContainsRect(qRect));
        }
    }

    // make sure a minimal convex shape works, a right tri with edges along pos x and y axes.
    path.reset();
    path.moveTo(0, 0);
    path.lineTo(SkIntToScalar(100), 0);
    path.lineTo(0, SkIntToScalar(100));

    // inside, on along top edge
    REPORTER_ASSERT(reporter, path.conservativelyContainsRect(SkRect::MakeXYWH(SkIntToScalar(50), 0,
                                                                               SkIntToScalar(10),
                                                                               SkIntToScalar(10))));
    // above
    REPORTER_ASSERT(reporter, !path.conservativelyContainsRect(
        SkRect::MakeXYWH(SkIntToScalar(50),
                         SkIntToScalar(-10),
                         SkIntToScalar(10),
                         SkIntToScalar(10))));
    // to the left
    REPORTER_ASSERT(reporter, !path.conservativelyContainsRect(SkRect::MakeXYWH(SkIntToScalar(-10),
                                                                                SkIntToScalar(5),
                                                                                SkIntToScalar(5),
                                                                                SkIntToScalar(5))));

    // outside the diagonal edge
    REPORTER_ASSERT(reporter, !path.conservativelyContainsRect(SkRect::MakeXYWH(SkIntToScalar(10),
                                                                                SkIntToScalar(200),
                                                                                SkIntToScalar(20),
                                                                                SkIntToScalar(5))));


    // Test that multiple move commands do not cause asserts.
    path.moveTo(SkIntToScalar(100), SkIntToScalar(100));
    REPORTER_ASSERT(reporter, path.conservativelyContainsRect(SkRect::MakeXYWH(SkIntToScalar(50), 0,
                                                                               SkIntToScalar(10),
                                                                               SkIntToScalar(10))));

    // Same as above path and first test but with an extra moveTo.
    path.reset();
    path.moveTo(100, 100);
    path.moveTo(0, 0);
    path.lineTo(SkIntToScalar(100), 0);
    path.lineTo(0, SkIntToScalar(100));
    // Convexity logic is now more conservative, so that multiple (non-trailing) moveTos make a
    // path non-convex.
    REPORTER_ASSERT(reporter, !path.conservativelyContainsRect(
        SkRect::MakeXYWH(SkIntToScalar(50), 0,
                         SkIntToScalar(10),
                         SkIntToScalar(10))));

    // Same as above path and first test but with the extra moveTo making a degenerate sub-path
    // following the non-empty sub-path. Verifies that this does not trigger assertions.
    path.reset();
    path.moveTo(0, 0);
    path.lineTo(SkIntToScalar(100), 0);
    path.lineTo(0, SkIntToScalar(100));
    path.moveTo(100, 100);

    REPORTER_ASSERT(reporter, path.conservativelyContainsRect(SkRect::MakeXYWH(SkIntToScalar(50), 0,
                                                                               SkIntToScalar(10),
                                                                               SkIntToScalar(10))));

    // Test that multiple move commands do not cause asserts and that the function
    // is not confused by the multiple moves.
    path.reset();
    path.moveTo(0, 0);
    path.lineTo(SkIntToScalar(100), 0);
    path.lineTo(0, SkIntToScalar(100));
    path.moveTo(0, SkIntToScalar(200));
    path.lineTo(SkIntToScalar(100), SkIntToScalar(200));
    path.lineTo(0, SkIntToScalar(300));

    REPORTER_ASSERT(reporter, !path.conservativelyContainsRect(
                                                            SkRect::MakeXYWH(SkIntToScalar(50), 0,
                                                                             SkIntToScalar(10),
                                                                             SkIntToScalar(10))));

    path.reset();
    path.lineTo(100, 100);
    REPORTER_ASSERT(reporter, !path.conservativelyContainsRect(SkRect::MakeXYWH(0, 0, 1, 1)));

    // An empty path should not contain any rectangle. It's questionable whether an empty path
    // contains an empty rectangle. However, since it is a conservative test it is ok to
    // return false.
    path.reset();
    REPORTER_ASSERT(reporter, !path.conservativelyContainsRect(SkRect::MakeWH(1,1)));
    REPORTER_ASSERT(reporter, !path.conservativelyContainsRect(SkRect::MakeWH(0,0)));
}

static void test_isRect_open_close(skiatest::Reporter* reporter) {
    SkPath path;
    bool isClosed;

    path.moveTo(0, 0); path.lineTo(1, 0); path.lineTo(1, 1); path.lineTo(0, 1);
    path.close();

    REPORTER_ASSERT(reporter, path.isRect(nullptr, &isClosed, nullptr));
    REPORTER_ASSERT(reporter, isClosed);
}

// Simple isRect test is inline TestPath, below.
// test_isRect provides more extensive testing.
static void test_isRect(skiatest::Reporter* reporter) {
    test_isRect_open_close(reporter);

    // passing tests (all moveTo / lineTo...
    SkPoint r1[] = {{0, 0}, {1, 0}, {1, 1}, {0, 1}};
    SkPoint r2[] = {{1, 0}, {1, 1}, {0, 1}, {0, 0}};
    SkPoint r3[] = {{1, 1}, {0, 1}, {0, 0}, {1, 0}};
    SkPoint r4[] = {{0, 1}, {0, 0}, {1, 0}, {1, 1}};
    SkPoint r5[] = {{0, 0}, {0, 1}, {1, 1}, {1, 0}};
    SkPoint r6[] = {{0, 1}, {1, 1}, {1, 0}, {0, 0}};
    SkPoint r7[] = {{1, 1}, {1, 0}, {0, 0}, {0, 1}};
    SkPoint r8[] = {{1, 0}, {0, 0}, {0, 1}, {1, 1}};
    SkPoint r9[] = {{0, 1}, {1, 1}, {1, 0}, {0, 0}};
    SkPoint ra[] = {{0, 0}, {0, .5f}, {0, 1}, {.5f, 1}, {1, 1}, {1, .5f}, {1, 0}, {.5f, 0}};
    SkPoint rb[] = {{0, 0}, {.5f, 0}, {1, 0}, {1, .5f}, {1, 1}, {.5f, 1}, {0, 1}, {0, .5f}};
    SkPoint rc[] = {{0, 0}, {1, 0}, {1, 1}, {0, 1}, {0, 0}};
    SkPoint rd[] = {{0, 0}, {0, 1}, {1, 1}, {1, 0}, {0, 0}};
    SkPoint re[] = {{0, 0}, {1, 0}, {1, 0}, {1, 1}, {0, 1}};
    SkPoint rf[] = {{1, 0}, {8, 0}, {8, 8}, {0, 8}, {0, 0}};

    // failing tests
    SkPoint f1[] = {{0, 0}, {1, 0}, {1, 1}}; // too few points
    SkPoint f2[] = {{0, 0}, {1, 1}, {0, 1}, {1, 0}}; // diagonal
    SkPoint f3[] = {{0, 0}, {1, 0}, {1, 1}, {0, 1}, {0, 0}, {1, 0}}; // wraps
    SkPoint f4[] = {{0, 0}, {1, 0}, {0, 0}, {1, 0}, {1, 1}, {0, 1}}; // backs up
    SkPoint f5[] = {{0, 0}, {1, 0}, {1, 1}, {2, 0}}; // end overshoots
    SkPoint f6[] = {{0, 0}, {1, 0}, {1, 1}, {0, 1}, {0, 2}}; // end overshoots
    SkPoint f7[] = {{0, 0}, {1, 0}, {1, 1}, {0, 2}}; // end overshoots
    SkPoint f8[] = {{0, 0}, {1, 0}, {1, 1}, {1, 0}}; // 'L'
    SkPoint f9[] = {{1, 0}, {8, 0}, {8, 8}, {0, 8}, {0, 0}, {2, 0}}; // overlaps
    SkPoint fa[] = {{1, 0}, {8, 0}, {8, 8}, {0, 8}, {0, -1}, {1, -1}}; // non colinear gap
    SkPoint fb[] = {{1, 0}, {8, 0}, {8, 8}, {0, 8}, {0, 1}}; // falls short

    // no close, but we should detect them as fillably the same as a rect
    SkPoint c1[] = {{0, 0}, {1, 0}, {1, 1}, {0, 1}};
    SkPoint c2[] = {{0, 0}, {1, 0}, {1, 2}, {0, 2}, {0, 1}};
    SkPoint c3[] = {{0, 0}, {1, 0}, {1, 2}, {0, 2}, {0, 1}, {0, 0}}; // hit the start

    // like c2, but we double-back on ourselves
    SkPoint d1[] = {{0, 0}, {1, 0}, {1, 2}, {0, 2}, {0, 1}, {0, 2}};
    // like c2, but we overshoot the start point
    SkPoint d2[] = {{0, 0}, {1, 0}, {1, 2}, {0, 2}, {0, -1}};
    SkPoint d3[] = {{0, 0}, {1, 0}, {1, 2}, {0, 2}, {0, -1}, {0, 0}};

    struct IsRectTest {
        SkPoint *fPoints;
        int fPointCount;
        bool fClose;
        bool fIsRect;
    } tests[] = {
        { r1, SK_ARRAY_COUNT(r1), true, true },
        { r2, SK_ARRAY_COUNT(r2), true, true },
        { r3, SK_ARRAY_COUNT(r3), true, true },
        { r4, SK_ARRAY_COUNT(r4), true, true },
        { r5, SK_ARRAY_COUNT(r5), true, true },
        { r6, SK_ARRAY_COUNT(r6), true, true },
        { r7, SK_ARRAY_COUNT(r7), true, true },
        { r8, SK_ARRAY_COUNT(r8), true, true },
        { r9, SK_ARRAY_COUNT(r9), true, true },
        { ra, SK_ARRAY_COUNT(ra), true, true },
        { rb, SK_ARRAY_COUNT(rb), true, true },
        { rc, SK_ARRAY_COUNT(rc), true, true },
        { rd, SK_ARRAY_COUNT(rd), true, true },
        { re, SK_ARRAY_COUNT(re), true, true },
        { rf, SK_ARRAY_COUNT(rf), true, true },

        { f1, SK_ARRAY_COUNT(f1), true, false },
        { f2, SK_ARRAY_COUNT(f2), true, false },
        { f3, SK_ARRAY_COUNT(f3), true, false },
        { f4, SK_ARRAY_COUNT(f4), true, false },
        { f5, SK_ARRAY_COUNT(f5), true, false },
        { f6, SK_ARRAY_COUNT(f6), true, false },
        { f7, SK_ARRAY_COUNT(f7), true, false },
        { f8, SK_ARRAY_COUNT(f8), true, false },
        { f9, SK_ARRAY_COUNT(f9), true, false },
        { fa, SK_ARRAY_COUNT(fa), true, false },
        { fb, SK_ARRAY_COUNT(fb), true, false },

        { c1, SK_ARRAY_COUNT(c1), false, true },
        { c2, SK_ARRAY_COUNT(c2), false, true },
        { c3, SK_ARRAY_COUNT(c3), false, true },

        { d1, SK_ARRAY_COUNT(d1), false, false },
        { d2, SK_ARRAY_COUNT(d2), false, true },
        { d3, SK_ARRAY_COUNT(d3), false, false },
    };

    const size_t testCount = SK_ARRAY_COUNT(tests);
    int index;
    for (size_t testIndex = 0; testIndex < testCount; ++testIndex) {
        SkPath path;
        path.moveTo(tests[testIndex].fPoints[0].fX, tests[testIndex].fPoints[0].fY);
        for (index = 1; index < tests[testIndex].fPointCount; ++index) {
            path.lineTo(tests[testIndex].fPoints[index].fX, tests[testIndex].fPoints[index].fY);
        }
        if (tests[testIndex].fClose) {
            path.close();
        }
        REPORTER_ASSERT(reporter, tests[testIndex].fIsRect == path.isRect(nullptr));

        if (tests[testIndex].fIsRect) {
            SkRect computed, expected;
            bool isClosed;
            SkPath::Direction direction;
            SkPathPriv::FirstDirection cheapDirection;
            int pointCount = tests[testIndex].fPointCount - (d2 == tests[testIndex].fPoints);
            expected.set(tests[testIndex].fPoints, pointCount);
            REPORTER_ASSERT(reporter, SkPathPriv::CheapComputeFirstDirection(path, &cheapDirection));
            REPORTER_ASSERT(reporter, path.isRect(&computed, &isClosed, &direction));
            REPORTER_ASSERT(reporter, expected == computed);
            REPORTER_ASSERT(reporter, isClosed == tests[testIndex].fClose);
            REPORTER_ASSERT(reporter, SkPathPriv::AsFirstDirection(direction) == cheapDirection);
        } else {
            SkRect computed;
            computed.set(123, 456, 789, 1011);
            for (auto c : {true, false})
            for (auto d : {SkPath::kCW_Direction, SkPath::kCCW_Direction}) {
              bool isClosed = c;
              SkPath::Direction direction = d;
              REPORTER_ASSERT(reporter, !path.isRect(&computed, &isClosed, &direction));
              REPORTER_ASSERT(reporter, computed.fLeft == 123 && computed.fTop == 456);
              REPORTER_ASSERT(reporter, computed.fRight == 789 && computed.fBottom == 1011);
              REPORTER_ASSERT(reporter, isClosed == c);
              REPORTER_ASSERT(reporter, direction == d);
            }
        }
    }

    // fail, close then line
    SkPath path1;
    path1.moveTo(r1[0].fX, r1[0].fY);
    for (index = 1; index < SkToInt(SK_ARRAY_COUNT(r1)); ++index) {
        path1.lineTo(r1[index].fX, r1[index].fY);
    }
    path1.close();
    path1.lineTo(1, 0);
    REPORTER_ASSERT(reporter, !path1.isRect(nullptr));

    // fail, move in the middle
    path1.reset();
    path1.moveTo(r1[0].fX, r1[0].fY);
    for (index = 1; index < SkToInt(SK_ARRAY_COUNT(r1)); ++index) {
        if (index == 2) {
            path1.moveTo(1, .5f);
        }
        path1.lineTo(r1[index].fX, r1[index].fY);
    }
    path1.close();
    REPORTER_ASSERT(reporter, !path1.isRect(nullptr));

    // fail, move on the edge
    path1.reset();
    for (index = 1; index < SkToInt(SK_ARRAY_COUNT(r1)); ++index) {
        path1.moveTo(r1[index - 1].fX, r1[index - 1].fY);
        path1.lineTo(r1[index].fX, r1[index].fY);
    }
    path1.close();
    REPORTER_ASSERT(reporter, !path1.isRect(nullptr));

    // fail, quad
    path1.reset();
    path1.moveTo(r1[0].fX, r1[0].fY);
    for (index = 1; index < SkToInt(SK_ARRAY_COUNT(r1)); ++index) {
        if (index == 2) {
            path1.quadTo(1, .5f, 1, .5f);
        }
        path1.lineTo(r1[index].fX, r1[index].fY);
    }
    path1.close();
    REPORTER_ASSERT(reporter, !path1.isRect(nullptr));

    // fail, cubic
    path1.reset();
    path1.moveTo(r1[0].fX, r1[0].fY);
    for (index = 1; index < SkToInt(SK_ARRAY_COUNT(r1)); ++index) {
        if (index == 2) {
            path1.cubicTo(1, .5f, 1, .5f, 1, .5f);
        }
        path1.lineTo(r1[index].fX, r1[index].fY);
    }
    path1.close();
    REPORTER_ASSERT(reporter, !path1.isRect(nullptr));
}

static void check_simple_closed_rect(skiatest::Reporter* reporter, const SkPath& path,
                                     const SkRect& rect, SkPath::Direction dir, unsigned start) {
    SkRect r = SkRect::MakeEmpty();
    SkPath::Direction d = SkPath::kCCW_Direction;
    unsigned s = ~0U;

    REPORTER_ASSERT(reporter, SkPathPriv::IsSimpleClosedRect(path, &r, &d, &s));
    REPORTER_ASSERT(reporter, r == rect);
    REPORTER_ASSERT(reporter, d == dir);
    REPORTER_ASSERT(reporter, s == start);
}

static void test_is_simple_closed_rect(skiatest::Reporter* reporter) {
    using std::swap;
    SkRect r = SkRect::MakeEmpty();
    SkPath::Direction d = SkPath::kCCW_Direction;
    unsigned s = ~0U;

    const SkRect testRect = SkRect::MakeXYWH(10, 10, 50, 70);
    const SkRect emptyRect = SkRect::MakeEmpty();
    SkPath path;
    for (int start = 0; start < 4; ++start) {
        for (auto dir : {SkPath::kCCW_Direction, SkPath::kCW_Direction}) {
            SkPath path;
            path.addRect(testRect, dir, start);
            check_simple_closed_rect(reporter, path, testRect, dir, start);
            path.close();
            check_simple_closed_rect(reporter, path, testRect, dir, start);
            SkPath path2 = path;
            path2.lineTo(10, 10);
            REPORTER_ASSERT(reporter, !SkPathPriv::IsSimpleClosedRect(path2, &r, &d, &s));
            path2 = path;
            path2.moveTo(10, 10);
            REPORTER_ASSERT(reporter, !SkPathPriv::IsSimpleClosedRect(path2, &r, &d, &s));
            path2 = path;
            path2.addRect(testRect, dir, start);
            REPORTER_ASSERT(reporter, !SkPathPriv::IsSimpleClosedRect(path2, &r, &d, &s));
            // Make the path by hand, manually closing it.
            path2.reset();
            SkPath::RawIter iter(path);
            SkPath::Verb v;
            SkPoint verbPts[4];
            SkPoint firstPt = {0.f, 0.f};
            while ((v = iter.next(verbPts)) != SkPath::kDone_Verb) {
                switch(v) {
                    case SkPath::kMove_Verb:
                        firstPt = verbPts[0];
                        path2.moveTo(verbPts[0]);
                        break;
                    case SkPath::kLine_Verb:
                        path2.lineTo(verbPts[1]);
                        break;
                    default:
                        break;
                }
            }
            // We haven't closed it yet...
            REPORTER_ASSERT(reporter, !SkPathPriv::IsSimpleClosedRect(path2, &r, &d, &s));
            // ... now we do and test again.
            path2.lineTo(firstPt);
            check_simple_closed_rect(reporter, path2, testRect, dir, start);
            // A redundant close shouldn't cause a failure.
            path2.close();
            check_simple_closed_rect(reporter, path2, testRect, dir, start);
            // Degenerate point and line rects are not allowed
            path2.reset();
            path2.addRect(emptyRect, dir, start);
            REPORTER_ASSERT(reporter, !SkPathPriv::IsSimpleClosedRect(path2, &r, &d, &s));
            SkRect degenRect = testRect;
            degenRect.fLeft = degenRect.fRight;
            path2.reset();
            path2.addRect(degenRect, dir, start);
            REPORTER_ASSERT(reporter, !SkPathPriv::IsSimpleClosedRect(path2, &r, &d, &s));
            degenRect = testRect;
            degenRect.fTop = degenRect.fBottom;
            path2.reset();
            path2.addRect(degenRect, dir, start);
            REPORTER_ASSERT(reporter, !SkPathPriv::IsSimpleClosedRect(path2, &r, &d, &s));
            // An inverted rect makes a rect path, but changes the winding dir and start point.
            SkPath::Direction swapDir = (dir == SkPath::kCW_Direction)
                                            ? SkPath::kCCW_Direction
                                            : SkPath::kCW_Direction;
            static constexpr unsigned kXSwapStarts[] = { 1, 0, 3, 2 };
            static constexpr unsigned kYSwapStarts[] = { 3, 2, 1, 0 };
            SkRect swapRect = testRect;
            swap(swapRect.fLeft, swapRect.fRight);
            path2.reset();
            path2.addRect(swapRect, dir, start);
            check_simple_closed_rect(reporter, path2, testRect, swapDir, kXSwapStarts[start]);
            swapRect = testRect;
            swap(swapRect.fTop, swapRect.fBottom);
            path2.reset();
            path2.addRect(swapRect, dir, start);
            check_simple_closed_rect(reporter, path2, testRect, swapDir, kYSwapStarts[start]);
        }
    }
    // down, up, left, close
    path.reset();
    path.moveTo(1, 1);
    path.lineTo(1, 2);
    path.lineTo(1, 1);
    path.lineTo(0, 1);
    SkRect rect;
    SkPath::Direction  dir;
    unsigned start;
    path.close();
    REPORTER_ASSERT(reporter, !SkPathPriv::IsSimpleClosedRect(path, &rect, &dir, &start));
    // right, left, up, close
    path.reset();
    path.moveTo(1, 1);
    path.lineTo(2, 1);
    path.lineTo(1, 1);
    path.lineTo(1, 0);
    path.close();
    REPORTER_ASSERT(reporter, !SkPathPriv::IsSimpleClosedRect(path, &rect, &dir, &start));
    // parallelogram with horizontal edges
    path.reset();
    path.moveTo(1, 0);
    path.lineTo(3, 0);
    path.lineTo(2, 1);
    path.lineTo(0, 1);
    path.close();
    REPORTER_ASSERT(reporter, !SkPathPriv::IsSimpleClosedRect(path, &rect, &dir, &start));
    // parallelogram with vertical edges
    path.reset();
    path.moveTo(0, 1);
    path.lineTo(0, 3);
    path.lineTo(1, 2);
    path.lineTo(1, 0);
    path.close();
    REPORTER_ASSERT(reporter, !SkPathPriv::IsSimpleClosedRect(path, &rect, &dir, &start));

}

static void test_isNestedFillRects(skiatest::Reporter* reporter) {
    // passing tests (all moveTo / lineTo...
    SkPoint r1[] = {{0, 0}, {1, 0}, {1, 1}, {0, 1}}; // CW
    SkPoint r2[] = {{1, 0}, {1, 1}, {0, 1}, {0, 0}};
    SkPoint r3[] = {{1, 1}, {0, 1}, {0, 0}, {1, 0}};
    SkPoint r4[] = {{0, 1}, {0, 0}, {1, 0}, {1, 1}};
    SkPoint r5[] = {{0, 0}, {0, 1}, {1, 1}, {1, 0}}; // CCW
    SkPoint r6[] = {{0, 1}, {1, 1}, {1, 0}, {0, 0}};
    SkPoint r7[] = {{1, 1}, {1, 0}, {0, 0}, {0, 1}};
    SkPoint r8[] = {{1, 0}, {0, 0}, {0, 1}, {1, 1}};
    SkPoint r9[] = {{0, 1}, {1, 1}, {1, 0}, {0, 0}};
    SkPoint ra[] = {{0, 0}, {0, .5f}, {0, 1}, {.5f, 1}, {1, 1}, {1, .5f}, {1, 0}, {.5f, 0}}; // CCW
    SkPoint rb[] = {{0, 0}, {.5f, 0}, {1, 0}, {1, .5f}, {1, 1}, {.5f, 1}, {0, 1}, {0, .5f}}; // CW
    SkPoint rc[] = {{0, 0}, {1, 0}, {1, 1}, {0, 1}, {0, 0}}; // CW
    SkPoint rd[] = {{0, 0}, {0, 1}, {1, 1}, {1, 0}, {0, 0}}; // CCW
    SkPoint re[] = {{0, 0}, {1, 0}, {1, 0}, {1, 1}, {0, 1}}; // CW

    // failing tests
    SkPoint f1[] = {{0, 0}, {1, 0}, {1, 1}}; // too few points
    SkPoint f2[] = {{0, 0}, {1, 1}, {0, 1}, {1, 0}}; // diagonal
    SkPoint f3[] = {{0, 0}, {1, 0}, {1, 1}, {0, 1}, {0, 0}, {1, 0}}; // wraps
    SkPoint f4[] = {{0, 0}, {1, 0}, {0, 0}, {1, 0}, {1, 1}, {0, 1}}; // backs up
    SkPoint f5[] = {{0, 0}, {1, 0}, {1, 1}, {2, 0}}; // end overshoots
    SkPoint f6[] = {{0, 0}, {1, 0}, {1, 1}, {0, 1}, {0, 2}}; // end overshoots
    SkPoint f7[] = {{0, 0}, {1, 0}, {1, 1}, {0, 2}}; // end overshoots
    SkPoint f8[] = {{0, 0}, {1, 0}, {1, 1}, {1, 0}}; // 'L'

    // success, no close is OK
    SkPoint c1[] = {{0, 0}, {1, 0}, {1, 1}, {0, 1}}; // close doesn't match
    SkPoint c2[] = {{0, 0}, {1, 0}, {1, 2}, {0, 2}, {0, 1}}; // ditto

    struct IsNestedRectTest {
        SkPoint *fPoints;
        int fPointCount;
        SkPathPriv::FirstDirection fDirection;
        bool fClose;
        bool fIsNestedRect; // nests with path.addRect(-1, -1, 2, 2);
    } tests[] = {
        { r1, SK_ARRAY_COUNT(r1), SkPathPriv::kCW_FirstDirection , true, true },
        { r2, SK_ARRAY_COUNT(r2), SkPathPriv::kCW_FirstDirection , true, true },
        { r3, SK_ARRAY_COUNT(r3), SkPathPriv::kCW_FirstDirection , true, true },
        { r4, SK_ARRAY_COUNT(r4), SkPathPriv::kCW_FirstDirection , true, true },
        { r5, SK_ARRAY_COUNT(r5), SkPathPriv::kCCW_FirstDirection, true, true },
        { r6, SK_ARRAY_COUNT(r6), SkPathPriv::kCCW_FirstDirection, true, true },
        { r7, SK_ARRAY_COUNT(r7), SkPathPriv::kCCW_FirstDirection, true, true },
        { r8, SK_ARRAY_COUNT(r8), SkPathPriv::kCCW_FirstDirection, true, true },
        { r9, SK_ARRAY_COUNT(r9), SkPathPriv::kCCW_FirstDirection, true, true },
        { ra, SK_ARRAY_COUNT(ra), SkPathPriv::kCCW_FirstDirection, true, true },
        { rb, SK_ARRAY_COUNT(rb), SkPathPriv::kCW_FirstDirection,  true, true },
        { rc, SK_ARRAY_COUNT(rc), SkPathPriv::kCW_FirstDirection,  true, true },
        { rd, SK_ARRAY_COUNT(rd), SkPathPriv::kCCW_FirstDirection, true, true },
        { re, SK_ARRAY_COUNT(re), SkPathPriv::kCW_FirstDirection,  true, true },

        { f1, SK_ARRAY_COUNT(f1), SkPathPriv::kUnknown_FirstDirection, true, false },
        { f2, SK_ARRAY_COUNT(f2), SkPathPriv::kUnknown_FirstDirection, true, false },
        { f3, SK_ARRAY_COUNT(f3), SkPathPriv::kUnknown_FirstDirection, true, false },
        { f4, SK_ARRAY_COUNT(f4), SkPathPriv::kUnknown_FirstDirection, true, false },
        { f5, SK_ARRAY_COUNT(f5), SkPathPriv::kUnknown_FirstDirection, true, false },
        { f6, SK_ARRAY_COUNT(f6), SkPathPriv::kUnknown_FirstDirection, true, false },
        { f7, SK_ARRAY_COUNT(f7), SkPathPriv::kUnknown_FirstDirection, true, false },
        { f8, SK_ARRAY_COUNT(f8), SkPathPriv::kUnknown_FirstDirection, true, false },

        { c1, SK_ARRAY_COUNT(c1), SkPathPriv::kCW_FirstDirection, false, true },
        { c2, SK_ARRAY_COUNT(c2), SkPathPriv::kCW_FirstDirection, false, true },
    };

    const size_t testCount = SK_ARRAY_COUNT(tests);
    int index;
    for (int rectFirst = 0; rectFirst <= 1; ++rectFirst) {
        for (size_t testIndex = 0; testIndex < testCount; ++testIndex) {
            SkPath path;
            if (rectFirst) {
                path.addRect(-1, -1, 2, 2, SkPath::kCW_Direction);
            }
            path.moveTo(tests[testIndex].fPoints[0].fX, tests[testIndex].fPoints[0].fY);
            for (index = 1; index < tests[testIndex].fPointCount; ++index) {
                path.lineTo(tests[testIndex].fPoints[index].fX, tests[testIndex].fPoints[index].fY);
            }
            if (tests[testIndex].fClose) {
                path.close();
            }
            if (!rectFirst) {
                path.addRect(-1, -1, 2, 2, SkPath::kCCW_Direction);
            }
            REPORTER_ASSERT(reporter,
                    tests[testIndex].fIsNestedRect == path.isNestedFillRects(nullptr));
            if (tests[testIndex].fIsNestedRect) {
                SkRect expected[2], computed[2];
                SkPathPriv::FirstDirection expectedDirs[2];
                SkPath::Direction computedDirs[2];
                SkRect testBounds;
                testBounds.set(tests[testIndex].fPoints, tests[testIndex].fPointCount);
                expected[0] = SkRect::MakeLTRB(-1, -1, 2, 2);
                expected[1] = testBounds;
                if (rectFirst) {
                    expectedDirs[0] = SkPathPriv::kCW_FirstDirection;
                } else {
                    expectedDirs[0] = SkPathPriv::kCCW_FirstDirection;
                }
                expectedDirs[1] = tests[testIndex].fDirection;
                REPORTER_ASSERT(reporter, path.isNestedFillRects(computed, computedDirs));
                REPORTER_ASSERT(reporter, expected[0] == computed[0]);
                REPORTER_ASSERT(reporter, expected[1] == computed[1]);
                REPORTER_ASSERT(reporter, expectedDirs[0] == SkPathPriv::AsFirstDirection(computedDirs[0]));
                REPORTER_ASSERT(reporter, expectedDirs[1] == SkPathPriv::AsFirstDirection(computedDirs[1]));
            }
        }

        // fail, close then line
        SkPath path1;
        if (rectFirst) {
            path1.addRect(-1, -1, 2, 2, SkPath::kCW_Direction);
        }
        path1.moveTo(r1[0].fX, r1[0].fY);
        for (index = 1; index < SkToInt(SK_ARRAY_COUNT(r1)); ++index) {
            path1.lineTo(r1[index].fX, r1[index].fY);
        }
        path1.close();
        path1.lineTo(1, 0);
        if (!rectFirst) {
            path1.addRect(-1, -1, 2, 2, SkPath::kCCW_Direction);
        }
        REPORTER_ASSERT(reporter, !path1.isNestedFillRects(nullptr));

        // fail, move in the middle
        path1.reset();
        if (rectFirst) {
            path1.addRect(-1, -1, 2, 2, SkPath::kCW_Direction);
        }
        path1.moveTo(r1[0].fX, r1[0].fY);
        for (index = 1; index < SkToInt(SK_ARRAY_COUNT(r1)); ++index) {
            if (index == 2) {
                path1.moveTo(1, .5f);
            }
            path1.lineTo(r1[index].fX, r1[index].fY);
        }
        path1.close();
        if (!rectFirst) {
            path1.addRect(-1, -1, 2, 2, SkPath::kCCW_Direction);
        }
        REPORTER_ASSERT(reporter, !path1.isNestedFillRects(nullptr));

        // fail, move on the edge
        path1.reset();
        if (rectFirst) {
            path1.addRect(-1, -1, 2, 2, SkPath::kCW_Direction);
        }
        for (index = 1; index < SkToInt(SK_ARRAY_COUNT(r1)); ++index) {
            path1.moveTo(r1[index - 1].fX, r1[index - 1].fY);
            path1.lineTo(r1[index].fX, r1[index].fY);
        }
        path1.close();
        if (!rectFirst) {
            path1.addRect(-1, -1, 2, 2, SkPath::kCCW_Direction);
        }
        REPORTER_ASSERT(reporter, !path1.isNestedFillRects(nullptr));

        // fail, quad
        path1.reset();
        if (rectFirst) {
            path1.addRect(-1, -1, 2, 2, SkPath::kCW_Direction);
        }
        path1.moveTo(r1[0].fX, r1[0].fY);
        for (index = 1; index < SkToInt(SK_ARRAY_COUNT(r1)); ++index) {
            if (index == 2) {
                path1.quadTo(1, .5f, 1, .5f);
            }
            path1.lineTo(r1[index].fX, r1[index].fY);
        }
        path1.close();
        if (!rectFirst) {
            path1.addRect(-1, -1, 2, 2, SkPath::kCCW_Direction);
        }
        REPORTER_ASSERT(reporter, !path1.isNestedFillRects(nullptr));

        // fail, cubic
        path1.reset();
        if (rectFirst) {
            path1.addRect(-1, -1, 2, 2, SkPath::kCW_Direction);
        }
        path1.moveTo(r1[0].fX, r1[0].fY);
        for (index = 1; index < SkToInt(SK_ARRAY_COUNT(r1)); ++index) {
            if (index == 2) {
                path1.cubicTo(1, .5f, 1, .5f, 1, .5f);
            }
            path1.lineTo(r1[index].fX, r1[index].fY);
        }
        path1.close();
        if (!rectFirst) {
            path1.addRect(-1, -1, 2, 2, SkPath::kCCW_Direction);
        }
        REPORTER_ASSERT(reporter, !path1.isNestedFillRects(nullptr));

        // fail,  not nested
        path1.reset();
        path1.addRect(1, 1, 3, 3, SkPath::kCW_Direction);
        path1.addRect(2, 2, 4, 4, SkPath::kCW_Direction);
        REPORTER_ASSERT(reporter, !path1.isNestedFillRects(nullptr));
    }

    //  pass, constructed explicitly from manually closed rects specified as moves/lines.
    SkPath path;
    path.moveTo(0, 0);
    path.lineTo(10, 0);
    path.lineTo(10, 10);
    path.lineTo(0, 10);
    path.lineTo(0, 0);
    path.moveTo(1, 1);
    path.lineTo(9, 1);
    path.lineTo(9, 9);
    path.lineTo(1, 9);
    path.lineTo(1, 1);
    REPORTER_ASSERT(reporter, path.isNestedFillRects(nullptr));

    // pass, stroke rect
    SkPath src, dst;
    src.addRect(1, 1, 7, 7, SkPath::kCW_Direction);
    SkPaint strokePaint;
    strokePaint.setStyle(SkPaint::kStroke_Style);
    strokePaint.setStrokeWidth(2);
    strokePaint.getFillPath(src, &dst);
    REPORTER_ASSERT(reporter, dst.isNestedFillRects(nullptr));
}

static void write_and_read_back(skiatest::Reporter* reporter,
                                const SkPath& p) {
    SkWriter32 writer;
    writer.writePath(p);
    size_t size = writer.bytesWritten();
    SkAutoMalloc storage(size);
    writer.flatten(storage.get());
    SkReader32 reader(storage.get(), size);

    SkPath readBack;
    REPORTER_ASSERT(reporter, readBack != p);
    reader.readPath(&readBack);
    REPORTER_ASSERT(reporter, readBack == p);

    REPORTER_ASSERT(reporter, readBack.getConvexityOrUnknown() ==
                              p.getConvexityOrUnknown());

    SkRect oval0, oval1;
    SkPath::Direction dir0, dir1;
    unsigned start0, start1;
    REPORTER_ASSERT(reporter, readBack.isOval(nullptr) == p.isOval(nullptr));
    if (SkPathPriv::IsOval(p, &oval0, &dir0, &start0) &&
        SkPathPriv::IsOval(readBack, &oval1, &dir1, &start1)) {
        REPORTER_ASSERT(reporter, oval0 == oval1);
        REPORTER_ASSERT(reporter, dir0 == dir1);
        REPORTER_ASSERT(reporter, start0 == start1);
    }
    REPORTER_ASSERT(reporter, readBack.isRRect(nullptr) == p.isRRect(nullptr));
    SkRRect rrect0, rrect1;
    if (SkPathPriv::IsRRect(p, &rrect0, &dir0, &start0) &&
        SkPathPriv::IsRRect(readBack, &rrect1, &dir1, &start1)) {
        REPORTER_ASSERT(reporter, rrect0 == rrect1);
        REPORTER_ASSERT(reporter, dir0 == dir1);
        REPORTER_ASSERT(reporter, start0 == start1);
    }
    const SkRect& origBounds = p.getBounds();
    const SkRect& readBackBounds = readBack.getBounds();

    REPORTER_ASSERT(reporter, origBounds == readBackBounds);
}

static void test_flattening(skiatest::Reporter* reporter) {
    SkPath p;

    static const SkPoint pts[] = {
        { 0, 0 },
        { SkIntToScalar(10), SkIntToScalar(10) },
        { SkIntToScalar(20), SkIntToScalar(10) }, { SkIntToScalar(20), 0 },
        { 0, 0 }, { 0, SkIntToScalar(10) }, { SkIntToScalar(1), SkIntToScalar(10) }
    };
    p.moveTo(pts[0]);
    p.lineTo(pts[1]);
    p.quadTo(pts[2], pts[3]);
    p.cubicTo(pts[4], pts[5], pts[6]);

    write_and_read_back(reporter, p);

    // create a buffer that should be much larger than the path so we don't
    // kill our stack if writer goes too far.
    char buffer[1024];
    size_t size1 = p.writeToMemory(nullptr);
    size_t size2 = p.writeToMemory(buffer);
    REPORTER_ASSERT(reporter, size1 == size2);

    SkPath p2;
    size_t size3 = p2.readFromMemory(buffer, 1024);
    REPORTER_ASSERT(reporter, size1 == size3);
    REPORTER_ASSERT(reporter, p == p2);

    size3 = p2.readFromMemory(buffer, 0);
    REPORTER_ASSERT(reporter, !size3);

    SkPath tooShort;
    size3 = tooShort.readFromMemory(buffer, size1 - 1);
    REPORTER_ASSERT(reporter, tooShort.isEmpty());

    char buffer2[1024];
    size3 = p2.writeToMemory(buffer2);
    REPORTER_ASSERT(reporter, size1 == size3);
    REPORTER_ASSERT(reporter, memcmp(buffer, buffer2, size1) == 0);

    // test persistence of the oval flag & convexity
    {
        SkPath oval;
        SkRect rect = SkRect::MakeWH(10, 10);
        oval.addOval(rect);

        write_and_read_back(reporter, oval);
    }
}

static void test_transform(skiatest::Reporter* reporter) {
    SkPath p;

#define CONIC_PERSPECTIVE_BUG_FIXED 0
    static const SkPoint pts[] = {
        { 0, 0 },  // move
        { SkIntToScalar(10), SkIntToScalar(10) },  // line
        { SkIntToScalar(20), SkIntToScalar(10) }, { SkIntToScalar(20), 0 },  // quad
        { 0, 0 }, { 0, SkIntToScalar(10) }, { SkIntToScalar(1), SkIntToScalar(10) },  // cubic
#if CONIC_PERSPECTIVE_BUG_FIXED
        { 0, 0 }, { SkIntToScalar(20), SkIntToScalar(10) },  // conic
#endif
    };
    const int kPtCount = SK_ARRAY_COUNT(pts);

    p.moveTo(pts[0]);
    p.lineTo(pts[1]);
    p.quadTo(pts[2], pts[3]);
    p.cubicTo(pts[4], pts[5], pts[6]);
#if CONIC_PERSPECTIVE_BUG_FIXED
    p.conicTo(pts[4], pts[5], 0.5f);
#endif
    p.close();

    {
        SkMatrix matrix;
        matrix.reset();
        SkPath p1;
        p.transform(matrix, &p1);
        REPORTER_ASSERT(reporter, p == p1);
    }


    {
        SkMatrix matrix;
        matrix.setScale(SK_Scalar1 * 2, SK_Scalar1 * 3);

        SkPath p1;      // Leave p1 non-unique (i.e., the empty path)

        p.transform(matrix, &p1);
        SkPoint pts1[kPtCount];
        int count = p1.getPoints(pts1, kPtCount);
        REPORTER_ASSERT(reporter, kPtCount == count);
        for (int i = 0; i < count; ++i) {
            SkPoint newPt = SkPoint::Make(pts[i].fX * 2, pts[i].fY * 3);
            REPORTER_ASSERT(reporter, newPt == pts1[i]);
        }
    }

    {
        SkMatrix matrix;
        matrix.reset();
        matrix.setPerspX(4);

        SkPath p1;
        p1.moveTo(SkPoint::Make(0, 0));

        p.transform(matrix, &p1);
        REPORTER_ASSERT(reporter, matrix.invert(&matrix));
        p1.transform(matrix, nullptr);
        SkRect pBounds = p.getBounds();
        SkRect p1Bounds = p1.getBounds();
        REPORTER_ASSERT(reporter, SkScalarNearlyEqual(pBounds.fLeft, p1Bounds.fLeft));
        REPORTER_ASSERT(reporter, SkScalarNearlyEqual(pBounds.fTop, p1Bounds.fTop));
        REPORTER_ASSERT(reporter, SkScalarNearlyEqual(pBounds.fRight, p1Bounds.fRight));
        REPORTER_ASSERT(reporter, SkScalarNearlyEqual(pBounds.fBottom, p1Bounds.fBottom));
    }

    p.reset();
    p.addCircle(0, 0, 1, SkPath::kCW_Direction);

    {
        SkMatrix matrix;
        matrix.reset();
        SkPath p1;
        p1.moveTo(SkPoint::Make(0, 0));

        p.transform(matrix, &p1);
        REPORTER_ASSERT(reporter, SkPathPriv::CheapIsFirstDirection(p1, SkPathPriv::kCW_FirstDirection));
    }


    {
        SkMatrix matrix;
        matrix.reset();
        matrix.setScaleX(-1);
        SkPath p1;
        p1.moveTo(SkPoint::Make(0, 0)); // Make p1 unique (i.e., not empty path)

        p.transform(matrix, &p1);
        REPORTER_ASSERT(reporter, SkPathPriv::CheapIsFirstDirection(p1, SkPathPriv::kCCW_FirstDirection));
    }

    {
        SkMatrix matrix;
        matrix.setAll(1, 1, 0, 1, 1, 0, 0, 0, 1);
        SkPath p1;
        p1.moveTo(SkPoint::Make(0, 0)); // Make p1 unique (i.e., not empty path)

        p.transform(matrix, &p1);
        REPORTER_ASSERT(reporter, SkPathPriv::CheapIsFirstDirection(p1, SkPathPriv::kUnknown_FirstDirection));
    }

    {
        SkPath p1;
        p1.addRect({ 10, 20, 30, 40 });
        SkPath p2;
        p2.addRect({ 10, 20, 30, 40 });
        uint32_t id1 = p1.getGenerationID();
        uint32_t id2 = p2.getGenerationID();
        SkMatrix matrix;
        matrix.setScale(2, 2);
        p1.transform(matrix, &p2);
        p1.transform(matrix);
        REPORTER_ASSERT(reporter, id1 != p1.getGenerationID());
        REPORTER_ASSERT(reporter, id2 != p2.getGenerationID());
    }
}

static void test_zero_length_paths(skiatest::Reporter* reporter) {
    SkPath  p;
    uint8_t verbs[32];

    struct SUPPRESS_VISIBILITY_WARNING zeroPathTestData {
        const char* testPath;
        const size_t numResultPts;
        const SkRect resultBound;
        const SkPath::Verb* resultVerbs;
        const size_t numResultVerbs;
    };

    static const SkPath::Verb resultVerbs1[] = { SkPath::kMove_Verb };
    static const SkPath::Verb resultVerbs2[] = { SkPath::kMove_Verb, SkPath::kMove_Verb };
    static const SkPath::Verb resultVerbs3[] = { SkPath::kMove_Verb, SkPath::kClose_Verb };
    static const SkPath::Verb resultVerbs4[] = { SkPath::kMove_Verb, SkPath::kClose_Verb, SkPath::kMove_Verb, SkPath::kClose_Verb };
    static const SkPath::Verb resultVerbs5[] = { SkPath::kMove_Verb, SkPath::kLine_Verb };
    static const SkPath::Verb resultVerbs6[] = { SkPath::kMove_Verb, SkPath::kLine_Verb, SkPath::kMove_Verb, SkPath::kLine_Verb };
    static const SkPath::Verb resultVerbs7[] = { SkPath::kMove_Verb, SkPath::kLine_Verb, SkPath::kClose_Verb };
    static const SkPath::Verb resultVerbs8[] = {
        SkPath::kMove_Verb, SkPath::kLine_Verb, SkPath::kClose_Verb, SkPath::kMove_Verb, SkPath::kLine_Verb, SkPath::kClose_Verb
    };
    static const SkPath::Verb resultVerbs9[] = { SkPath::kMove_Verb, SkPath::kQuad_Verb };
    static const SkPath::Verb resultVerbs10[] = { SkPath::kMove_Verb, SkPath::kQuad_Verb, SkPath::kMove_Verb, SkPath::kQuad_Verb };
    static const SkPath::Verb resultVerbs11[] = { SkPath::kMove_Verb, SkPath::kQuad_Verb, SkPath::kClose_Verb };
    static const SkPath::Verb resultVerbs12[] = {
        SkPath::kMove_Verb, SkPath::kQuad_Verb, SkPath::kClose_Verb, SkPath::kMove_Verb, SkPath::kQuad_Verb, SkPath::kClose_Verb
    };
    static const SkPath::Verb resultVerbs13[] = { SkPath::kMove_Verb, SkPath::kCubic_Verb };
    static const SkPath::Verb resultVerbs14[] = { SkPath::kMove_Verb, SkPath::kCubic_Verb, SkPath::kMove_Verb, SkPath::kCubic_Verb };
    static const SkPath::Verb resultVerbs15[] = { SkPath::kMove_Verb, SkPath::kCubic_Verb, SkPath::kClose_Verb };
    static const SkPath::Verb resultVerbs16[] = {
        SkPath::kMove_Verb, SkPath::kCubic_Verb, SkPath::kClose_Verb, SkPath::kMove_Verb, SkPath::kCubic_Verb, SkPath::kClose_Verb
    };
    static const struct zeroPathTestData gZeroLengthTests[] = {
        { "M 1 1", 1, {1, 1, 1, 1}, resultVerbs1, SK_ARRAY_COUNT(resultVerbs1) },
        { "M 1 1 M 2 1", 2, {SK_Scalar1, SK_Scalar1, 2*SK_Scalar1, SK_Scalar1}, resultVerbs2, SK_ARRAY_COUNT(resultVerbs2) },
        { "M 1 1 z", 1, {1, 1, 1, 1}, resultVerbs3, SK_ARRAY_COUNT(resultVerbs3) },
        { "M 1 1 z M 2 1 z", 2, {SK_Scalar1, SK_Scalar1, 2*SK_Scalar1, SK_Scalar1}, resultVerbs4, SK_ARRAY_COUNT(resultVerbs4) },
        { "M 1 1 L 1 1", 2, {SK_Scalar1, SK_Scalar1, SK_Scalar1, SK_Scalar1}, resultVerbs5, SK_ARRAY_COUNT(resultVerbs5) },
        { "M 1 1 L 1 1 M 2 1 L 2 1", 4, {SK_Scalar1, SK_Scalar1, 2*SK_Scalar1, SK_Scalar1}, resultVerbs6, SK_ARRAY_COUNT(resultVerbs6) },
        { "M 1 1 L 1 1 z", 2, {SK_Scalar1, SK_Scalar1, SK_Scalar1, SK_Scalar1}, resultVerbs7, SK_ARRAY_COUNT(resultVerbs7) },
        { "M 1 1 L 1 1 z M 2 1 L 2 1 z", 4, {SK_Scalar1, SK_Scalar1, 2*SK_Scalar1, SK_Scalar1}, resultVerbs8, SK_ARRAY_COUNT(resultVerbs8) },
        { "M 1 1 Q 1 1 1 1", 3, {SK_Scalar1, SK_Scalar1, SK_Scalar1, SK_Scalar1}, resultVerbs9, SK_ARRAY_COUNT(resultVerbs9) },
        { "M 1 1 Q 1 1 1 1 M 2 1 Q 2 1 2 1", 6, {SK_Scalar1, SK_Scalar1, 2*SK_Scalar1, SK_Scalar1}, resultVerbs10, SK_ARRAY_COUNT(resultVerbs10) },
        { "M 1 1 Q 1 1 1 1 z", 3, {SK_Scalar1, SK_Scalar1, SK_Scalar1, SK_Scalar1}, resultVerbs11, SK_ARRAY_COUNT(resultVerbs11) },
        { "M 1 1 Q 1 1 1 1 z M 2 1 Q 2 1 2 1 z", 6, {SK_Scalar1, SK_Scalar1, 2*SK_Scalar1, SK_Scalar1}, resultVerbs12, SK_ARRAY_COUNT(resultVerbs12) },
        { "M 1 1 C 1 1 1 1 1 1", 4, {SK_Scalar1, SK_Scalar1, SK_Scalar1, SK_Scalar1}, resultVerbs13, SK_ARRAY_COUNT(resultVerbs13) },
        { "M 1 1 C 1 1 1 1 1 1 M 2 1 C 2 1 2 1 2 1", 8, {SK_Scalar1, SK_Scalar1, 2*SK_Scalar1, SK_Scalar1}, resultVerbs14,
            SK_ARRAY_COUNT(resultVerbs14)
        },
        { "M 1 1 C 1 1 1 1 1 1 z", 4, {SK_Scalar1, SK_Scalar1, SK_Scalar1, SK_Scalar1}, resultVerbs15, SK_ARRAY_COUNT(resultVerbs15) },
        { "M 1 1 C 1 1 1 1 1 1 z M 2 1 C 2 1 2 1 2 1 z", 8, {SK_Scalar1, SK_Scalar1, 2*SK_Scalar1, SK_Scalar1}, resultVerbs16,
            SK_ARRAY_COUNT(resultVerbs16)
        }
    };

    for (size_t i = 0; i < SK_ARRAY_COUNT(gZeroLengthTests); ++i) {
        p.reset();
        bool valid = SkParsePath::FromSVGString(gZeroLengthTests[i].testPath, &p);
        REPORTER_ASSERT(reporter, valid);
        REPORTER_ASSERT(reporter, !p.isEmpty());
        REPORTER_ASSERT(reporter, gZeroLengthTests[i].numResultPts == (size_t)p.countPoints());
        REPORTER_ASSERT(reporter, gZeroLengthTests[i].resultBound == p.getBounds());
        REPORTER_ASSERT(reporter, gZeroLengthTests[i].numResultVerbs == (size_t)p.getVerbs(verbs, SK_ARRAY_COUNT(verbs)));
        for (size_t j = 0; j < gZeroLengthTests[i].numResultVerbs; ++j) {
            REPORTER_ASSERT(reporter, gZeroLengthTests[i].resultVerbs[j] == verbs[j]);
        }
    }
}

struct SegmentInfo {
    SkPath fPath;
    int    fPointCount;
};

#define kCurveSegmentMask   (SkPath::kQuad_SegmentMask | SkPath::kCubic_SegmentMask)

static void test_segment_masks(skiatest::Reporter* reporter) {
    SkPath p, p2;

    p.moveTo(0, 0);
    p.quadTo(100, 100, 200, 200);
    REPORTER_ASSERT(reporter, SkPath::kQuad_SegmentMask == p.getSegmentMasks());
    REPORTER_ASSERT(reporter, !p.isEmpty());
    p2 = p;
    REPORTER_ASSERT(reporter, p2.getSegmentMasks() == p.getSegmentMasks());
    p.cubicTo(100, 100, 200, 200, 300, 300);
    REPORTER_ASSERT(reporter, kCurveSegmentMask == p.getSegmentMasks());
    REPORTER_ASSERT(reporter, !p.isEmpty());
    p2 = p;
    REPORTER_ASSERT(reporter, p2.getSegmentMasks() == p.getSegmentMasks());

    p.reset();
    p.moveTo(0, 0);
    p.cubicTo(100, 100, 200, 200, 300, 300);
    REPORTER_ASSERT(reporter, SkPath::kCubic_SegmentMask == p.getSegmentMasks());
    p2 = p;
    REPORTER_ASSERT(reporter, p2.getSegmentMasks() == p.getSegmentMasks());

    REPORTER_ASSERT(reporter, !p.isEmpty());
}

static void test_iter(skiatest::Reporter* reporter) {
    SkPath  p;
    SkPoint pts[4];

    // Test an iterator with no path
    SkPath::Iter noPathIter;
    REPORTER_ASSERT(reporter, noPathIter.next(pts) == SkPath::kDone_Verb);

    // Test that setting an empty path works
    noPathIter.setPath(p, false);
    REPORTER_ASSERT(reporter, noPathIter.next(pts) == SkPath::kDone_Verb);

    // Test that close path makes no difference for an empty path
    noPathIter.setPath(p, true);
    REPORTER_ASSERT(reporter, noPathIter.next(pts) == SkPath::kDone_Verb);

    // Test an iterator with an initial empty path
    SkPath::Iter iter(p, false);
    REPORTER_ASSERT(reporter, iter.next(pts) == SkPath::kDone_Verb);

    // Test that close path makes no difference
    iter.setPath(p, true);
    REPORTER_ASSERT(reporter, iter.next(pts) == SkPath::kDone_Verb);


    struct iterTestData {
        const char* testPath;
        const bool forceClose;
        const size_t* numResultPtsPerVerb;
        const SkPoint* resultPts;
        const SkPath::Verb* resultVerbs;
        const size_t numResultVerbs;
    };

    static const SkPath::Verb resultVerbs1[] = { SkPath::kDone_Verb };
    static const SkPath::Verb resultVerbs2[] = {
        SkPath::kMove_Verb, SkPath::kLine_Verb, SkPath::kMove_Verb, SkPath::kClose_Verb, SkPath::kDone_Verb
    };
    static const SkPath::Verb resultVerbs3[] = {
        SkPath::kMove_Verb, SkPath::kLine_Verb, SkPath::kClose_Verb, SkPath::kMove_Verb, SkPath::kClose_Verb, SkPath::kDone_Verb
    };
    static const size_t resultPtsSizes1[] = { 0 };
    static const size_t resultPtsSizes2[] = { 1, 2, 1, 1, 0 };
    static const size_t resultPtsSizes3[] = { 1, 2, 1, 1, 1, 0 };
    static const SkPoint* resultPts1 = nullptr;
    static const SkPoint resultPts2[] = {
        { SK_Scalar1, 0 }, { SK_Scalar1, 0 }, { SK_Scalar1, 0 }, { 0, 0 }, { 0, 0 }
    };
    static const SkPoint resultPts3[] = {
        { SK_Scalar1, 0 }, { SK_Scalar1, 0 }, { SK_Scalar1, 0 }, { SK_Scalar1, 0 }, { 0, 0 }, { 0, 0 }
    };
    static const struct iterTestData gIterTests[] = {
        { "M 1 0", false, resultPtsSizes1, resultPts1, resultVerbs1, SK_ARRAY_COUNT(resultVerbs1) },
        { "z", false, resultPtsSizes1, resultPts1, resultVerbs1, SK_ARRAY_COUNT(resultVerbs1) },
        { "z", true, resultPtsSizes1, resultPts1, resultVerbs1, SK_ARRAY_COUNT(resultVerbs1) },
        { "M 1 0 L 1 0 M 0 0 z", false, resultPtsSizes2, resultPts2, resultVerbs2, SK_ARRAY_COUNT(resultVerbs2) },
        { "M 1 0 L 1 0 M 0 0 z", true, resultPtsSizes3, resultPts3, resultVerbs3, SK_ARRAY_COUNT(resultVerbs3) }
    };

    for (size_t i = 0; i < SK_ARRAY_COUNT(gIterTests); ++i) {
        p.reset();
        bool valid = SkParsePath::FromSVGString(gIterTests[i].testPath, &p);
        REPORTER_ASSERT(reporter, valid);
        iter.setPath(p, gIterTests[i].forceClose);
        int j = 0, l = 0;
        do {
            REPORTER_ASSERT(reporter, iter.next(pts) == gIterTests[i].resultVerbs[j]);
            for (int k = 0; k < (int)gIterTests[i].numResultPtsPerVerb[j]; ++k) {
                REPORTER_ASSERT(reporter, pts[k] == gIterTests[i].resultPts[l++]);
            }
        } while (gIterTests[i].resultVerbs[j++] != SkPath::kDone_Verb);
        REPORTER_ASSERT(reporter, j == (int)gIterTests[i].numResultVerbs);
    }

    p.reset();
    iter.setPath(p, false);
    REPORTER_ASSERT(reporter, !iter.isClosedContour());
    p.lineTo(1, 1);
    p.close();
    iter.setPath(p, false);
    REPORTER_ASSERT(reporter, iter.isClosedContour());
    p.reset();
    iter.setPath(p, true);
    REPORTER_ASSERT(reporter, !iter.isClosedContour());
    p.lineTo(1, 1);
    iter.setPath(p, true);
    REPORTER_ASSERT(reporter, iter.isClosedContour());
    p.moveTo(0, 0);
    p.lineTo(2, 2);
    iter.setPath(p, false);
    REPORTER_ASSERT(reporter, !iter.isClosedContour());

    // this checks to see if the NaN logic is executed in SkPath::autoClose(), but does not
    // check to see if the result is correct.
    for (int setNaN = 0; setNaN < 4; ++setNaN) {
        p.reset();
        p.moveTo(setNaN == 0 ? SK_ScalarNaN : 0, setNaN == 1 ? SK_ScalarNaN : 0);
        p.lineTo(setNaN == 2 ? SK_ScalarNaN : 1, setNaN == 3 ? SK_ScalarNaN : 1);
        iter.setPath(p, true);
        iter.next(pts);
        iter.next(pts);
        REPORTER_ASSERT(reporter, SkPath::kClose_Verb == iter.next(pts));
    }

    p.reset();
    p.quadTo(0, 0, 0, 0);
    iter.setPath(p, false);
    iter.next(pts);
    REPORTER_ASSERT(reporter, SkPath::kQuad_Verb == iter.next(pts));

    p.reset();
    p.conicTo(0, 0, 0, 0, 0.5f);
    iter.setPath(p, false);
    iter.next(pts);
    REPORTER_ASSERT(reporter, SkPath::kConic_Verb == iter.next(pts));

    p.reset();
    p.cubicTo(0, 0, 0, 0, 0, 0);
    iter.setPath(p, false);
    iter.next(pts);
    REPORTER_ASSERT(reporter, SkPath::kCubic_Verb == iter.next(pts));

    p.moveTo(1, 1);  // add a trailing moveto
    iter.setPath(p, false);
    iter.next(pts);
    REPORTER_ASSERT(reporter, SkPath::kCubic_Verb == iter.next(pts));

    // The GM degeneratesegments.cpp test is more extensive

    // Test out mixed degenerate and non-degenerate geometry with Conics
    const SkVector radii[4] = { { 0, 0 }, { 0, 0 }, { 0, 0 }, { 100, 100 } };
    SkRect r = SkRect::MakeWH(100, 100);
    SkRRect rr;
    rr.setRectRadii(r, radii);
    p.reset();
    p.addRRect(rr);
    iter.setPath(p, false);
    REPORTER_ASSERT(reporter, SkPath::kMove_Verb == iter.next(pts));
    REPORTER_ASSERT(reporter, SkPath::kLine_Verb == iter.next(pts));
    return;
    REPORTER_ASSERT(reporter, SkPath::kLine_Verb == iter.next(pts));
    REPORTER_ASSERT(reporter, SkPath::kConic_Verb == iter.next(pts));
    REPORTER_ASSERT(reporter, SK_ScalarRoot2Over2 == iter.conicWeight());
}

static void test_raw_iter(skiatest::Reporter* reporter) {
    SkPath p;
    SkPoint pts[4];

    // Test an iterator with no path
    SkPath::RawIter noPathIter;
    REPORTER_ASSERT(reporter, noPathIter.next(pts) == SkPath::kDone_Verb);
    // Test that setting an empty path works
    noPathIter.setPath(p);
    REPORTER_ASSERT(reporter, noPathIter.next(pts) == SkPath::kDone_Verb);

    // Test an iterator with an initial empty path
    SkPath::RawIter iter(p);
    REPORTER_ASSERT(reporter, iter.next(pts) == SkPath::kDone_Verb);

    // Test that a move-only path returns the move.
    p.moveTo(SK_Scalar1, 0);
    iter.setPath(p);
    REPORTER_ASSERT(reporter, iter.next(pts) == SkPath::kMove_Verb);
    REPORTER_ASSERT(reporter, pts[0].fX == SK_Scalar1);
    REPORTER_ASSERT(reporter, pts[0].fY == 0);
    REPORTER_ASSERT(reporter, iter.next(pts) == SkPath::kDone_Verb);

    // No matter how many moves we add, we should get them all back
    p.moveTo(SK_Scalar1*2, SK_Scalar1);
    p.moveTo(SK_Scalar1*3, SK_Scalar1*2);
    iter.setPath(p);
    REPORTER_ASSERT(reporter, iter.next(pts) == SkPath::kMove_Verb);
    REPORTER_ASSERT(reporter, pts[0].fX == SK_Scalar1);
    REPORTER_ASSERT(reporter, pts[0].fY == 0);
    REPORTER_ASSERT(reporter, iter.next(pts) == SkPath::kMove_Verb);
    REPORTER_ASSERT(reporter, pts[0].fX == SK_Scalar1*2);
    REPORTER_ASSERT(reporter, pts[0].fY == SK_Scalar1);
    REPORTER_ASSERT(reporter, iter.next(pts) == SkPath::kMove_Verb);
    REPORTER_ASSERT(reporter, pts[0].fX == SK_Scalar1*3);
    REPORTER_ASSERT(reporter, pts[0].fY == SK_Scalar1*2);
    REPORTER_ASSERT(reporter, iter.next(pts) == SkPath::kDone_Verb);

    // Initial close is never ever stored
    p.reset();
    p.close();
    iter.setPath(p);
    REPORTER_ASSERT(reporter, iter.next(pts) == SkPath::kDone_Verb);

    // Move/close sequences
    p.reset();
    p.close(); // Not stored, no purpose
    p.moveTo(SK_Scalar1, 0);
    p.close();
    p.close(); // Not stored, no purpose
    p.moveTo(SK_Scalar1*2, SK_Scalar1);
    p.close();
    p.moveTo(SK_Scalar1*3, SK_Scalar1*2);
    p.moveTo(SK_Scalar1*4, SK_Scalar1*3);
    p.close();
    iter.setPath(p);
    REPORTER_ASSERT(reporter, iter.next(pts) == SkPath::kMove_Verb);
    REPORTER_ASSERT(reporter, pts[0].fX == SK_Scalar1);
    REPORTER_ASSERT(reporter, pts[0].fY == 0);
    REPORTER_ASSERT(reporter, iter.next(pts) == SkPath::kClose_Verb);
    REPORTER_ASSERT(reporter, iter.next(pts) == SkPath::kMove_Verb);
    REPORTER_ASSERT(reporter, pts[0].fX == SK_Scalar1*2);
    REPORTER_ASSERT(reporter, pts[0].fY == SK_Scalar1);
    REPORTER_ASSERT(reporter, iter.next(pts) == SkPath::kClose_Verb);
    REPORTER_ASSERT(reporter, iter.next(pts) == SkPath::kMove_Verb);
    REPORTER_ASSERT(reporter, pts[0].fX == SK_Scalar1*3);
    REPORTER_ASSERT(reporter, pts[0].fY == SK_Scalar1*2);
    REPORTER_ASSERT(reporter, iter.next(pts) == SkPath::kMove_Verb);
    REPORTER_ASSERT(reporter, pts[0].fX == SK_Scalar1*4);
    REPORTER_ASSERT(reporter, pts[0].fY == SK_Scalar1*3);
    REPORTER_ASSERT(reporter, iter.next(pts) == SkPath::kClose_Verb);
    REPORTER_ASSERT(reporter, iter.next(pts) == SkPath::kDone_Verb);

    // Generate random paths and verify
    SkPoint randomPts[25];
    for (int i = 0; i < 5; ++i) {
        for (int j = 0; j < 5; ++j) {
            randomPts[i*5+j].set(SK_Scalar1*i, SK_Scalar1*j);
        }
    }

    // Max of 10 segments, max 3 points per segment
    SkRandom rand(9876543);
    SkPoint          expectedPts[31]; // May have leading moveTo
    SkPath::Verb     expectedVerbs[22]; // May have leading moveTo
    SkPath::Verb     nextVerb;

    for (int i = 0; i < 500; ++i) {
        p.reset();
        bool lastWasClose = true;
        bool haveMoveTo = false;
        SkPoint lastMoveToPt = { 0, 0 };
        int numPoints = 0;
        int numVerbs = (rand.nextU() >> 16) % 10;
        int numIterVerbs = 0;
        for (int j = 0; j < numVerbs; ++j) {
            do {
                nextVerb = static_cast<SkPath::Verb>((rand.nextU() >> 16) % SkPath::kDone_Verb);
            } while (lastWasClose && nextVerb == SkPath::kClose_Verb);
            switch (nextVerb) {
                case SkPath::kMove_Verb:
                    expectedPts[numPoints] = randomPts[(rand.nextU() >> 16) % 25];
                    p.moveTo(expectedPts[numPoints]);
                    lastMoveToPt = expectedPts[numPoints];
                    numPoints += 1;
                    lastWasClose = false;
                    haveMoveTo = true;
                    break;
                case SkPath::kLine_Verb:
                    if (!haveMoveTo) {
                        expectedPts[numPoints++] = lastMoveToPt;
                        expectedVerbs[numIterVerbs++] = SkPath::kMove_Verb;
                        haveMoveTo = true;
                    }
                    expectedPts[numPoints] = randomPts[(rand.nextU() >> 16) % 25];
                    p.lineTo(expectedPts[numPoints]);
                    numPoints += 1;
                    lastWasClose = false;
                    break;
                case SkPath::kQuad_Verb:
                    if (!haveMoveTo) {
                        expectedPts[numPoints++] = lastMoveToPt;
                        expectedVerbs[numIterVerbs++] = SkPath::kMove_Verb;
                        haveMoveTo = true;
                    }
                    expectedPts[numPoints] = randomPts[(rand.nextU() >> 16) % 25];
                    expectedPts[numPoints + 1] = randomPts[(rand.nextU() >> 16) % 25];
                    p.quadTo(expectedPts[numPoints], expectedPts[numPoints + 1]);
                    numPoints += 2;
                    lastWasClose = false;
                    break;
                case SkPath::kConic_Verb:
                    if (!haveMoveTo) {
                        expectedPts[numPoints++] = lastMoveToPt;
                        expectedVerbs[numIterVerbs++] = SkPath::kMove_Verb;
                        haveMoveTo = true;
                    }
                    expectedPts[numPoints] = randomPts[(rand.nextU() >> 16) % 25];
                    expectedPts[numPoints + 1] = randomPts[(rand.nextU() >> 16) % 25];
                    p.conicTo(expectedPts[numPoints], expectedPts[numPoints + 1],
                              rand.nextUScalar1() * 4);
                    numPoints += 2;
                    lastWasClose = false;
                    break;
                case SkPath::kCubic_Verb:
                    if (!haveMoveTo) {
                        expectedPts[numPoints++] = lastMoveToPt;
                        expectedVerbs[numIterVerbs++] = SkPath::kMove_Verb;
                        haveMoveTo = true;
                    }
                    expectedPts[numPoints] = randomPts[(rand.nextU() >> 16) % 25];
                    expectedPts[numPoints + 1] = randomPts[(rand.nextU() >> 16) % 25];
                    expectedPts[numPoints + 2] = randomPts[(rand.nextU() >> 16) % 25];
                    p.cubicTo(expectedPts[numPoints], expectedPts[numPoints + 1],
                              expectedPts[numPoints + 2]);
                    numPoints += 3;
                    lastWasClose = false;
                    break;
                case SkPath::kClose_Verb:
                    p.close();
                    haveMoveTo = false;
                    lastWasClose = true;
                    break;
                default:
                    SkDEBUGFAIL("unexpected verb");
            }
            expectedVerbs[numIterVerbs++] = nextVerb;
        }

        iter.setPath(p);
        numVerbs = numIterVerbs;
        numIterVerbs = 0;
        int numIterPts = 0;
        SkPoint lastMoveTo;
        SkPoint lastPt;
        lastMoveTo.set(0, 0);
        lastPt.set(0, 0);
        while ((nextVerb = iter.next(pts)) != SkPath::kDone_Verb) {
            REPORTER_ASSERT(reporter, nextVerb == expectedVerbs[numIterVerbs]);
            numIterVerbs++;
            switch (nextVerb) {
                case SkPath::kMove_Verb:
                    REPORTER_ASSERT(reporter, numIterPts < numPoints);
                    REPORTER_ASSERT(reporter, pts[0] == expectedPts[numIterPts]);
                    lastPt = lastMoveTo = pts[0];
                    numIterPts += 1;
                    break;
                case SkPath::kLine_Verb:
                    REPORTER_ASSERT(reporter, numIterPts < numPoints + 1);
                    REPORTER_ASSERT(reporter, pts[0] == lastPt);
                    REPORTER_ASSERT(reporter, pts[1] == expectedPts[numIterPts]);
                    lastPt = pts[1];
                    numIterPts += 1;
                    break;
                case SkPath::kQuad_Verb:
                case SkPath::kConic_Verb:
                    REPORTER_ASSERT(reporter, numIterPts < numPoints + 2);
                    REPORTER_ASSERT(reporter, pts[0] == lastPt);
                    REPORTER_ASSERT(reporter, pts[1] == expectedPts[numIterPts]);
                    REPORTER_ASSERT(reporter, pts[2] == expectedPts[numIterPts + 1]);
                    lastPt = pts[2];
                    numIterPts += 2;
                    break;
                case SkPath::kCubic_Verb:
                    REPORTER_ASSERT(reporter, numIterPts < numPoints + 3);
                    REPORTER_ASSERT(reporter, pts[0] == lastPt);
                    REPORTER_ASSERT(reporter, pts[1] == expectedPts[numIterPts]);
                    REPORTER_ASSERT(reporter, pts[2] == expectedPts[numIterPts + 1]);
                    REPORTER_ASSERT(reporter, pts[3] == expectedPts[numIterPts + 2]);
                    lastPt = pts[3];
                    numIterPts += 3;
                    break;
                case SkPath::kClose_Verb:
                    lastPt = lastMoveTo;
                    break;
                default:
                    SkDEBUGFAIL("unexpected verb");
            }
        }
        REPORTER_ASSERT(reporter, numIterPts == numPoints);
        REPORTER_ASSERT(reporter, numIterVerbs == numVerbs);
    }
}

static void check_for_circle(skiatest::Reporter* reporter,
                             const SkPath& path,
                             bool expectedCircle,
                             SkPathPriv::FirstDirection expectedDir) {
    SkRect rect = SkRect::MakeEmpty();
    REPORTER_ASSERT(reporter, path.isOval(&rect) == expectedCircle);
    SkPath::Direction isOvalDir;
    unsigned isOvalStart;
    if (SkPathPriv::IsOval(path, &rect, &isOvalDir, &isOvalStart)) {
        REPORTER_ASSERT(reporter, rect.height() == rect.width());
        REPORTER_ASSERT(reporter, SkPathPriv::AsFirstDirection(isOvalDir) == expectedDir);
        SkPath tmpPath;
        tmpPath.addOval(rect, isOvalDir, isOvalStart);
        REPORTER_ASSERT(reporter, path == tmpPath);
    }
    REPORTER_ASSERT(reporter, SkPathPriv::CheapIsFirstDirection(path, expectedDir));
}

static void test_circle_skew(skiatest::Reporter* reporter,
                             const SkPath& path,
                             SkPathPriv::FirstDirection dir) {
    SkPath tmp;

    SkMatrix m;
    m.setSkew(SkIntToScalar(3), SkIntToScalar(5));
    path.transform(m, &tmp);
    // this matrix reverses the direction.
    if (SkPathPriv::kCCW_FirstDirection == dir) {
        dir = SkPathPriv::kCW_FirstDirection;
    } else {
        REPORTER_ASSERT(reporter, SkPathPriv::kCW_FirstDirection == dir);
        dir = SkPathPriv::kCCW_FirstDirection;
    }
    check_for_circle(reporter, tmp, false, dir);
}

static void test_circle_translate(skiatest::Reporter* reporter,
                                  const SkPath& path,
                                  SkPathPriv::FirstDirection dir) {
    SkPath tmp;

    // translate at small offset
    SkMatrix m;
    m.setTranslate(SkIntToScalar(15), SkIntToScalar(15));
    path.transform(m, &tmp);
    check_for_circle(reporter, tmp, true, dir);

    tmp.reset();
    m.reset();

    // translate at a relatively big offset
    m.setTranslate(SkIntToScalar(1000), SkIntToScalar(1000));
    path.transform(m, &tmp);
    check_for_circle(reporter, tmp, true, dir);
}

static void test_circle_rotate(skiatest::Reporter* reporter,
                               const SkPath& path,
                               SkPathPriv::FirstDirection dir) {
    for (int angle = 0; angle < 360; ++angle) {
        SkPath tmp;
        SkMatrix m;
        m.setRotate(SkIntToScalar(angle));
        path.transform(m, &tmp);

        // TODO: a rotated circle whose rotated angle is not a multiple of 90
        // degrees is not an oval anymore, this can be improved.  we made this
        // for the simplicity of our implementation.
        if (angle % 90 == 0) {
            check_for_circle(reporter, tmp, true, dir);
        } else {
            check_for_circle(reporter, tmp, false, dir);
        }
    }
}

static void test_circle_mirror_x(skiatest::Reporter* reporter,
                                 const SkPath& path,
                                 SkPathPriv::FirstDirection dir) {
    SkPath tmp;
    SkMatrix m;
    m.reset();
    m.setScaleX(-SK_Scalar1);
    path.transform(m, &tmp);
    if (SkPathPriv::kCW_FirstDirection == dir) {
        dir = SkPathPriv::kCCW_FirstDirection;
    } else {
        REPORTER_ASSERT(reporter, SkPathPriv::kCCW_FirstDirection == dir);
        dir = SkPathPriv::kCW_FirstDirection;
    }
    check_for_circle(reporter, tmp, true, dir);
}

static void test_circle_mirror_y(skiatest::Reporter* reporter,
                                 const SkPath& path,
                                 SkPathPriv::FirstDirection dir) {
    SkPath tmp;
    SkMatrix m;
    m.reset();
    m.setScaleY(-SK_Scalar1);
    path.transform(m, &tmp);

    if (SkPathPriv::kCW_FirstDirection == dir) {
        dir = SkPathPriv::kCCW_FirstDirection;
    } else {
        REPORTER_ASSERT(reporter, SkPathPriv::kCCW_FirstDirection == dir);
        dir = SkPathPriv::kCW_FirstDirection;
    }

    check_for_circle(reporter, tmp, true, dir);
}

static void test_circle_mirror_xy(skiatest::Reporter* reporter,
                                 const SkPath& path,
                                 SkPathPriv::FirstDirection dir) {
    SkPath tmp;
    SkMatrix m;
    m.reset();
    m.setScaleX(-SK_Scalar1);
    m.setScaleY(-SK_Scalar1);
    path.transform(m, &tmp);

    check_for_circle(reporter, tmp, true, dir);
}

static void test_circle_with_direction(skiatest::Reporter* reporter,
                                       SkPath::Direction inDir) {
    const SkPathPriv::FirstDirection dir = SkPathPriv::AsFirstDirection(inDir);
    SkPath path;

    // circle at origin
    path.addCircle(0, 0, SkIntToScalar(20), inDir);

    check_for_circle(reporter, path, true, dir);
    test_circle_rotate(reporter, path, dir);
    test_circle_translate(reporter, path, dir);
    test_circle_skew(reporter, path, dir);
    test_circle_mirror_x(reporter, path, dir);
    test_circle_mirror_y(reporter, path, dir);
    test_circle_mirror_xy(reporter, path, dir);

    // circle at an offset at (10, 10)
    path.reset();
    path.addCircle(SkIntToScalar(10), SkIntToScalar(10),
                   SkIntToScalar(20), inDir);

    check_for_circle(reporter, path, true, dir);
    test_circle_rotate(reporter, path, dir);
    test_circle_translate(reporter, path, dir);
    test_circle_skew(reporter, path, dir);
    test_circle_mirror_x(reporter, path, dir);
    test_circle_mirror_y(reporter, path, dir);
    test_circle_mirror_xy(reporter, path, dir);

    // Try different starting points for the contour.
    for (unsigned start = 0; start < 4; ++start) {
        path.reset();
        path.addOval(SkRect::MakeXYWH(20, 10, 5, 5), inDir, start);
        test_circle_rotate(reporter, path, dir);
        test_circle_translate(reporter, path, dir);
        test_circle_skew(reporter, path, dir);
        test_circle_mirror_x(reporter, path, dir);
        test_circle_mirror_y(reporter, path, dir);
        test_circle_mirror_xy(reporter, path, dir);
    }
}

static void test_circle_with_add_paths(skiatest::Reporter* reporter) {
    SkPath path;
    SkPath circle;
    SkPath rect;
    SkPath empty;

    const SkPath::Direction kCircleDir = SkPath::kCW_Direction;
    const SkPath::Direction kCircleDirOpposite = SkPath::kCCW_Direction;

    circle.addCircle(0, 0, SkIntToScalar(10), kCircleDir);
    rect.addRect(SkIntToScalar(5), SkIntToScalar(5),
                 SkIntToScalar(20), SkIntToScalar(20), SkPath::kCW_Direction);

    SkMatrix translate;
    translate.setTranslate(SkIntToScalar(12), SkIntToScalar(12));

    // Although all the path concatenation related operations leave
    // the path a circle, most mark it as a non-circle for simplicity

    // empty + circle (translate)
    path = empty;
    path.addPath(circle, translate);
    check_for_circle(reporter, path, false, SkPathPriv::AsFirstDirection(kCircleDir));

    // circle + empty (translate)
    path = circle;
    path.addPath(empty, translate);

    check_for_circle(reporter, path, true, SkPathPriv::AsFirstDirection(kCircleDir));

    // test reverseAddPath
    path = circle;
    path.reverseAddPath(rect);
    check_for_circle(reporter, path, false, SkPathPriv::AsFirstDirection(kCircleDirOpposite));
}

static void test_circle(skiatest::Reporter* reporter) {
    test_circle_with_direction(reporter, SkPath::kCW_Direction);
    test_circle_with_direction(reporter, SkPath::kCCW_Direction);

    // multiple addCircle()
    SkPath path;
    path.addCircle(0, 0, SkIntToScalar(10), SkPath::kCW_Direction);
    path.addCircle(0, 0, SkIntToScalar(20), SkPath::kCW_Direction);
    check_for_circle(reporter, path, false, SkPathPriv::kCW_FirstDirection);

    // some extra lineTo() would make isOval() fail
    path.reset();
    path.addCircle(0, 0, SkIntToScalar(10), SkPath::kCW_Direction);
    path.lineTo(0, 0);
    check_for_circle(reporter, path, false, SkPathPriv::kCW_FirstDirection);

    // not back to the original point
    path.reset();
    path.addCircle(0, 0, SkIntToScalar(10), SkPath::kCW_Direction);
    path.setLastPt(SkIntToScalar(5), SkIntToScalar(5));
    check_for_circle(reporter, path, false, SkPathPriv::kCW_FirstDirection);

    test_circle_with_add_paths(reporter);

    // test negative radius
    path.reset();
    path.addCircle(0, 0, -1, SkPath::kCW_Direction);
    REPORTER_ASSERT(reporter, path.isEmpty());
}

static void test_oval(skiatest::Reporter* reporter) {
    SkRect rect;
    SkMatrix m;
    SkPath path;
    unsigned start = 0;
    SkPath::Direction dir = SkPath::kCCW_Direction;

    rect = SkRect::MakeWH(SkIntToScalar(30), SkIntToScalar(50));
    path.addOval(rect);

    // Defaults to dir = CW and start = 1
    REPORTER_ASSERT(reporter, path.isOval(nullptr));

    m.setRotate(SkIntToScalar(90));
    SkPath tmp;
    path.transform(m, &tmp);
    // an oval rotated 90 degrees is still an oval. The start index changes from 1 to 2. Direction
    // is unchanged.
    REPORTER_ASSERT(reporter, SkPathPriv::IsOval(tmp, nullptr, &dir, &start));
    REPORTER_ASSERT(reporter, 2 == start);
    REPORTER_ASSERT(reporter, SkPath::kCW_Direction == dir);

    m.reset();
    m.setRotate(SkIntToScalar(30));
    tmp.reset();
    path.transform(m, &tmp);
    // an oval rotated 30 degrees is not an oval anymore.
    REPORTER_ASSERT(reporter, !tmp.isOval(nullptr));

    // since empty path being transformed.
    path.reset();
    tmp.reset();
    m.reset();
    path.transform(m, &tmp);
    REPORTER_ASSERT(reporter, !tmp.isOval(nullptr));

    // empty path is not an oval
    tmp.reset();
    REPORTER_ASSERT(reporter, !tmp.isOval(nullptr));

    // only has moveTo()s
    tmp.reset();
    tmp.moveTo(0, 0);
    tmp.moveTo(SkIntToScalar(10), SkIntToScalar(10));
    REPORTER_ASSERT(reporter, !tmp.isOval(nullptr));

    // mimic WebKit's calling convention,
    // call moveTo() first and then call addOval()
    path.reset();
    path.moveTo(0, 0);
    path.addOval(rect);
    REPORTER_ASSERT(reporter, path.isOval(nullptr));

    // copy path
    path.reset();
    tmp.reset();
    tmp.addOval(rect);
    path = tmp;
    REPORTER_ASSERT(reporter, SkPathPriv::IsOval(path, nullptr, &dir, &start));
    REPORTER_ASSERT(reporter, SkPath::kCW_Direction == dir);
    REPORTER_ASSERT(reporter, 1 == start);
}

static void test_empty(skiatest::Reporter* reporter, const SkPath& p) {
    SkPath  empty;

    REPORTER_ASSERT(reporter, p.isEmpty());
    REPORTER_ASSERT(reporter, 0 == p.countPoints());
    REPORTER_ASSERT(reporter, 0 == p.countVerbs());
    REPORTER_ASSERT(reporter, 0 == p.getSegmentMasks());
    REPORTER_ASSERT(reporter, p.isConvex());
    REPORTER_ASSERT(reporter, p.getFillType() == SkPath::kWinding_FillType);
    REPORTER_ASSERT(reporter, !p.isInverseFillType());
    REPORTER_ASSERT(reporter, p == empty);
    REPORTER_ASSERT(reporter, !(p != empty));
}

static void test_rrect_is_convex(skiatest::Reporter* reporter, SkPath* path,
                                 SkPath::Direction dir) {
    REPORTER_ASSERT(reporter, path->isConvex());
    REPORTER_ASSERT(reporter, SkPathPriv::CheapIsFirstDirection(*path, SkPathPriv::AsFirstDirection(dir)));
    path->setConvexity(SkPath::kUnknown_Convexity);
    REPORTER_ASSERT(reporter, path->isConvex());
    path->reset();
}

static void test_rrect_convexity_is_unknown(skiatest::Reporter* reporter, SkPath* path,
                                 SkPath::Direction dir) {
    REPORTER_ASSERT(reporter, path->isConvex());
    REPORTER_ASSERT(reporter, SkPathPriv::CheapIsFirstDirection(*path, SkPathPriv::AsFirstDirection(dir)));
    path->setConvexity(SkPath::kUnknown_Convexity);
    REPORTER_ASSERT(reporter, path->getConvexity() == SkPath::kConcave_Convexity);
    path->reset();
}

static void test_rrect(skiatest::Reporter* reporter) {
    SkPath p;
    SkRRect rr;
    SkVector radii[] = {{1, 2}, {3, 4}, {5, 6}, {7, 8}};
    SkRect r = {10, 20, 30, 40};
    rr.setRectRadii(r, radii);
    p.addRRect(rr);
    test_rrect_is_convex(reporter, &p, SkPath::kCW_Direction);
    p.addRRect(rr, SkPath::kCCW_Direction);
    test_rrect_is_convex(reporter, &p, SkPath::kCCW_Direction);
    p.addRoundRect(r, &radii[0].fX);
    test_rrect_is_convex(reporter, &p, SkPath::kCW_Direction);
    p.addRoundRect(r, &radii[0].fX, SkPath::kCCW_Direction);
    test_rrect_is_convex(reporter, &p, SkPath::kCCW_Direction);
    p.addRoundRect(r, radii[1].fX, radii[1].fY);
    test_rrect_is_convex(reporter, &p, SkPath::kCW_Direction);
    p.addRoundRect(r, radii[1].fX, radii[1].fY, SkPath::kCCW_Direction);
    test_rrect_is_convex(reporter, &p, SkPath::kCCW_Direction);
    for (size_t i = 0; i < SK_ARRAY_COUNT(radii); ++i) {
        SkVector save = radii[i];
        radii[i].set(0, 0);
        rr.setRectRadii(r, radii);
        p.addRRect(rr);
        test_rrect_is_convex(reporter, &p, SkPath::kCW_Direction);
        radii[i] = save;
    }
    p.addRoundRect(r, 0, 0);
    SkRect returnedRect;
    REPORTER_ASSERT(reporter, p.isRect(&returnedRect));
    REPORTER_ASSERT(reporter, returnedRect == r);
    test_rrect_is_convex(reporter, &p, SkPath::kCW_Direction);
    SkVector zeroRadii[] = {{0, 0}, {0, 0}, {0, 0}, {0, 0}};
    rr.setRectRadii(r, zeroRadii);
    p.addRRect(rr);
    bool closed;
    SkPath::Direction dir;
    REPORTER_ASSERT(reporter, p.isRect(nullptr, &closed, &dir));
    REPORTER_ASSERT(reporter, closed);
    REPORTER_ASSERT(reporter, SkPath::kCW_Direction == dir);
    test_rrect_is_convex(reporter, &p, SkPath::kCW_Direction);
    p.addRRect(rr, SkPath::kCW_Direction);
    p.addRRect(rr, SkPath::kCW_Direction);
    REPORTER_ASSERT(reporter, !p.isConvex());
    p.reset();
    p.addRRect(rr, SkPath::kCCW_Direction);
    p.addRRect(rr, SkPath::kCCW_Direction);
    REPORTER_ASSERT(reporter, !p.isConvex());
    p.reset();
    SkRect emptyR = {10, 20, 10, 30};
    rr.setRectRadii(emptyR, radii);
    p.addRRect(rr);
    // The round rect is "empty" in that it has no fill area. However,
    // the path isn't "empty" in that it should have verbs and points.
    REPORTER_ASSERT(reporter, !p.isEmpty());
    p.reset();
    SkRect largeR = {0, 0, SK_ScalarMax, SK_ScalarMax};
    rr.setRectRadii(largeR, radii);
    p.addRRect(rr);
    test_rrect_convexity_is_unknown(reporter, &p, SkPath::kCW_Direction);

    // we check for non-finites
    SkRect infR = {0, 0, SK_ScalarMax, SK_ScalarInfinity};
    rr.setRectRadii(infR, radii);
    REPORTER_ASSERT(reporter, rr.isEmpty());

    // We consider any path with very small (numerically unstable) edges to be concave.
    SkRect tinyR = {0, 0, 1e-9f, 1e-9f};
    p.addRoundRect(tinyR, 5e-11f, 5e-11f);
    test_rrect_convexity_is_unknown(reporter, &p, SkPath::kCW_Direction);
}

static void test_arc(skiatest::Reporter* reporter) {
    SkPath p;
    SkRect emptyOval = {10, 20, 30, 20};
    REPORTER_ASSERT(reporter, emptyOval.isEmpty());
    p.addArc(emptyOval, 1, 2);
    REPORTER_ASSERT(reporter, p.isEmpty());
    p.reset();
    SkRect oval = {10, 20, 30, 40};
    p.addArc(oval, 1, 0);
    REPORTER_ASSERT(reporter, p.isEmpty());
    p.reset();
    SkPath cwOval;
    cwOval.addOval(oval);
    p.addArc(oval, 0, 360);
    REPORTER_ASSERT(reporter, p == cwOval);
    p.reset();
    SkPath ccwOval;
    ccwOval.addOval(oval, SkPath::kCCW_Direction);
    p.addArc(oval, 0, -360);
    REPORTER_ASSERT(reporter, p == ccwOval);
    p.reset();
    p.addArc(oval, 1, 180);
    // diagonal colinear points make arc convex
    // TODO: one way to keep it concave would be to introduce interpolated on curve points
    // between control points and computing the on curve point at scan conversion time
    REPORTER_ASSERT(reporter, p.getConvexity() == SkPath::kConvex_Convexity);
    REPORTER_ASSERT(reporter, SkPathPriv::CheapIsFirstDirection(p, SkPathPriv::kCW_FirstDirection));
    p.setConvexity(SkPath::kUnknown_Convexity);
    REPORTER_ASSERT(reporter, p.getConvexity() == SkPath::kConvex_Convexity);
}

static inline SkScalar oval_start_index_to_angle(unsigned start) {
    switch (start) {
        case 0:
            return 270.f;
        case 1:
            return 0.f;
        case 2:
            return 90.f;
        case 3:
            return 180.f;
        default:
            return -1.f;
    }
}

static inline SkScalar canonical_start_angle(float angle) {
    while (angle < 0.f) {
        angle += 360.f;
    }
    while (angle >= 360.f) {
        angle -= 360.f;
    }
    return angle;
}

static void check_oval_arc(skiatest::Reporter* reporter, SkScalar start, SkScalar sweep,
                           const SkPath& path) {
    SkRect r = SkRect::MakeEmpty();
    SkPath::Direction d = SkPath::kCCW_Direction;
    unsigned s = ~0U;
    bool isOval = SkPathPriv::IsOval(path, &r, &d, &s);
    REPORTER_ASSERT(reporter, isOval);
    SkPath recreatedPath;
    recreatedPath.addOval(r, d, s);
    REPORTER_ASSERT(reporter, path == recreatedPath);
    REPORTER_ASSERT(reporter, oval_start_index_to_angle(s) == canonical_start_angle(start));
    REPORTER_ASSERT(reporter, (SkPath::kCW_Direction == d) == (sweep > 0.f));
}

static void test_arc_ovals(skiatest::Reporter* reporter) {
    SkRect oval = SkRect::MakeWH(10, 20);
    for (SkScalar sweep : {-720.f, -540.f, -360.f, 360.f, 432.f, 720.f}) {
        for (SkScalar start = -360.f; start <= 360.f; start += 1.f) {
            SkPath path;
            path.addArc(oval, start, sweep);
            // SkPath's interfaces for inserting and extracting ovals only allow contours
            // to start at multiples of 90 degrees.
            if (std::fmod(start, 90.f) == 0) {
                check_oval_arc(reporter, start, sweep, path);
            } else {
                REPORTER_ASSERT(reporter, !path.isOval(nullptr));
            }
        }
        // Test start angles that are nearly at valid oval start angles.
        for (float start : {-180.f, -90.f, 90.f, 180.f}) {
            for (float delta : {-SK_ScalarNearlyZero, SK_ScalarNearlyZero}) {
                SkPath path;
                path.addArc(oval, start + delta, sweep);
                check_oval_arc(reporter, start, sweep, path);
            }
        }
    }
}

static void check_move(skiatest::Reporter* reporter, SkPath::RawIter* iter,
                       SkScalar x0, SkScalar y0) {
    SkPoint pts[4];
    SkPath::Verb v = iter->next(pts);
    REPORTER_ASSERT(reporter, v == SkPath::kMove_Verb);
    REPORTER_ASSERT(reporter, pts[0].fX == x0);
    REPORTER_ASSERT(reporter, pts[0].fY == y0);
}

static void check_line(skiatest::Reporter* reporter, SkPath::RawIter* iter,
                       SkScalar x1, SkScalar y1) {
    SkPoint pts[4];
    SkPath::Verb v = iter->next(pts);
    REPORTER_ASSERT(reporter, v == SkPath::kLine_Verb);
    REPORTER_ASSERT(reporter, pts[1].fX == x1);
    REPORTER_ASSERT(reporter, pts[1].fY == y1);
}

static void check_quad(skiatest::Reporter* reporter, SkPath::RawIter* iter,
                       SkScalar x1, SkScalar y1, SkScalar x2, SkScalar y2) {
    SkPoint pts[4];
    SkPath::Verb v = iter->next(pts);
    REPORTER_ASSERT(reporter, v == SkPath::kQuad_Verb);
    REPORTER_ASSERT(reporter, pts[1].fX == x1);
    REPORTER_ASSERT(reporter, pts[1].fY == y1);
    REPORTER_ASSERT(reporter, pts[2].fX == x2);
    REPORTER_ASSERT(reporter, pts[2].fY == y2);
}

static void check_done(skiatest::Reporter* reporter, SkPath* p, SkPath::RawIter* iter) {
    SkPoint pts[4];
    SkPath::Verb v = iter->next(pts);
    REPORTER_ASSERT(reporter, v == SkPath::kDone_Verb);
}

static void check_done_and_reset(skiatest::Reporter* reporter, SkPath* p, SkPath::RawIter* iter) {
    check_done(reporter, p, iter);
    p->reset();
}

static void check_path_is_move_and_reset(skiatest::Reporter* reporter, SkPath* p,
                                         SkScalar x0, SkScalar y0) {
    SkPath::RawIter iter(*p);
    check_move(reporter, &iter, x0, y0);
    check_done_and_reset(reporter, p, &iter);
}

static void check_path_is_line_and_reset(skiatest::Reporter* reporter, SkPath* p,
                                         SkScalar x1, SkScalar y1) {
    SkPath::RawIter iter(*p);
    check_move(reporter, &iter, 0, 0);
    check_line(reporter, &iter, x1, y1);
    check_done_and_reset(reporter, p, &iter);
}

static void check_path_is_line(skiatest::Reporter* reporter, SkPath* p,
                                         SkScalar x1, SkScalar y1) {
    SkPath::RawIter iter(*p);
    check_move(reporter, &iter, 0, 0);
    check_line(reporter, &iter, x1, y1);
    check_done(reporter, p, &iter);
}

static void check_path_is_line_pair_and_reset(skiatest::Reporter* reporter, SkPath* p,
                                    SkScalar x1, SkScalar y1, SkScalar x2, SkScalar y2) {
    SkPath::RawIter iter(*p);
    check_move(reporter, &iter, 0, 0);
    check_line(reporter, &iter, x1, y1);
    check_line(reporter, &iter, x2, y2);
    check_done_and_reset(reporter, p, &iter);
}

static void check_path_is_quad_and_reset(skiatest::Reporter* reporter, SkPath* p,
                                    SkScalar x1, SkScalar y1, SkScalar x2, SkScalar y2) {
    SkPath::RawIter iter(*p);
    check_move(reporter, &iter, 0, 0);
    check_quad(reporter, &iter, x1, y1, x2, y2);
    check_done_and_reset(reporter, p, &iter);
}

static bool nearly_equal(const SkRect& a, const SkRect& b) {
    return  SkScalarNearlyEqual(a.fLeft, b.fLeft) &&
            SkScalarNearlyEqual(a.fTop, b.fTop) &&
            SkScalarNearlyEqual(a.fRight, b.fRight) &&
            SkScalarNearlyEqual(a.fBottom, b.fBottom);
}

static void test_arcTo(skiatest::Reporter* reporter) {
    SkPath p;
    p.arcTo(0, 0, 1, 2, 1);
    check_path_is_line_and_reset(reporter, &p, 0, 0);
    p.arcTo(1, 2, 1, 2, 1);
    check_path_is_line_and_reset(reporter, &p, 1, 2);
    p.arcTo(1, 2, 3, 4, 0);
    check_path_is_line_and_reset(reporter, &p, 1, 2);
    p.arcTo(1, 2, 0, 0, 1);
    check_path_is_line_and_reset(reporter, &p, 1, 2);
    p.arcTo(1, 0, 1, 1, 1);
    SkPoint pt;
    REPORTER_ASSERT(reporter, p.getLastPt(&pt) && pt.fX == 1 && pt.fY == 1);
    p.reset();
    p.arcTo(1, 0, 1, -1, 1);
    REPORTER_ASSERT(reporter, p.getLastPt(&pt) && pt.fX == 1 && pt.fY == -1);
    p.reset();
    SkRect oval = {1, 2, 3, 4};
    p.arcTo(oval, 0, 0, true);
    check_path_is_move_and_reset(reporter, &p, oval.fRight, oval.centerY());
    p.arcTo(oval, 0, 0, false);
    check_path_is_move_and_reset(reporter, &p, oval.fRight, oval.centerY());
    p.arcTo(oval, 360, 0, true);
    check_path_is_move_and_reset(reporter, &p, oval.fRight, oval.centerY());
    p.arcTo(oval, 360, 0, false);
    check_path_is_move_and_reset(reporter, &p, oval.fRight, oval.centerY());

    for (float sweep = 359, delta = 0.5f; sweep != (float) (sweep + delta); ) {
        p.arcTo(oval, 0, sweep, false);
        REPORTER_ASSERT(reporter, nearly_equal(p.getBounds(), oval));
        sweep += delta;
        delta /= 2;
    }
    for (float sweep = 361, delta = 0.5f; sweep != (float) (sweep - delta);) {
        p.arcTo(oval, 0, sweep, false);
        REPORTER_ASSERT(reporter, nearly_equal(p.getBounds(), oval));
        sweep -= delta;
        delta /= 2;
    }
    SkRect noOvalWidth = {1, 2, 0, 3};
    p.reset();
    p.arcTo(noOvalWidth, 0, 360, false);
    REPORTER_ASSERT(reporter, p.isEmpty());

    SkRect noOvalHeight = {1, 2, 3, 1};
    p.reset();
    p.arcTo(noOvalHeight, 0, 360, false);
    REPORTER_ASSERT(reporter, p.isEmpty());
}

static void test_addPath(skiatest::Reporter* reporter) {
    SkPath p, q;
    p.lineTo(1, 2);
    q.moveTo(4, 4);
    q.lineTo(7, 8);
    q.conicTo(8, 7, 6, 5, 0.5f);
    q.quadTo(6, 7, 8, 6);
    q.cubicTo(5, 6, 7, 8, 7, 5);
    q.close();
    p.addPath(q, -4, -4);
    SkRect expected = {0, 0, 4, 4};
    REPORTER_ASSERT(reporter, p.getBounds() == expected);
    p.reset();
    p.reverseAddPath(q);
    SkRect reverseExpected = {4, 4, 8, 8};
    REPORTER_ASSERT(reporter, p.getBounds() == reverseExpected);
}

static void test_addPathMode(skiatest::Reporter* reporter, bool explicitMoveTo, bool extend) {
    SkPath p, q;
    if (explicitMoveTo) {
        p.moveTo(1, 1);
    }
    p.lineTo(1, 2);
    if (explicitMoveTo) {
        q.moveTo(2, 1);
    }
    q.lineTo(2, 2);
    p.addPath(q, extend ? SkPath::kExtend_AddPathMode : SkPath::kAppend_AddPathMode);
    uint8_t verbs[4];
    int verbcount = p.getVerbs(verbs, 4);
    REPORTER_ASSERT(reporter, verbcount == 4);
    REPORTER_ASSERT(reporter, verbs[0] == SkPath::kMove_Verb);
    REPORTER_ASSERT(reporter, verbs[1] == SkPath::kLine_Verb);
    REPORTER_ASSERT(reporter, verbs[2] == (extend ? SkPath::kLine_Verb : SkPath::kMove_Verb));
    REPORTER_ASSERT(reporter, verbs[3] == SkPath::kLine_Verb);
}

static void test_extendClosedPath(skiatest::Reporter* reporter) {
    SkPath p, q;
    p.moveTo(1, 1);
    p.lineTo(1, 2);
    p.lineTo(2, 2);
    p.close();
    q.moveTo(2, 1);
    q.lineTo(2, 3);
    p.addPath(q, SkPath::kExtend_AddPathMode);
    uint8_t verbs[7];
    int verbcount = p.getVerbs(verbs, 7);
    REPORTER_ASSERT(reporter, verbcount == 7);
    REPORTER_ASSERT(reporter, verbs[0] == SkPath::kMove_Verb);
    REPORTER_ASSERT(reporter, verbs[1] == SkPath::kLine_Verb);
    REPORTER_ASSERT(reporter, verbs[2] == SkPath::kLine_Verb);
    REPORTER_ASSERT(reporter, verbs[3] == SkPath::kClose_Verb);
    REPORTER_ASSERT(reporter, verbs[4] == SkPath::kMove_Verb);
    REPORTER_ASSERT(reporter, verbs[5] == SkPath::kLine_Verb);
    REPORTER_ASSERT(reporter, verbs[6] == SkPath::kLine_Verb);

    SkPoint pt;
    REPORTER_ASSERT(reporter, p.getLastPt(&pt));
    REPORTER_ASSERT(reporter, pt == SkPoint::Make(2, 3));
    REPORTER_ASSERT(reporter, p.getPoint(3) == SkPoint::Make(1, 1));
}

static void test_addEmptyPath(skiatest::Reporter* reporter, SkPath::AddPathMode mode) {
    SkPath p, q, r;
    // case 1: dst is empty
    p.moveTo(2, 1);
    p.lineTo(2, 3);
    q.addPath(p, mode);
    REPORTER_ASSERT(reporter, q == p);
    // case 2: src is empty
    p.addPath(r, mode);
    REPORTER_ASSERT(reporter, q == p);
    // case 3: src and dst are empty
    q.reset();
    q.addPath(r, mode);
    REPORTER_ASSERT(reporter, q.isEmpty());
}

static void test_conicTo_special_case(skiatest::Reporter* reporter) {
    SkPath p;
    p.conicTo(1, 2, 3, 4, -1);
    check_path_is_line_and_reset(reporter, &p, 3, 4);
    p.conicTo(1, 2, 3, 4, SK_ScalarInfinity);
    check_path_is_line_pair_and_reset(reporter, &p, 1, 2, 3, 4);
    p.conicTo(1, 2, 3, 4, 1);
    check_path_is_quad_and_reset(reporter, &p, 1, 2, 3, 4);
}

static void test_get_point(skiatest::Reporter* reporter) {
    SkPath p;
    SkPoint pt = p.getPoint(0);
    REPORTER_ASSERT(reporter, pt == SkPoint::Make(0, 0));
    REPORTER_ASSERT(reporter, !p.getLastPt(nullptr));
    REPORTER_ASSERT(reporter, !p.getLastPt(&pt) && pt == SkPoint::Make(0, 0));
    p.setLastPt(10, 10);
    pt = p.getPoint(0);
    REPORTER_ASSERT(reporter, pt == SkPoint::Make(10, 10));
    REPORTER_ASSERT(reporter, p.getLastPt(nullptr));
    p.rMoveTo(10, 10);
    REPORTER_ASSERT(reporter, p.getLastPt(&pt) && pt == SkPoint::Make(20, 20));
}

static void test_contains(skiatest::Reporter* reporter) {
    SkPath p;
    p.moveTo(SkBits2Float(0xe085e7b1), SkBits2Float(0x5f512c00));  // -7.7191e+19f, 1.50724e+19f
    p.conicTo(SkBits2Float(0xdfdaa221), SkBits2Float(0x5eaac338), SkBits2Float(0x60342f13), SkBits2Float(0xdf0cbb58), SkBits2Float(0x3f3504f3));  // -3.15084e+19f, 6.15237e+18f, 5.19345e+19f, -1.01408e+19f, 0.707107f
    p.conicTo(SkBits2Float(0x60ead799), SkBits2Float(0xdfb76c24), SkBits2Float(0x609b9872), SkBits2Float(0xdf730de8), SkBits2Float(0x3f3504f4));  // 1.35377e+20f, -2.6434e+19f, 8.96947e+19f, -1.75139e+19f, 0.707107f
    p.lineTo(SkBits2Float(0x609b9872), SkBits2Float(0xdf730de8));  // 8.96947e+19f, -1.75139e+19f
    p.conicTo(SkBits2Float(0x6018b296), SkBits2Float(0xdeee870d), SkBits2Float(0xe008cd8e), SkBits2Float(0x5ed5b2db), SkBits2Float(0x3f3504f3));  // 4.40121e+19f, -8.59386e+18f, -3.94308e+19f, 7.69931e+18f, 0.707107f
    p.conicTo(SkBits2Float(0xe0d526d9), SkBits2Float(0x5fa67b31), SkBits2Float(0xe085e7b2), SkBits2Float(0x5f512c01), SkBits2Float(0x3f3504f3));  // -1.22874e+20f, 2.39925e+19f, -7.7191e+19f, 1.50724e+19f, 0.707107f
    // this may return true or false, depending on the platform's numerics, but it should not crash
    (void) p.contains(-77.2027664f, 15.3066053f);

    p.reset();
    p.setFillType(SkPath::kInverseWinding_FillType);
    REPORTER_ASSERT(reporter, p.contains(0, 0));
    p.setFillType(SkPath::kWinding_FillType);
    REPORTER_ASSERT(reporter, !p.contains(0, 0));
    p.moveTo(4, 4);
    p.lineTo(6, 8);
    p.lineTo(8, 4);
    // test on edge
    REPORTER_ASSERT(reporter, p.contains(6, 4));
    REPORTER_ASSERT(reporter, p.contains(5, 6));
    REPORTER_ASSERT(reporter, p.contains(7, 6));
    // test quick reject
    REPORTER_ASSERT(reporter, !p.contains(4, 0));
    REPORTER_ASSERT(reporter, !p.contains(0, 4));
    REPORTER_ASSERT(reporter, !p.contains(4, 10));
    REPORTER_ASSERT(reporter, !p.contains(10, 4));
    // test various crossings in x
    REPORTER_ASSERT(reporter, !p.contains(5, 7));
    REPORTER_ASSERT(reporter, p.contains(6, 7));
    REPORTER_ASSERT(reporter, !p.contains(7, 7));
    p.reset();
    p.moveTo(4, 4);
    p.lineTo(8, 6);
    p.lineTo(4, 8);
    // test on edge
    REPORTER_ASSERT(reporter, p.contains(4, 6));
    REPORTER_ASSERT(reporter, p.contains(6, 5));
    REPORTER_ASSERT(reporter, p.contains(6, 7));
    // test various crossings in y
    REPORTER_ASSERT(reporter, !p.contains(7, 5));
    REPORTER_ASSERT(reporter, p.contains(7, 6));
    REPORTER_ASSERT(reporter, !p.contains(7, 7));
    p.reset();
    p.moveTo(4, 4);
    p.lineTo(8, 4);
    p.lineTo(8, 8);
    p.lineTo(4, 8);
    // test on vertices
    REPORTER_ASSERT(reporter, p.contains(4, 4));
    REPORTER_ASSERT(reporter, p.contains(8, 4));
    REPORTER_ASSERT(reporter, p.contains(8, 8));
    REPORTER_ASSERT(reporter, p.contains(4, 8));
    p.reset();
    p.moveTo(4, 4);
    p.lineTo(6, 8);
    p.lineTo(2, 8);
    // test on edge
    REPORTER_ASSERT(reporter, p.contains(5, 6));
    REPORTER_ASSERT(reporter, p.contains(4, 8));
    REPORTER_ASSERT(reporter, p.contains(3, 6));
    p.reset();
    p.moveTo(4, 4);
    p.lineTo(0, 6);
    p.lineTo(4, 8);
    // test on edge
    REPORTER_ASSERT(reporter, p.contains(2, 5));
    REPORTER_ASSERT(reporter, p.contains(2, 7));
    REPORTER_ASSERT(reporter, p.contains(4, 6));
    // test canceling coincident edge (a smaller triangle is coincident with a larger one)
    p.reset();
    p.moveTo(4, 0);
    p.lineTo(6, 4);
    p.lineTo(2, 4);
    p.moveTo(4, 0);
    p.lineTo(0, 8);
    p.lineTo(8, 8);
    REPORTER_ASSERT(reporter, !p.contains(1, 2));
    REPORTER_ASSERT(reporter, !p.contains(3, 2));
    REPORTER_ASSERT(reporter, !p.contains(4, 0));
    REPORTER_ASSERT(reporter, p.contains(4, 4));

    // test quads
    p.reset();
    p.moveTo(4, 4);
    p.quadTo(6, 6, 8, 8);
    p.quadTo(6, 8, 4, 8);
    p.quadTo(4, 6, 4, 4);
    REPORTER_ASSERT(reporter, p.contains(5, 6));
    REPORTER_ASSERT(reporter, !p.contains(6, 5));
    // test quad edge
    REPORTER_ASSERT(reporter, p.contains(5, 5));
    REPORTER_ASSERT(reporter, p.contains(5, 8));
    REPORTER_ASSERT(reporter, p.contains(4, 5));
    // test quad endpoints
    REPORTER_ASSERT(reporter, p.contains(4, 4));
    REPORTER_ASSERT(reporter, p.contains(8, 8));
    REPORTER_ASSERT(reporter, p.contains(4, 8));

    p.reset();
    const SkPoint qPts[] = {{6, 6}, {8, 8}, {6, 8}, {4, 8}, {4, 6}, {4, 4}, {6, 6}};
    p.moveTo(qPts[0]);
    for (int index = 1; index < (int) SK_ARRAY_COUNT(qPts); index += 2) {
        p.quadTo(qPts[index], qPts[index + 1]);
    }
    REPORTER_ASSERT(reporter, p.contains(5, 6));
    REPORTER_ASSERT(reporter, !p.contains(6, 5));
    // test quad edge
    SkPoint halfway;
    for (int index = 0; index < (int) SK_ARRAY_COUNT(qPts) - 2; index += 2) {
        SkEvalQuadAt(&qPts[index], 0.5f, &halfway, nullptr);
        REPORTER_ASSERT(reporter, p.contains(halfway.fX, halfway.fY));
    }

    // test conics
    p.reset();
    const SkPoint kPts[] = {{4, 4}, {6, 6}, {8, 8}, {6, 8}, {4, 8}, {4, 6}, {4, 4}};
    p.moveTo(kPts[0]);
    for (int index = 1; index < (int) SK_ARRAY_COUNT(kPts); index += 2) {
        p.conicTo(kPts[index], kPts[index + 1], 0.5f);
    }
    REPORTER_ASSERT(reporter, p.contains(5, 6));
    REPORTER_ASSERT(reporter, !p.contains(6, 5));
    // test conic edge
    for (int index = 0; index < (int) SK_ARRAY_COUNT(kPts) - 2; index += 2) {
        SkConic conic(&kPts[index], 0.5f);
        halfway = conic.evalAt(0.5f);
        REPORTER_ASSERT(reporter, p.contains(halfway.fX, halfway.fY));
    }
    // test conic end points
    REPORTER_ASSERT(reporter, p.contains(4, 4));
    REPORTER_ASSERT(reporter, p.contains(8, 8));
    REPORTER_ASSERT(reporter, p.contains(4, 8));

    // test cubics
    SkPoint pts[] = {{5, 4}, {6, 5}, {7, 6}, {6, 6}, {4, 6}, {5, 7}, {5, 5}, {5, 4}, {6, 5}, {7, 6}};
    for (int i = 0; i < 3; ++i) {
        p.reset();
        p.setFillType(SkPath::kEvenOdd_FillType);
        p.moveTo(pts[i].fX, pts[i].fY);
        p.cubicTo(pts[i + 1].fX, pts[i + 1].fY, pts[i + 2].fX, pts[i + 2].fY, pts[i + 3].fX, pts[i + 3].fY);
        p.cubicTo(pts[i + 4].fX, pts[i + 4].fY, pts[i + 5].fX, pts[i + 5].fY, pts[i + 6].fX, pts[i + 6].fY);
        p.close();
        REPORTER_ASSERT(reporter, p.contains(5.5f, 5.5f));
        REPORTER_ASSERT(reporter, !p.contains(4.5f, 5.5f));
        // test cubic edge
        SkEvalCubicAt(&pts[i], 0.5f, &halfway, nullptr, nullptr);
        REPORTER_ASSERT(reporter, p.contains(halfway.fX, halfway.fY));
        SkEvalCubicAt(&pts[i + 3], 0.5f, &halfway, nullptr, nullptr);
        REPORTER_ASSERT(reporter, p.contains(halfway.fX, halfway.fY));
        // test cubic end points
        REPORTER_ASSERT(reporter, p.contains(pts[i].fX, pts[i].fY));
        REPORTER_ASSERT(reporter, p.contains(pts[i + 3].fX, pts[i + 3].fY));
        REPORTER_ASSERT(reporter, p.contains(pts[i + 6].fX, pts[i + 6].fY));
    }
}

class PathRefTest_Private {
public:
    static size_t GetFreeSpace(const SkPathRef& ref) {
        return ref.fFreeSpace;
    }

    static void TestPathRef(skiatest::Reporter* reporter) {
        static const int kRepeatCnt = 10;

        sk_sp<SkPathRef> pathRef(new SkPathRef);

        SkPathRef::Editor ed(&pathRef);

        {
            ed.growForRepeatedVerb(SkPath::kMove_Verb, kRepeatCnt);
            REPORTER_ASSERT(reporter, kRepeatCnt == pathRef->countVerbs());
            REPORTER_ASSERT(reporter, kRepeatCnt == pathRef->countPoints());
            REPORTER_ASSERT(reporter, 0 == pathRef->getSegmentMasks());
            for (int i = 0; i < kRepeatCnt; ++i) {
                REPORTER_ASSERT(reporter, SkPath::kMove_Verb == pathRef->atVerb(i));
            }
            ed.resetToSize(0, 0, 0);
        }

        {
            ed.growForRepeatedVerb(SkPath::kLine_Verb, kRepeatCnt);
            REPORTER_ASSERT(reporter, kRepeatCnt == pathRef->countVerbs());
            REPORTER_ASSERT(reporter, kRepeatCnt == pathRef->countPoints());
            REPORTER_ASSERT(reporter, SkPath::kLine_SegmentMask == pathRef->getSegmentMasks());
            for (int i = 0; i < kRepeatCnt; ++i) {
                REPORTER_ASSERT(reporter, SkPath::kLine_Verb == pathRef->atVerb(i));
            }
            ed.resetToSize(0, 0, 0);
        }

        {
            ed.growForRepeatedVerb(SkPath::kQuad_Verb, kRepeatCnt);
            REPORTER_ASSERT(reporter, kRepeatCnt == pathRef->countVerbs());
            REPORTER_ASSERT(reporter, 2*kRepeatCnt == pathRef->countPoints());
            REPORTER_ASSERT(reporter, SkPath::kQuad_SegmentMask == pathRef->getSegmentMasks());
            for (int i = 0; i < kRepeatCnt; ++i) {
                REPORTER_ASSERT(reporter, SkPath::kQuad_Verb == pathRef->atVerb(i));
            }
            ed.resetToSize(0, 0, 0);
        }

        {
            SkScalar* weights = nullptr;
            ed.growForRepeatedVerb(SkPath::kConic_Verb, kRepeatCnt, &weights);
            REPORTER_ASSERT(reporter, kRepeatCnt == pathRef->countVerbs());
            REPORTER_ASSERT(reporter, 2*kRepeatCnt == pathRef->countPoints());
            REPORTER_ASSERT(reporter, kRepeatCnt == pathRef->countWeights());
            REPORTER_ASSERT(reporter, SkPath::kConic_SegmentMask == pathRef->getSegmentMasks());
            REPORTER_ASSERT(reporter, weights);
            for (int i = 0; i < kRepeatCnt; ++i) {
                REPORTER_ASSERT(reporter, SkPath::kConic_Verb == pathRef->atVerb(i));
            }
            ed.resetToSize(0, 0, 0);
        }

        {
            ed.growForRepeatedVerb(SkPath::kCubic_Verb, kRepeatCnt);
            REPORTER_ASSERT(reporter, kRepeatCnt == pathRef->countVerbs());
            REPORTER_ASSERT(reporter, 3*kRepeatCnt == pathRef->countPoints());
            REPORTER_ASSERT(reporter, SkPath::kCubic_SegmentMask == pathRef->getSegmentMasks());
            for (int i = 0; i < kRepeatCnt; ++i) {
                REPORTER_ASSERT(reporter, SkPath::kCubic_Verb == pathRef->atVerb(i));
            }
            ed.resetToSize(0, 0, 0);
        }
    }
};

static void test_operatorEqual(skiatest::Reporter* reporter) {
    SkPath a;
    SkPath b;
    REPORTER_ASSERT(reporter, a == a);
    REPORTER_ASSERT(reporter, a == b);
    a.setFillType(SkPath::kInverseWinding_FillType);
    REPORTER_ASSERT(reporter, a != b);
    a.reset();
    REPORTER_ASSERT(reporter, a == b);
    a.lineTo(1, 1);
    REPORTER_ASSERT(reporter, a != b);
    a.reset();
    REPORTER_ASSERT(reporter, a == b);
    a.lineTo(1, 1);
    b.lineTo(1, 2);
    REPORTER_ASSERT(reporter, a != b);
    a.reset();
    a.lineTo(1, 2);
    REPORTER_ASSERT(reporter, a == b);
}

static void compare_dump(skiatest::Reporter* reporter, const SkPath& path, bool force,
        bool dumpAsHex, const char* str) {
    SkDynamicMemoryWStream wStream;
    path.dump(&wStream, force, dumpAsHex);
    sk_sp<SkData> data = wStream.detachAsData();
    REPORTER_ASSERT(reporter, data->size() == strlen(str));
    if (strlen(str) > 0) {
        REPORTER_ASSERT(reporter, !memcmp(data->data(), str, strlen(str)));
    } else {
        REPORTER_ASSERT(reporter, data->data() == nullptr || !memcmp(data->data(), str, strlen(str)));
    }
}

static void test_dump(skiatest::Reporter* reporter) {
    SkPath p;
    compare_dump(reporter, p, false, false, "path.setFillType(SkPath::kWinding_FillType);\n");
    compare_dump(reporter, p, true, false,  "path.setFillType(SkPath::kWinding_FillType);\n");
    p.moveTo(1, 2);
    p.lineTo(3, 4);
    compare_dump(reporter, p, false, false, "path.setFillType(SkPath::kWinding_FillType);\n"
                                            "path.moveTo(1, 2);\n"
                                            "path.lineTo(3, 4);\n");
    compare_dump(reporter, p, true, false,  "path.setFillType(SkPath::kWinding_FillType);\n"
                                            "path.moveTo(1, 2);\n"
                                            "path.lineTo(3, 4);\n"
                                            "path.lineTo(1, 2);\n"
                                            "path.close();\n");
    p.reset();
    p.setFillType(SkPath::kEvenOdd_FillType);
    p.moveTo(1, 2);
    p.quadTo(3, 4, 5, 6);
    compare_dump(reporter, p, false, false, "path.setFillType(SkPath::kEvenOdd_FillType);\n"
                                            "path.moveTo(1, 2);\n"
                                            "path.quadTo(3, 4, 5, 6);\n");
    p.reset();
    p.setFillType(SkPath::kInverseWinding_FillType);
    p.moveTo(1, 2);
    p.conicTo(3, 4, 5, 6, 0.5f);
    compare_dump(reporter, p, false, false, "path.setFillType(SkPath::kInverseWinding_FillType);\n"
                                            "path.moveTo(1, 2);\n"
                                            "path.conicTo(3, 4, 5, 6, 0.5f);\n");
    p.reset();
    p.setFillType(SkPath::kInverseEvenOdd_FillType);
    p.moveTo(1, 2);
    p.cubicTo(3, 4, 5, 6, 7, 8);
    compare_dump(reporter, p, false, false, "path.setFillType(SkPath::kInverseEvenOdd_FillType);\n"
                                            "path.moveTo(1, 2);\n"
                                            "path.cubicTo(3, 4, 5, 6, 7, 8);\n");
    p.reset();
    p.setFillType(SkPath::kWinding_FillType);
    p.moveTo(1, 2);
    p.lineTo(3, 4);
    compare_dump(reporter, p, false, true,
                 "path.setFillType(SkPath::kWinding_FillType);\n"
                 "path.moveTo(SkBits2Float(0x3f800000), SkBits2Float(0x40000000));  // 1, 2\n"
                 "path.lineTo(SkBits2Float(0x40400000), SkBits2Float(0x40800000));  // 3, 4\n");
    p.reset();
    p.moveTo(SkBits2Float(0x3f800000), SkBits2Float(0x40000000));
    p.lineTo(SkBits2Float(0x40400000), SkBits2Float(0x40800000));
    compare_dump(reporter, p, false, false, "path.setFillType(SkPath::kWinding_FillType);\n"
                                            "path.moveTo(1, 2);\n"
                                            "path.lineTo(3, 4);\n");
}

namespace {

class ChangeListener : public SkPathRef::GenIDChangeListener {
public:
    ChangeListener(bool *changed) : fChanged(changed) { *fChanged = false; }
    ~ChangeListener() override {}
    void onChange() override {
        *fChanged = true;
    }
private:
    bool* fChanged;
};

}

class PathTest_Private {
public:
    static size_t GetFreeSpace(const SkPath& path) {
        return PathRefTest_Private::GetFreeSpace(*path.fPathRef);
    }

    static void TestPathTo(skiatest::Reporter* reporter) {
        SkPath p, q;
        p.lineTo(4, 4);
        p.reversePathTo(q);
        check_path_is_line(reporter, &p, 4, 4);
        q.moveTo(-4, -4);
        p.reversePathTo(q);
        check_path_is_line(reporter, &p, 4, 4);
        q.lineTo(7, 8);
        q.conicTo(8, 7, 6, 5, 0.5f);
        q.quadTo(6, 7, 8, 6);
        q.cubicTo(5, 6, 7, 8, 7, 5);
        q.close();
        p.reversePathTo(q);
        SkRect reverseExpected = {-4, -4, 8, 8};
        REPORTER_ASSERT(reporter, p.getBounds() == reverseExpected);
    }

    static void TestPathrefListeners(skiatest::Reporter* reporter) {
        SkPath p;

        bool changed = false;
        p.moveTo(0, 0);

        // Check that listener is notified on moveTo().

        SkPathPriv::AddGenIDChangeListener(p, sk_make_sp<ChangeListener>(&changed));
        REPORTER_ASSERT(reporter, !changed);
        p.moveTo(10, 0);
        REPORTER_ASSERT(reporter, changed);

        // Check that listener is notified on lineTo().
        SkPathPriv::AddGenIDChangeListener(p, sk_make_sp<ChangeListener>(&changed));
        REPORTER_ASSERT(reporter, !changed);
        p.lineTo(20, 0);
        REPORTER_ASSERT(reporter, changed);

        // Check that listener is notified on reset().
        SkPathPriv::AddGenIDChangeListener(p, sk_make_sp<ChangeListener>(&changed));
        REPORTER_ASSERT(reporter, !changed);
        p.reset();
        REPORTER_ASSERT(reporter, changed);

        p.moveTo(0, 0);

        // Check that listener is notified on rewind().
        SkPathPriv::AddGenIDChangeListener(p, sk_make_sp<ChangeListener>(&changed));
        REPORTER_ASSERT(reporter, !changed);
        p.rewind();
        REPORTER_ASSERT(reporter, changed);

        // Check that listener is notified on transform().
        {
            SkPath q;
            q.moveTo(10, 10);
            SkPathPriv::AddGenIDChangeListener(q, sk_make_sp<ChangeListener>(&changed));
            REPORTER_ASSERT(reporter, !changed);
            SkMatrix matrix;
            matrix.setScale(2, 2);
            p.transform(matrix, &q);
            REPORTER_ASSERT(reporter, changed);
        }

        // Check that listener is notified when pathref is deleted.
        {
            SkPath q;
            q.moveTo(10, 10);
            SkPathPriv::AddGenIDChangeListener(q, sk_make_sp<ChangeListener>(&changed));
            REPORTER_ASSERT(reporter, !changed);
        }
        // q went out of scope.
        REPORTER_ASSERT(reporter, changed);
    }
};

static void test_crbug_629455(skiatest::Reporter* reporter) {
    SkPath path;
    path.moveTo(0, 0);
    path.cubicTo(SkBits2Float(0xcdcdcd00), SkBits2Float(0xcdcdcdcd),
                 SkBits2Float(0xcdcdcdcd), SkBits2Float(0xcdcdcdcd),
                 SkBits2Float(0x423fcdcd), SkBits2Float(0x40ed9341));
//  AKA: cubicTo(-4.31596e+08f, -4.31602e+08f, -4.31602e+08f, -4.31602e+08f, 47.951f, 7.42423f);
    path.lineTo(0, 0);
    test_draw_AA_path(100, 100, path);
}

static void test_fuzz_crbug_662952(skiatest::Reporter* reporter) {
    SkPath path;
    path.moveTo(SkBits2Float(0x4109999a), SkBits2Float(0x411c0000));  // 8.6f, 9.75f
    path.lineTo(SkBits2Float(0x410a6666), SkBits2Float(0x411c0000));  // 8.65f, 9.75f
    path.lineTo(SkBits2Float(0x410a6666), SkBits2Float(0x411e6666));  // 8.65f, 9.9f
    path.lineTo(SkBits2Float(0x4109999a), SkBits2Float(0x411e6666));  // 8.6f, 9.9f
    path.lineTo(SkBits2Float(0x4109999a), SkBits2Float(0x411c0000));  // 8.6f, 9.75f
    path.close();

    auto surface = SkSurface::MakeRasterN32Premul(100, 100);
    SkPaint paint;
    paint.setAntiAlias(true);
    surface->getCanvas()->clipPath(path, true);
    surface->getCanvas()->drawRect(SkRect::MakeWH(100, 100), paint);
}

static void test_path_crbugskia6003() {
    auto surface(SkSurface::MakeRasterN32Premul(500, 500));
    SkCanvas* canvas = surface->getCanvas();
    SkPaint paint;
    paint.setAntiAlias(true);
    SkPath path;
    path.moveTo(SkBits2Float(0x4325e666), SkBits2Float(0x42a1999a));  // 165.9f, 80.8f
    path.lineTo(SkBits2Float(0x4325e666), SkBits2Float(0x42a2999a));  // 165.9f, 81.3f
    path.lineTo(SkBits2Float(0x4325b333), SkBits2Float(0x42a2999a));  // 165.7f, 81.3f
    path.lineTo(SkBits2Float(0x4325b333), SkBits2Float(0x42a16666));  // 165.7f, 80.7f
    path.lineTo(SkBits2Float(0x4325b333), SkBits2Float(0x429f6666));  // 165.7f, 79.7f
    // 165.7f, 79.7f, 165.8f, 79.7f, 165.8f, 79.7f
    path.cubicTo(SkBits2Float(0x4325b333), SkBits2Float(0x429f6666), SkBits2Float(0x4325cccc),
            SkBits2Float(0x429f6666), SkBits2Float(0x4325cccc), SkBits2Float(0x429f6666));
    // 165.8f, 79.7f, 165.8f, 79.7f, 165.9f, 79.7f
    path.cubicTo(SkBits2Float(0x4325cccc), SkBits2Float(0x429f6666), SkBits2Float(0x4325cccc),
            SkBits2Float(0x429f6666), SkBits2Float(0x4325e666), SkBits2Float(0x429f6666));
    path.lineTo(SkBits2Float(0x4325e666), SkBits2Float(0x42a1999a));  // 165.9f, 80.8f
    path.close();
    canvas->clipPath(path, true);
    canvas->drawRect(SkRect::MakeWH(500, 500), paint);
}

static void test_fuzz_crbug_662730(skiatest::Reporter* reporter) {
    SkPath path;
    path.moveTo(SkBits2Float(0x00000000), SkBits2Float(0x00000000));  // 0, 0
    path.lineTo(SkBits2Float(0xd5394437), SkBits2Float(0x37373737));  // -1.2731e+13f, 1.09205e-05f
    path.lineTo(SkBits2Float(0x37373737), SkBits2Float(0x37373737));  // 1.09205e-05f, 1.09205e-05f
    path.lineTo(SkBits2Float(0x37373745), SkBits2Float(0x0001b800));  // 1.09205e-05f, 1.57842e-40f
    path.close();
    test_draw_AA_path(100, 100, path);
}

static void test_skbug_6947() {
    SkPath path;
    SkPoint points[] =
        {{125.126022f, -0.499872506f}, {125.288895f, -0.499338806f},
         {125.299316f, -0.499290764f}, {126.294594f, 0.505449712f},
         {125.999992f, 62.5047531f}, {124.0f, 62.4980202f},
         {124.122749f, 0.498142242f}, {125.126022f, -0.499872506f},
         {125.119476f, 1.50011659f}, {125.122749f, 0.50012207f},
         {126.122749f, 0.502101898f}, {126.0f, 62.5019798f},
         {125.0f, 62.5f}, {124.000008f, 62.4952469f},
         {124.294609f, 0.495946467f}, {125.294601f, 0.50069809f},
         {125.289886f, 1.50068688f}, {125.282349f, 1.50065041f},
         {125.119476f, 1.50011659f}};
    constexpr SkPath::Verb kMove = SkPath::kMove_Verb;
    constexpr SkPath::Verb kLine = SkPath::kLine_Verb;
    constexpr SkPath::Verb kClose = SkPath::kClose_Verb;
    SkPath::Verb verbs[] = {kMove, kLine, kLine, kLine, kLine, kLine, kLine, kLine, kClose,
            kMove, kLine, kLine, kLine, kLine, kLine, kLine, kLine, kLine, kLine, kLine, kClose};
    int pointIndex = 0;
    for(auto verb : verbs) {
        switch (verb) {
            case kMove:
                path.moveTo(points[pointIndex++]);
                break;
            case kLine:
                path.lineTo(points[pointIndex++]);
                break;
            case kClose:
            default:
                path.close();
                break;
        }
    }
    test_draw_AA_path(250, 125, path);
}

static void test_skbug_7015() {
    SkPath path;
    path.setFillType(SkPath::kWinding_FillType);
    path.moveTo(SkBits2Float(0x4388c000), SkBits2Float(0x43947c08));  // 273.5f, 296.969f
    path.lineTo(SkBits2Float(0x4386c000), SkBits2Float(0x43947c08));  // 269.5f, 296.969f
    // 269.297f, 292.172f, 273.695f, 292.172f, 273.5f, 296.969f
    path.cubicTo(SkBits2Float(0x4386a604), SkBits2Float(0x43921604),
            SkBits2Float(0x4388d8f6), SkBits2Float(0x43921604),
            SkBits2Float(0x4388c000), SkBits2Float(0x43947c08));
    path.close();
    test_draw_AA_path(500, 500, path);
}

static void test_skbug_7051() {
    SkPath path;
    path.moveTo(10, 10);
    path.cubicTo(10, 20, 10, 30, 30, 30);
    path.lineTo(50, 20);
    path.lineTo(50, 10);
    path.close();
    test_draw_AA_path(100, 100, path);
}

<<<<<<< HEAD
=======
static void test_skbug_7435() {
    SkPaint paint;
    SkPath path;
    path.setFillType(SkPath::kWinding_FillType);
    path.moveTo(SkBits2Float(0x7f07a5af), SkBits2Float(0xff07ff1d));  // 1.80306e+38f, -1.8077e+38f
    path.lineTo(SkBits2Float(0x7edf4b2d), SkBits2Float(0xfedffe0a));  // 1.48404e+38f, -1.48868e+38f
    path.lineTo(SkBits2Float(0x7edf4585), SkBits2Float(0xfee003b2));  // 1.48389e+38f, -1.48883e+38f
    path.lineTo(SkBits2Float(0x7ef348e9), SkBits2Float(0xfef403c6));  // 1.6169e+38f, -1.62176e+38f
    path.lineTo(SkBits2Float(0x7ef74c4e), SkBits2Float(0xfef803cb));  // 1.64358e+38f, -1.64834e+38f
    path.conicTo(SkBits2Float(0x7ef74f23), SkBits2Float(0xfef8069e), SkBits2Float(0x7ef751f6), SkBits2Float(0xfef803c9), SkBits2Float(0x3f3504f3));  // 1.64365e+38f, -1.64841e+38f, 1.64372e+38f, -1.64834e+38f, 0.707107f
    path.conicTo(SkBits2Float(0x7ef754c8), SkBits2Float(0xfef800f5), SkBits2Float(0x7ef751f5), SkBits2Float(0xfef7fe22), SkBits2Float(0x3f353472));  // 1.6438e+38f, -1.64827e+38f, 1.64372e+38f, -1.64819e+38f, 0.707832f
    path.lineTo(SkBits2Float(0x7edb57a9), SkBits2Float(0xfedbfe06));  // 1.45778e+38f, -1.4621e+38f
    path.lineTo(SkBits2Float(0x7e875976), SkBits2Float(0xfe87fdb3));  // 8.99551e+37f, -9.03815e+37f
    path.lineTo(SkBits2Float(0x7ded5c2b), SkBits2Float(0xfdeff59e));  // 3.94382e+37f, -3.98701e+37f
    path.lineTo(SkBits2Float(0x7d7a78a7), SkBits2Float(0xfd7fda0f));  // 2.08083e+37f, -2.12553e+37f
    path.lineTo(SkBits2Float(0x7d7a6403), SkBits2Float(0xfd7fe461));  // 2.08016e+37f, -2.12587e+37f
    path.conicTo(SkBits2Float(0x7d7a4764), SkBits2Float(0xfd7ff2b0), SkBits2Float(0x7d7a55b4), SkBits2Float(0xfd8007a8), SkBits2Float(0x3f3504f3));  // 2.07924e+37f, -2.12633e+37f, 2.0797e+37f, -2.12726e+37f, 0.707107f
    path.conicTo(SkBits2Float(0x7d7a5803), SkBits2Float(0xfd8009f7), SkBits2Float(0x7d7a5ba9), SkBits2Float(0xfd800bcc), SkBits2Float(0x3f7cba66));  // 2.07977e+37f, -2.12741e+37f, 2.07989e+37f, -2.12753e+37f, 0.987219f
    path.lineTo(SkBits2Float(0x7d8d2067), SkBits2Float(0xfd900bdb));  // 2.34487e+37f, -2.39338e+37f
    path.lineTo(SkBits2Float(0x7ddd137a), SkBits2Float(0xfde00c2d));  // 3.67326e+37f, -3.72263e+37f
    path.lineTo(SkBits2Float(0x7ddd2a1b), SkBits2Float(0xfddff58e));  // 3.67473e+37f, -3.72116e+37f
    path.lineTo(SkBits2Float(0x7c694ae5), SkBits2Float(0xfc7fa67c));  // 4.8453e+36f, -5.30965e+36f
    path.lineTo(SkBits2Float(0xfc164a8b), SkBits2Float(0x7c005af5));  // -3.12143e+36f, 2.66584e+36f
    path.lineTo(SkBits2Float(0xfc8ae983), SkBits2Float(0x7c802da7));  // -5.77019e+36f, 5.32432e+36f
    path.lineTo(SkBits2Float(0xfc8b16d9), SkBits2Float(0x7c80007b));  // -5.77754e+36f, 5.31699e+36f
    path.lineTo(SkBits2Float(0xfc8b029c), SkBits2Float(0x7c7f8788));  // -5.77426e+36f, 5.30714e+36f
    path.lineTo(SkBits2Float(0xfc8b0290), SkBits2Float(0x7c7f8790));  // -5.77425e+36f, 5.30714e+36f
    path.lineTo(SkBits2Float(0xfc8b16cd), SkBits2Float(0x7c80007f));  // -5.77753e+36f, 5.31699e+36f
    path.lineTo(SkBits2Float(0xfc8b4409), SkBits2Float(0x7c7fa672));  // -5.78487e+36f, 5.30965e+36f
    path.lineTo(SkBits2Float(0x7d7aa2ba), SkBits2Float(0xfd800bd1));  // 2.0822e+37f, -2.12753e+37f
    path.lineTo(SkBits2Float(0x7e8757ee), SkBits2Float(0xfe88035b));  // 8.99512e+37f, -9.03962e+37f
    path.lineTo(SkBits2Float(0x7ef7552d), SkBits2Float(0xfef803ca));  // 1.64381e+38f, -1.64834e+38f
    path.lineTo(SkBits2Float(0x7f0fa653), SkBits2Float(0xff1001f9));  // 1.90943e+38f, -1.91419e+38f
    path.lineTo(SkBits2Float(0x7f0fa926), SkBits2Float(0xff0fff24));  // 1.90958e+38f, -1.91404e+38f
    path.lineTo(SkBits2Float(0x7f0da75c), SkBits2Float(0xff0dff22));  // 1.8829e+38f, -1.88746e+38f
    path.lineTo(SkBits2Float(0x7f07a5af), SkBits2Float(0xff07ff1d));  // 1.80306e+38f, -1.8077e+38f
    path.close();
    path.moveTo(SkBits2Float(0x7f07a2db), SkBits2Float(0xff0801f1));  // 1.80291e+38f, -1.80785e+38f
    path.lineTo(SkBits2Float(0x7f0da48a), SkBits2Float(0xff0e01f8));  // 1.88275e+38f, -1.88761e+38f
    path.lineTo(SkBits2Float(0x7f0fa654), SkBits2Float(0xff1001fa));  // 1.90943e+38f, -1.91419e+38f
    path.lineTo(SkBits2Float(0x7f0fa7bd), SkBits2Float(0xff10008f));  // 1.90951e+38f, -1.91412e+38f
    path.lineTo(SkBits2Float(0x7f0fa927), SkBits2Float(0xff0fff25));  // 1.90958e+38f, -1.91404e+38f
    path.lineTo(SkBits2Float(0x7ef75ad5), SkBits2Float(0xfef7fe22));  // 1.64395e+38f, -1.64819e+38f
    path.lineTo(SkBits2Float(0x7e875d96), SkBits2Float(0xfe87fdb3));  // 8.99659e+37f, -9.03815e+37f
    path.lineTo(SkBits2Float(0x7d7acff6), SkBits2Float(0xfd7fea5b));  // 2.08367e+37f, -2.12606e+37f
    path.lineTo(SkBits2Float(0xfc8b0588), SkBits2Float(0x7c8049b7));  // -5.77473e+36f, 5.32887e+36f
    path.lineTo(SkBits2Float(0xfc8b2b16), SkBits2Float(0x7c803d32));  // -5.78083e+36f, 5.32684e+36f
    path.conicTo(SkBits2Float(0xfc8b395c), SkBits2Float(0x7c803870), SkBits2Float(0xfc8b4405), SkBits2Float(0x7c802dd1), SkBits2Float(0x3f79349d));  // -5.78314e+36f, 5.32607e+36f, -5.78487e+36f, 5.32435e+36f, 0.973459f
    path.conicTo(SkBits2Float(0xfc8b715b), SkBits2Float(0x7c8000a5), SkBits2Float(0xfc8b442f), SkBits2Float(0x7c7fa69e), SkBits2Float(0x3f3504f3));  // -5.79223e+36f, 5.31702e+36f, -5.7849e+36f, 5.30966e+36f, 0.707107f
    path.lineTo(SkBits2Float(0xfc16ffaa), SkBits2Float(0x7bff4c12));  // -3.13612e+36f, 2.65116e+36f
    path.lineTo(SkBits2Float(0x7c6895e0), SkBits2Float(0xfc802dc0));  // 4.83061e+36f, -5.32434e+36f
    path.lineTo(SkBits2Float(0x7ddd137b), SkBits2Float(0xfde00c2e));  // 3.67326e+37f, -3.72263e+37f
    path.lineTo(SkBits2Float(0x7ddd1ecb), SkBits2Float(0xfde000de));  // 3.67399e+37f, -3.72189e+37f
    path.lineTo(SkBits2Float(0x7ddd2a1c), SkBits2Float(0xfddff58f));  // 3.67473e+37f, -3.72116e+37f
    path.lineTo(SkBits2Float(0x7d8d3711), SkBits2Float(0xfd8ff543));  // 2.34634e+37f, -2.39191e+37f
    path.lineTo(SkBits2Float(0x7d7a88fe), SkBits2Float(0xfd7fea69));  // 2.08136e+37f, -2.12606e+37f
    path.lineTo(SkBits2Float(0x7d7a7254), SkBits2Float(0xfd800080));  // 2.08063e+37f, -2.1268e+37f
    path.lineTo(SkBits2Float(0x7d7a80a4), SkBits2Float(0xfd800ed0));  // 2.08109e+37f, -2.12773e+37f
    path.lineTo(SkBits2Float(0x7d7a80a8), SkBits2Float(0xfd800ecf));  // 2.08109e+37f, -2.12773e+37f
    path.lineTo(SkBits2Float(0x7d7a7258), SkBits2Float(0xfd80007f));  // 2.08063e+37f, -2.1268e+37f
    path.lineTo(SkBits2Float(0x7d7a5bb9), SkBits2Float(0xfd800bd0));  // 2.0799e+37f, -2.12753e+37f
    path.lineTo(SkBits2Float(0x7ded458b), SkBits2Float(0xfdf00c3e));  // 3.94235e+37f, -3.98848e+37f
    path.lineTo(SkBits2Float(0x7e8753ce), SkBits2Float(0xfe88035b));  // 8.99405e+37f, -9.03962e+37f
    path.lineTo(SkBits2Float(0x7edb5201), SkBits2Float(0xfedc03ae));  // 1.45763e+38f, -1.46225e+38f
    path.lineTo(SkBits2Float(0x7ef74c4d), SkBits2Float(0xfef803ca));  // 1.64358e+38f, -1.64834e+38f
    path.lineTo(SkBits2Float(0x7ef74f21), SkBits2Float(0xfef800f6));  // 1.64365e+38f, -1.64827e+38f
    path.lineTo(SkBits2Float(0x7ef751f4), SkBits2Float(0xfef7fe21));  // 1.64372e+38f, -1.64819e+38f
    path.lineTo(SkBits2Float(0x7ef34e91), SkBits2Float(0xfef3fe1e));  // 1.61705e+38f, -1.62161e+38f
    path.lineTo(SkBits2Float(0x7edf4b2d), SkBits2Float(0xfedffe0a));  // 1.48404e+38f, -1.48868e+38f
    path.lineTo(SkBits2Float(0x7edf4859), SkBits2Float(0xfee000de));  // 1.48397e+38f, -1.48876e+38f
    path.lineTo(SkBits2Float(0x7edf4585), SkBits2Float(0xfee003b2));  // 1.48389e+38f, -1.48883e+38f
    path.lineTo(SkBits2Float(0x7f07a2db), SkBits2Float(0xff0801f1));  // 1.80291e+38f, -1.80785e+38f
    path.close();
    path.moveTo(SkBits2Float(0xfab120db), SkBits2Float(0x77b50b4f));  // -4.59851e+35f, 7.34402e+33f
    path.lineTo(SkBits2Float(0xfd6597e5), SkBits2Float(0x7d60177f));  // -1.90739e+37f, 1.86168e+37f
    path.lineTo(SkBits2Float(0xfde2cea1), SkBits2Float(0x7de00c2e));  // -3.76848e+37f, 3.72263e+37f
    path.lineTo(SkBits2Float(0xfe316511), SkBits2Float(0x7e300657));  // -5.89495e+37f, 5.84943e+37f
    path.lineTo(SkBits2Float(0xfe415da1), SkBits2Float(0x7e400666));  // -6.42568e+37f, 6.38112e+37f
    path.lineTo(SkBits2Float(0xfe41634a), SkBits2Float(0x7e4000be));  // -6.42641e+37f, 6.38039e+37f
    path.lineTo(SkBits2Float(0xfe41634a), SkBits2Float(0x7e3ff8be));  // -6.42641e+37f, 6.37935e+37f
    path.lineTo(SkBits2Float(0xfe416349), SkBits2Float(0x7e3ff8be));  // -6.42641e+37f, 6.37935e+37f
    path.lineTo(SkBits2Float(0xfe415f69), SkBits2Float(0x7e3ff8be));  // -6.42591e+37f, 6.37935e+37f
    path.lineTo(SkBits2Float(0xfe415bc9), SkBits2Float(0x7e3ff8be));  // -6.42544e+37f, 6.37935e+37f
    path.lineTo(SkBits2Float(0xfe415bc9), SkBits2Float(0x7e4000be));  // -6.42544e+37f, 6.38039e+37f
    path.lineTo(SkBits2Float(0xfe416171), SkBits2Float(0x7e3ffb16));  // -6.42617e+37f, 6.37966e+37f
    path.lineTo(SkBits2Float(0xfe016131), SkBits2Float(0x7dfff5ae));  // -4.29938e+37f, 4.25286e+37f
    path.lineTo(SkBits2Float(0xfe0155e2), SkBits2Float(0x7e000628));  // -4.29791e+37f, 4.25433e+37f
    path.lineTo(SkBits2Float(0xfe0958ea), SkBits2Float(0x7e080630));  // -4.56415e+37f, 4.52018e+37f
    path.lineTo(SkBits2Float(0xfe115c92), SkBits2Float(0x7e100638));  // -4.83047e+37f, 4.78603e+37f
    path.conicTo(SkBits2Float(0xfe11623c), SkBits2Float(0x7e100bdf), SkBits2Float(0xfe1167e2), SkBits2Float(0x7e100636), SkBits2Float(0x3f3504f3));  // -4.8312e+37f, 4.78676e+37f, -4.83194e+37f, 4.78603e+37f, 0.707107f
    path.conicTo(SkBits2Float(0xfe116d87), SkBits2Float(0x7e10008e), SkBits2Float(0xfe1167e2), SkBits2Float(0x7e0ffae8), SkBits2Float(0x3f35240a));  // -4.83267e+37f, 4.78529e+37f, -4.83194e+37f, 4.78456e+37f, 0.707581f
    path.lineTo(SkBits2Float(0xfe016b92), SkBits2Float(0x7dfff5af));  // -4.30072e+37f, 4.25286e+37f
    path.lineTo(SkBits2Float(0xfdc2d963), SkBits2Float(0x7dbff56e));  // -3.23749e+37f, 3.18946e+37f
    path.lineTo(SkBits2Float(0xfd65ae25), SkBits2Float(0x7d5fea3d));  // -1.90811e+37f, 1.86021e+37f
    path.lineTo(SkBits2Float(0xfab448de), SkBits2Float(0xf7b50a19));  // -4.68046e+35f, -7.34383e+33f
    path.lineTo(SkBits2Float(0xfab174d9), SkBits2Float(0x43480000));  // -4.60703e+35f, 200
    path.lineTo(SkBits2Float(0xfab174d9), SkBits2Float(0x7800007f));  // -4.60703e+35f, 1.03848e+34f
    path.lineTo(SkBits2Float(0xfab3f4db), SkBits2Float(0x7800007f));  // -4.67194e+35f, 1.03848e+34f
    path.lineTo(SkBits2Float(0xfab3f4db), SkBits2Float(0x43480000));  // -4.67194e+35f, 200
    path.lineTo(SkBits2Float(0xfab120db), SkBits2Float(0x77b50b4f));  // -4.59851e+35f, 7.34402e+33f
    path.close();
    path.moveTo(SkBits2Float(0xfab59cf2), SkBits2Float(0xf800007e));  // -4.71494e+35f, -1.03847e+34f
    path.lineTo(SkBits2Float(0xfaa7cc52), SkBits2Float(0xf800007f));  // -4.35629e+35f, -1.03848e+34f
    path.lineTo(SkBits2Float(0xfd6580e5), SkBits2Float(0x7d60177f));  // -1.90664e+37f, 1.86168e+37f
    path.lineTo(SkBits2Float(0xfdc2c2c1), SkBits2Float(0x7dc00c0f));  // -3.23602e+37f, 3.19093e+37f
    path.lineTo(SkBits2Float(0xfe016040), SkBits2Float(0x7e000626));  // -4.29925e+37f, 4.25433e+37f
    path.lineTo(SkBits2Float(0xfe115c90), SkBits2Float(0x7e100636));  // -4.83047e+37f, 4.78603e+37f
    path.lineTo(SkBits2Float(0xfe116239), SkBits2Float(0x7e10008f));  // -4.8312e+37f, 4.78529e+37f
    path.lineTo(SkBits2Float(0xfe1167e0), SkBits2Float(0x7e0ffae6));  // -4.83194e+37f, 4.78456e+37f
    path.lineTo(SkBits2Float(0xfe096438), SkBits2Float(0x7e07fade));  // -4.56562e+37f, 4.51871e+37f
    path.lineTo(SkBits2Float(0xfe016130), SkBits2Float(0x7dfff5ac));  // -4.29938e+37f, 4.25286e+37f
    path.lineTo(SkBits2Float(0xfe015b89), SkBits2Float(0x7e00007f));  // -4.29864e+37f, 4.25359e+37f
    path.lineTo(SkBits2Float(0xfe0155e1), SkBits2Float(0x7e000627));  // -4.29791e+37f, 4.25433e+37f
    path.lineTo(SkBits2Float(0xfe415879), SkBits2Float(0x7e4008bf));  // -6.42501e+37f, 6.38143e+37f
    path.lineTo(SkBits2Float(0xfe415f69), SkBits2Float(0x7e4008bf));  // -6.42591e+37f, 6.38143e+37f
    path.lineTo(SkBits2Float(0xfe416349), SkBits2Float(0x7e4008bf));  // -6.42641e+37f, 6.38143e+37f
    path.lineTo(SkBits2Float(0xfe41634a), SkBits2Float(0x7e4008bf));  // -6.42641e+37f, 6.38143e+37f
    path.conicTo(SkBits2Float(0xfe416699), SkBits2Float(0x7e4008bf), SkBits2Float(0xfe4168f1), SkBits2Float(0x7e400668), SkBits2Float(0x3f6c8ed9));  // -6.42684e+37f, 6.38143e+37f, -6.42715e+37f, 6.38113e+37f, 0.924055f
    path.conicTo(SkBits2Float(0xfe416e9a), SkBits2Float(0x7e4000c2), SkBits2Float(0xfe4168f3), SkBits2Float(0x7e3ffb17), SkBits2Float(0x3f3504f3));  // -6.42788e+37f, 6.38039e+37f, -6.42715e+37f, 6.37966e+37f, 0.707107f
    path.lineTo(SkBits2Float(0xfe317061), SkBits2Float(0x7e2ffb07));  // -5.89642e+37f, 5.84796e+37f
    path.lineTo(SkBits2Float(0xfde2e542), SkBits2Float(0x7ddff58e));  // -3.76995e+37f, 3.72116e+37f
    path.lineTo(SkBits2Float(0xfd65c525), SkBits2Float(0x7d5fea3d));  // -1.90886e+37f, 1.86021e+37f
    path.lineTo(SkBits2Float(0xfab6c8db), SkBits2Float(0xf7b50b4f));  // -4.74536e+35f, -7.34402e+33f
    path.lineTo(SkBits2Float(0xfab59cf2), SkBits2Float(0xf800007e));  // -4.71494e+35f, -1.03847e+34f
    path.close();
    path.moveTo(SkBits2Float(0xfab3f4db), SkBits2Float(0x43480000));  // -4.67194e+35f, 200
    path.lineTo(SkBits2Float(0xfab174d9), SkBits2Float(0x43480000));  // -4.60703e+35f, 200
    path.quadTo(SkBits2Float(0xfd0593a5), SkBits2Float(0x7d00007f), SkBits2Float(0xfd659785), SkBits2Float(0x7d6000de));  // -1.10971e+37f, 1.0634e+37f, -1.90737e+37f, 1.86095e+37f
    path.quadTo(SkBits2Float(0xfda2cdf2), SkBits2Float(0x7da0009f), SkBits2Float(0xfdc2ce12), SkBits2Float(0x7dc000be));  // -2.70505e+37f, 2.6585e+37f, -3.23675e+37f, 3.1902e+37f
    path.quadTo(SkBits2Float(0xfde2ce31), SkBits2Float(0x7de000de), SkBits2Float(0xfe0165e9), SkBits2Float(0x7e00007f));  // -3.76845e+37f, 3.72189e+37f, -4.29999e+37f, 4.25359e+37f
    path.quadTo(SkBits2Float(0xfe1164b9), SkBits2Float(0x7e10008f), SkBits2Float(0xfe116239), SkBits2Float(0x7e10008f));  // -4.83153e+37f, 4.78529e+37f, -4.8312e+37f, 4.78529e+37f
    path.quadTo(SkBits2Float(0xfe116039), SkBits2Float(0x7e10008f), SkBits2Float(0xfe095e91), SkBits2Float(0x7e080087));  // -4.83094e+37f, 4.78529e+37f, -4.56488e+37f, 4.51944e+37f
    path.quadTo(SkBits2Float(0xfe015d09), SkBits2Float(0x7e00007f), SkBits2Float(0xfe015b89), SkBits2Float(0x7e00007f));  // -4.29884e+37f, 4.25359e+37f, -4.29864e+37f, 4.25359e+37f
    path.lineTo(SkBits2Float(0xfe415bc9), SkBits2Float(0x7e4000be));  // -6.42544e+37f, 6.38039e+37f
    path.quadTo(SkBits2Float(0xfe415da9), SkBits2Float(0x7e4000be), SkBits2Float(0xfe415f69), SkBits2Float(0x7e4000be));  // -6.42568e+37f, 6.38039e+37f, -6.42591e+37f, 6.38039e+37f
    path.quadTo(SkBits2Float(0xfe416149), SkBits2Float(0x7e4000be), SkBits2Float(0xfe416349), SkBits2Float(0x7e4000be));  // -6.42615e+37f, 6.38039e+37f, -6.42641e+37f, 6.38039e+37f
    path.quadTo(SkBits2Float(0xfe416849), SkBits2Float(0x7e4000be), SkBits2Float(0xfe316ab9), SkBits2Float(0x7e3000af));  // -6.42706e+37f, 6.38039e+37f, -5.89569e+37f, 5.84869e+37f
    path.quadTo(SkBits2Float(0xfe216d29), SkBits2Float(0x7e20009f), SkBits2Float(0xfde2d9f2), SkBits2Float(0x7de000de));  // -5.36431e+37f, 5.31699e+37f, -3.76921e+37f, 3.72189e+37f
    path.quadTo(SkBits2Float(0xfda2d9b2), SkBits2Float(0x7da0009f), SkBits2Float(0xfd65ae85), SkBits2Float(0x7d6000de));  // -2.70582e+37f, 2.6585e+37f, -1.90812e+37f, 1.86095e+37f
    path.quadTo(SkBits2Float(0xfd05a9a6), SkBits2Float(0x7d00007f), SkBits2Float(0xfab3f4db), SkBits2Float(0x43480000));  // -1.11043e+37f, 1.0634e+37f, -4.67194e+35f, 200
    path.close();
    path.moveTo(SkBits2Float(0x7f07a445), SkBits2Float(0xff080087));  // 1.80299e+38f, -1.80778e+38f
    path.quadTo(SkBits2Float(0x7f0ba519), SkBits2Float(0xff0c008b), SkBits2Float(0x7f0da5f3), SkBits2Float(0xff0e008d));  // 1.8562e+38f, -1.86095e+38f, 1.88283e+38f, -1.88753e+38f
    path.quadTo(SkBits2Float(0x7f0fa6d5), SkBits2Float(0xff10008f), SkBits2Float(0x7f0fa7bd), SkBits2Float(0xff10008f));  // 1.90946e+38f, -1.91412e+38f, 1.90951e+38f, -1.91412e+38f
    path.quadTo(SkBits2Float(0x7f0faa7d), SkBits2Float(0xff10008f), SkBits2Float(0x7ef75801), SkBits2Float(0xfef800f6));  // 1.90965e+38f, -1.91412e+38f, 1.64388e+38f, -1.64827e+38f
    path.quadTo(SkBits2Float(0x7ecf5b09), SkBits2Float(0xfed000ce), SkBits2Float(0x7e875ac2), SkBits2Float(0xfe880087));  // 1.37811e+38f, -1.38242e+38f, 8.99585e+37f, -9.03889e+37f
    path.quadTo(SkBits2Float(0x7e0eb505), SkBits2Float(0xfe10008f), SkBits2Float(0x7d7ab958), SkBits2Float(0xfd80007f));  // 4.74226e+37f, -4.78529e+37f, 2.08293e+37f, -2.1268e+37f
    path.quadTo(SkBits2Float(0xfc8ac1cd), SkBits2Float(0x7c80007f), SkBits2Float(0xfc8b16cd), SkBits2Float(0x7c80007f));  // -5.76374e+36f, 5.31699e+36f, -5.77753e+36f, 5.31699e+36f
    path.quadTo(SkBits2Float(0xfc8b36cd), SkBits2Float(0x7c80007f), SkBits2Float(0xfc16a51a), SkBits2Float(0x7c00007f));  // -5.78273e+36f, 5.31699e+36f, -3.12877e+36f, 2.6585e+36f
    path.quadTo(SkBits2Float(0xfab6e4de), SkBits2Float(0x43480000), SkBits2Float(0x7c68f062), SkBits2Float(0xfc80007f));  // -4.7482e+35f, 200, 4.83795e+36f, -5.31699e+36f
    path.lineTo(SkBits2Float(0x7ddd1ecb), SkBits2Float(0xfde000de));  // 3.67399e+37f, -3.72189e+37f
    path.quadTo(SkBits2Float(0x7d9d254b), SkBits2Float(0xfda0009f), SkBits2Float(0x7d8d2bbc), SkBits2Float(0xfd90008f));  // 2.61103e+37f, -2.6585e+37f, 2.3456e+37f, -2.39265e+37f
    path.quadTo(SkBits2Float(0x7d7a64d8), SkBits2Float(0xfd80007f), SkBits2Float(0x7d7a7258), SkBits2Float(0xfd80007f));  // 2.08019e+37f, -2.1268e+37f, 2.08063e+37f, -2.1268e+37f
    path.quadTo(SkBits2Float(0x7d7a9058), SkBits2Float(0xfd80007f), SkBits2Float(0x7ded50db), SkBits2Float(0xfdf000ee));  // 2.0816e+37f, -2.1268e+37f, 3.94309e+37f, -3.98774e+37f
    path.quadTo(SkBits2Float(0x7e2eace5), SkBits2Float(0xfe3000af), SkBits2Float(0x7e8756a2), SkBits2Float(0xfe880087));  // 5.80458e+37f, -5.84869e+37f, 8.99478e+37f, -9.03889e+37f
    path.quadTo(SkBits2Float(0x7ebf56d9), SkBits2Float(0xfec000be), SkBits2Float(0x7edb54d5), SkBits2Float(0xfedc00da));  // 1.27167e+38f, -1.27608e+38f, 1.45771e+38f, -1.46217e+38f
    path.quadTo(SkBits2Float(0x7ef752e1), SkBits2Float(0xfef800f6), SkBits2Float(0x7ef74f21), SkBits2Float(0xfef800f6));  // 1.64375e+38f, -1.64827e+38f, 1.64365e+38f, -1.64827e+38f
    path.quadTo(SkBits2Float(0x7ef74d71), SkBits2Float(0xfef800f6), SkBits2Float(0x7ef34bbd), SkBits2Float(0xfef400f2));  // 1.64361e+38f, -1.64827e+38f, 1.61698e+38f, -1.62168e+38f
    path.quadTo(SkBits2Float(0x7eef4a19), SkBits2Float(0xfef000ee), SkBits2Float(0x7edf4859), SkBits2Float(0xfee000de));  // 1.59035e+38f, -1.5951e+38f, 1.48397e+38f, -1.48876e+38f
    path.lineTo(SkBits2Float(0x7f07a445), SkBits2Float(0xff080087));  // 1.80299e+38f, -1.80778e+38f
    path.close();
    SkSurface::MakeRasterN32Premul(250, 250, nullptr)->getCanvas()->drawPath(path, paint);
}

>>>>>>> 40be567a
static void test_interp(skiatest::Reporter* reporter) {
    SkPath p1, p2, out;
    REPORTER_ASSERT(reporter, p1.isInterpolatable(p2));
    REPORTER_ASSERT(reporter, p1.interpolate(p2, 0, &out));
    REPORTER_ASSERT(reporter, p1 == out);
    REPORTER_ASSERT(reporter, p1.interpolate(p2, 1, &out));
    REPORTER_ASSERT(reporter, p1 == out);
    p1.moveTo(0, 2);
    p1.lineTo(0, 4);
    REPORTER_ASSERT(reporter, !p1.isInterpolatable(p2));
    REPORTER_ASSERT(reporter, !p1.interpolate(p2, 1, &out));
    p2.moveTo(6, 0);
    p2.lineTo(8, 0);
    REPORTER_ASSERT(reporter, p1.isInterpolatable(p2));
    REPORTER_ASSERT(reporter, p1.interpolate(p2, 0, &out));
    REPORTER_ASSERT(reporter, p2 == out);
    REPORTER_ASSERT(reporter, p1.interpolate(p2, 1, &out));
    REPORTER_ASSERT(reporter, p1 == out);
    REPORTER_ASSERT(reporter, p1.interpolate(p2, 0.5f, &out));
    REPORTER_ASSERT(reporter, out.getBounds() == SkRect::MakeLTRB(3, 1, 4, 2));
    p1.reset();
    p1.moveTo(4, 4);
    p1.conicTo(5, 4, 5, 5, 1 / SkScalarSqrt(2));
    p2.reset();
    p2.moveTo(4, 2);
    p2.conicTo(7, 2, 7, 5, 1 / SkScalarSqrt(2));
    REPORTER_ASSERT(reporter, p1.isInterpolatable(p2));
    REPORTER_ASSERT(reporter, p1.interpolate(p2, 0.5f, &out));
    REPORTER_ASSERT(reporter, out.getBounds() == SkRect::MakeLTRB(4, 3, 6, 5));
    p2.reset();
    p2.moveTo(4, 2);
    p2.conicTo(6, 3, 6, 5, 1);
    REPORTER_ASSERT(reporter, !p1.isInterpolatable(p2));
    p2.reset();
    p2.moveTo(4, 4);
    p2.conicTo(5, 4, 5, 5, 0.5f);
    REPORTER_ASSERT(reporter, !p1.isInterpolatable(p2));
}

DEF_TEST(PathInterp, reporter) {
    test_interp(reporter);
}

#include "include/core/SkSurface.h"
DEF_TEST(PathBigCubic, reporter) {
    SkPath path;
    path.moveTo(SkBits2Float(0x00000000), SkBits2Float(0x00000000));  // 0, 0
    path.moveTo(SkBits2Float(0x44000000), SkBits2Float(0x373938b8));  // 512, 1.10401e-05f
    path.cubicTo(SkBits2Float(0x00000001), SkBits2Float(0xdf000052), SkBits2Float(0x00000100), SkBits2Float(0x00000000), SkBits2Float(0x00000100), SkBits2Float(0x00000000));  // 1.4013e-45f, -9.22346e+18f, 3.58732e-43f, 0, 3.58732e-43f, 0
    path.moveTo(0, 512);

    // this call should not assert
    SkSurface::MakeRasterN32Premul(255, 255, nullptr)->getCanvas()->drawPath(path, SkPaint());
}

DEF_TEST(PathContains, reporter) {
    test_contains(reporter);
}

DEF_TEST(Paths, reporter) {
    test_fuzz_crbug_647922();
    test_fuzz_crbug_643933();
    test_sect_with_horizontal_needs_pinning();
    test_crbug_629455(reporter);
    test_fuzz_crbug_627414(reporter);
    test_path_crbug364224();
    test_fuzz_crbug_662952(reporter);
    test_fuzz_crbug_662730(reporter);
    test_fuzz_crbug_662780();
    test_mask_overflow();
    test_path_crbugskia6003();
    test_fuzz_crbug_668907();
    test_skbug_6947();
    test_skbug_7015();
    test_skbug_7051();
<<<<<<< HEAD
=======
    test_skbug_7435();
>>>>>>> 40be567a

    SkSize::Make(3, 4);

    SkPath  p, empty;
    SkRect  bounds, bounds2;
    test_empty(reporter, p);

    REPORTER_ASSERT(reporter, p.getBounds().isEmpty());

    // this triggers a code path in SkPath::operator= which is otherwise unexercised
    SkPath& self = p;
    p = self;

    // this triggers a code path in SkPath::swap which is otherwise unexercised
    p.swap(self);

    bounds.set(0, 0, SK_Scalar1, SK_Scalar1);

    p.addRoundRect(bounds, SK_Scalar1, SK_Scalar1);
    check_convex_bounds(reporter, p, bounds);
    // we have quads or cubics
    REPORTER_ASSERT(reporter,
                    p.getSegmentMasks() & (kCurveSegmentMask | SkPath::kConic_SegmentMask));
    REPORTER_ASSERT(reporter, !p.isEmpty());

    p.reset();
    test_empty(reporter, p);

    p.addOval(bounds);
    check_convex_bounds(reporter, p, bounds);
    REPORTER_ASSERT(reporter, !p.isEmpty());

    p.rewind();
    test_empty(reporter, p);

    p.addRect(bounds);
    check_convex_bounds(reporter, p, bounds);
    // we have only lines
    REPORTER_ASSERT(reporter, SkPath::kLine_SegmentMask == p.getSegmentMasks());
    REPORTER_ASSERT(reporter, !p.isEmpty());

    REPORTER_ASSERT(reporter, p != empty);
    REPORTER_ASSERT(reporter, !(p == empty));

    // do getPoints and getVerbs return the right result
    REPORTER_ASSERT(reporter, p.getPoints(nullptr, 0) == 4);
    REPORTER_ASSERT(reporter, p.getVerbs(nullptr, 0) == 5);
    SkPoint pts[4];
    int count = p.getPoints(pts, 4);
    REPORTER_ASSERT(reporter, count == 4);
    uint8_t verbs[6];
    verbs[5] = 0xff;
    p.getVerbs(verbs, 5);
    REPORTER_ASSERT(reporter, SkPath::kMove_Verb == verbs[0]);
    REPORTER_ASSERT(reporter, SkPath::kLine_Verb == verbs[1]);
    REPORTER_ASSERT(reporter, SkPath::kLine_Verb == verbs[2]);
    REPORTER_ASSERT(reporter, SkPath::kLine_Verb == verbs[3]);
    REPORTER_ASSERT(reporter, SkPath::kClose_Verb == verbs[4]);
    REPORTER_ASSERT(reporter, 0xff == verbs[5]);
    bounds2.set(pts, 4);
    REPORTER_ASSERT(reporter, bounds == bounds2);

    bounds.offset(SK_Scalar1*3, SK_Scalar1*4);
    p.offset(SK_Scalar1*3, SK_Scalar1*4);
    REPORTER_ASSERT(reporter, bounds == p.getBounds());

    REPORTER_ASSERT(reporter, p.isRect(nullptr));
    bounds2.setEmpty();
    REPORTER_ASSERT(reporter, p.isRect(&bounds2));
    REPORTER_ASSERT(reporter, bounds == bounds2);

    // now force p to not be a rect
    bounds.set(0, 0, SK_Scalar1/2, SK_Scalar1/2);
    p.addRect(bounds);
    REPORTER_ASSERT(reporter, !p.isRect(nullptr));

    // Test an edge case w.r.t. the bound returned by isRect (i.e., the
    // path has a trailing moveTo. Please see crbug.com\445368)
    {
        SkRect r;
        p.reset();
        p.addRect(bounds);
        REPORTER_ASSERT(reporter, p.isRect(&r));
        REPORTER_ASSERT(reporter, r == bounds);
        // add a moveTo outside of our bounds
        p.moveTo(bounds.fLeft + 10, bounds.fBottom + 10);
        REPORTER_ASSERT(reporter, p.isRect(&r));
        REPORTER_ASSERT(reporter, r == bounds);
    }

    test_operatorEqual(reporter);
    test_isLine(reporter);
    test_isRect(reporter);
    test_is_simple_closed_rect(reporter);
    test_isNestedFillRects(reporter);
    test_zero_length_paths(reporter);
    test_direction(reporter);
    test_convexity(reporter);
    test_convexity2(reporter);
    test_convexity_doubleback(reporter);
    test_conservativelyContains(reporter);
    test_close(reporter);
    test_segment_masks(reporter);
    test_flattening(reporter);
    test_transform(reporter);
    test_bounds(reporter);
    test_iter(reporter);
    test_raw_iter(reporter);
    test_circle(reporter);
    test_oval(reporter);
    test_strokerec(reporter);
    test_addPoly(reporter);
    test_isfinite(reporter);
    test_isfinite_after_transform(reporter);
    test_islastcontourclosed(reporter);
    test_arb_round_rect_is_convex(reporter);
    test_arb_zero_rad_round_rect_is_rect(reporter);
    test_addrect(reporter);
    test_addrect_isfinite(reporter);
    test_tricky_cubic();
    test_clipped_cubic();
    test_crbug_170666();
    test_crbug_493450(reporter);
    test_crbug_495894(reporter);
    test_crbug_613918();
    test_bad_cubic_crbug229478();
    test_bad_cubic_crbug234190();
    test_gen_id(reporter);
    test_path_close_issue1474(reporter);
    test_path_to_region(reporter);
    test_rrect(reporter);
    test_arc(reporter);
    test_arc_ovals(reporter);
    test_arcTo(reporter);
    test_addPath(reporter);
    test_addPathMode(reporter, false, false);
    test_addPathMode(reporter, true, false);
    test_addPathMode(reporter, false, true);
    test_addPathMode(reporter, true, true);
    test_extendClosedPath(reporter);
    test_addEmptyPath(reporter, SkPath::kExtend_AddPathMode);
    test_addEmptyPath(reporter, SkPath::kAppend_AddPathMode);
    test_conicTo_special_case(reporter);
    test_get_point(reporter);
    test_contains(reporter);
    PathTest_Private::TestPathTo(reporter);
    PathRefTest_Private::TestPathRef(reporter);
    PathTest_Private::TestPathrefListeners(reporter);
    test_dump(reporter);
    test_path_crbug389050(reporter);
    test_path_crbugskia2820(reporter);
    test_path_crbugskia5995();
    test_skbug_3469(reporter);
    test_skbug_3239(reporter);
    test_bounds_crbug_513799(reporter);
    test_fuzz_crbug_638223();
}

DEF_TEST(conservatively_contains_rect, reporter) {
    SkPath path;

    path.moveTo(SkBits2Float(0x44000000), SkBits2Float(0x373938b8));  // 512, 1.10401e-05f
    // 1.4013e-45f, -9.22346e+18f, 3.58732e-43f, 0, 3.58732e-43f, 0
    path.cubicTo(SkBits2Float(0x00000001), SkBits2Float(0xdf000052),
                 SkBits2Float(0x00000100), SkBits2Float(0x00000000),
                 SkBits2Float(0x00000100), SkBits2Float(0x00000000));
    path.moveTo(0, 0);

    // this guy should not assert
    path.conservativelyContainsRect({ -211747, 12.1115f, -197893, 25.0321f });
}

///////////////////////////////////////////////////////////////////////////////////////////////////

static void rand_path(SkPath* path, SkRandom& rand, SkPath::Verb verb, int n) {
    for (int i = 0; i < n; ++i) {
        switch (verb) {
            case SkPath::kLine_Verb:
                path->lineTo(rand.nextF()*100, rand.nextF()*100);
                break;
            case SkPath::kQuad_Verb:
                path->quadTo(rand.nextF()*100, rand.nextF()*100,
                             rand.nextF()*100, rand.nextF()*100);
                break;
            case SkPath::kConic_Verb:
                path->conicTo(rand.nextF()*100, rand.nextF()*100,
                              rand.nextF()*100, rand.nextF()*100, rand.nextF()*10);
                break;
            case SkPath::kCubic_Verb:
                path->cubicTo(rand.nextF()*100, rand.nextF()*100,
                              rand.nextF()*100, rand.nextF()*100,
                              rand.nextF()*100, rand.nextF()*100);
                break;
            default:
                SkASSERT(false);
        }
    }
}

#include "include/pathops/SkPathOps.h"
DEF_TEST(path_tight_bounds, reporter) {
    SkRandom rand;

    const SkPath::Verb verbs[] = {
        SkPath::kLine_Verb, SkPath::kQuad_Verb, SkPath::kConic_Verb, SkPath::kCubic_Verb,
    };
    for (int i = 0; i < 1000; ++i) {
        for (int n = 1; n <= 10; n += 9) {
            for (SkPath::Verb verb : verbs) {
                SkPath path;
                rand_path(&path, rand, verb, n);
                SkRect bounds = path.getBounds();
                SkRect tight = path.computeTightBounds();
                REPORTER_ASSERT(reporter, bounds.contains(tight));

                SkRect tight2;
                TightBounds(path, &tight2);
                REPORTER_ASSERT(reporter, nearly_equal(tight, tight2));
            }
        }
    }
}

DEF_TEST(skbug_6450, r) {
    SkRect ri = { 0.18554693f, 195.26283f, 0.185784385f, 752.644409f };
    SkVector rdi[4] = {
        { 1.81159976e-09f, 7.58768801e-05f },
        { 0.000118725002f, 0.000118725002f },
        { 0.000118725002f, 0.000118725002f },
        { 0.000118725002f, 0.486297607f }
    };
    SkRRect irr;
    irr.setRectRadii(ri, rdi);
    SkRect ro = { 9.18354821e-39f, 2.1710848e+9f, 2.16945843e+9f, 3.47808128e+9f };
    SkVector rdo[4] = {
        { 0, 0 },
        { 0.0103298295f, 0.185887396f },
        { 2.52999727e-29f, 169.001938f },
        { 195.262741f, 195.161255f }
    };
    SkRRect orr;
    orr.setRectRadii(ro, rdo);
    SkMakeNullCanvas()->drawDRRect(orr, irr, SkPaint());
}

DEF_TEST(PathRefSerialization, reporter) {
    SkPath path;
    const size_t numMoves = 5;
    const size_t numConics = 7;
    const size_t numPoints = numMoves + 2 * numConics;
    const size_t numVerbs = numMoves + numConics;
    for (size_t i = 0; i < numMoves; ++i) path.moveTo(1, 2);
    for (size_t i = 0; i < numConics; ++i) path.conicTo(1, 2, 3, 4, 5);
    REPORTER_ASSERT(reporter, path.countPoints() == numPoints);
    REPORTER_ASSERT(reporter, path.countVerbs() == numVerbs);

    // Verify that path serializes/deserializes properly.
    sk_sp<SkData> data = path.serialize();
    size_t bytesWritten = data->size();

    {
        SkPath readBack;
        REPORTER_ASSERT(reporter, readBack != path);
        size_t bytesRead = readBack.readFromMemory(data->data(), bytesWritten);
        REPORTER_ASSERT(reporter, bytesRead == bytesWritten);
        REPORTER_ASSERT(reporter, readBack == path);
    }

    // One less byte (rounded down to alignment) than was written will also
    // fail to be deserialized.
    {
        SkPath readBack;
        size_t bytesRead = readBack.readFromMemory(data->data(), bytesWritten - 4);
        REPORTER_ASSERT(reporter, !bytesRead);
    }
}

DEF_TEST(NonFinitePathIteration, reporter) {
    SkPath path;
    path.moveTo(SK_ScalarInfinity, SK_ScalarInfinity);

    int verbs = 0;

    SkPath::RawIter iter(path);
    SkPoint         pts[4];
    while (iter.next(pts) != SkPath::kDone_Verb) {
        verbs++;
    }

    REPORTER_ASSERT(reporter, verbs == 0);
}

DEF_TEST(AndroidArc, reporter) {
    const char* tests[] = {
        "M50,0A50,50,0,0 1 100,50 L100,85 A15,15,0,0 1 85,100 L50,100 A50,50,0,0 1 50,0z",
        "M50,0L92,0 A8,8,0,0 1 100,8 L100,92 A8,8,0,0 1 92,100 L8,100"
            " A8,8,0,0 1 0,92 L 0,8 A8,8,0,0 1 8,0z",
        "M50 0A50 50,0,1,1,50 100A50 50,0,1,1,50 0"
    };
    for (auto test : tests) {
        SkPath aPath;
        SkAssertResult(SkParsePath::FromSVGString(test, &aPath));
        SkASSERT(aPath.isConvex());
        for (SkScalar scale = 1; scale < 1000; scale *= 1.1f) {
            SkPath scalePath = aPath;
            SkMatrix matrix;
            matrix.setScale(scale, scale);
            scalePath.transform(matrix);
            SkASSERT(scalePath.isConvex());
        }
        for (SkScalar scale = 1; scale < .001; scale /= 1.1f) {
            SkPath scalePath = aPath;
            SkMatrix matrix;
            matrix.setScale(scale, scale);
            scalePath.transform(matrix);
            SkASSERT(scalePath.isConvex());
        }
    }
}

/*
 *  Try a range of crazy values, just to ensure that we don't assert/crash.
 */
DEF_TEST(HugeGeometry, reporter) {
    auto surf = SkSurface::MakeRasterN32Premul(100, 100);
    auto canvas = surf->getCanvas();

    const bool aas[] = { false, true };
    const SkPaint::Style styles[] = {
        SkPaint::kFill_Style, SkPaint::kStroke_Style, SkPaint::kStrokeAndFill_Style
    };
    const SkScalar values[] = {
        0, 1, 1000, 1000 * 1000, 1000.f * 1000 * 10000, SK_ScalarMax / 2, SK_ScalarMax,
        SK_ScalarInfinity
    };

    SkPaint paint;
    for (auto x : values) {
        SkRect r = { -x, -x, x, x };
        for (auto width : values) {
            paint.setStrokeWidth(width);
            for (auto aa : aas) {
                paint.setAntiAlias(aa);
                for (auto style : styles) {
                    paint.setStyle(style);
                    canvas->drawRect(r, paint);
                    canvas->drawOval(r, paint);
                }
            }
        }
    }

}

// Treat nonfinite paths as "empty" or "full", depending on inverse-filltype
DEF_TEST(ClipPath_nonfinite, reporter) {
    auto surf = SkSurface::MakeRasterN32Premul(10, 10);
    SkCanvas* canvas = surf->getCanvas();

    REPORTER_ASSERT(reporter, !canvas->isClipEmpty());
    for (bool aa : {false, true}) {
        for (SkPath::FillType ft : {SkPath::kWinding_FillType, SkPath::kInverseWinding_FillType}) {
            for (SkScalar bad : {SK_ScalarInfinity, SK_ScalarNaN}) {
                for (int bits = 1; bits <= 15; ++bits) {
                    SkPoint p0 = { 0, 0 };
                    SkPoint p1 = { 0, 0 };
                    if (bits & 1) p0.fX = -bad;
                    if (bits & 2) p0.fY = -bad;
                    if (bits & 4) p1.fX = bad;
                    if (bits & 8) p1.fY = bad;

                    SkPath path;
                    path.moveTo(p0);
                    path.lineTo(p1);
                    path.setFillType(ft);
                    canvas->save();
                    canvas->clipPath(path, aa);
                    REPORTER_ASSERT(reporter, canvas->isClipEmpty() == !path.isInverseFillType());
                    canvas->restore();
                }
            }
        }
    }
    REPORTER_ASSERT(reporter, !canvas->isClipEmpty());
}

// skbug.com/7792
DEF_TEST(Path_isRect, reporter) {
    auto makePath = [](const SkPoint* points, size_t count, bool close) -> SkPath {
        SkPath path;
        for (size_t index = 0; index < count; ++index) {
            index < 2 ? path.moveTo(points[index]) : path.lineTo(points[index]);
        }
        if (close) {
            path.close();
        }
        return path;
    };
    auto makePath2 = [](const SkPoint* points, const SkPath::Verb* verbs, size_t count) -> SkPath {
        SkPath path;
        for (size_t index = 0; index < count; ++index) {
            switch (verbs[index]) {
                case SkPath::kMove_Verb:
                    path.moveTo(*points++);
                    break;
                case SkPath::kLine_Verb:
                    path.lineTo(*points++);
                    break;
                case SkPath::kClose_Verb:
                    path.close();
                    break;
                default:
                    SkASSERT(0);
            }
        }
        return path;
    };
    // isolated from skbug.com/7792 (bug description)
    SkRect rect;
    SkPoint points[] = { {10, 10}, {75, 75}, {150, 75}, {150, 150}, {75, 150} };
    SkPath path = makePath(points, SK_ARRAY_COUNT(points), false);
    REPORTER_ASSERT(reporter, path.isRect(&rect));
    SkRect compare;
    compare.set(&points[1], SK_ARRAY_COUNT(points) - 1);
    REPORTER_ASSERT(reporter, rect == compare);
    // isolated from skbug.com/7792#c3
    SkPoint points3[] = { {75, 50}, {100, 75}, {150, 75}, {150, 150}, {75, 150}, {75, 50} };
    path = makePath(points3, SK_ARRAY_COUNT(points3), true);
    REPORTER_ASSERT(reporter, !path.isRect(&rect));
    // isolated from skbug.com/7792#c9
    SkPoint points9[] = { {10, 10}, {75, 75}, {150, 75}, {150, 150}, {75, 150} };
    path = makePath(points9, SK_ARRAY_COUNT(points9), true);
    REPORTER_ASSERT(reporter, path.isRect(&rect));
    compare.set(&points9[1], SK_ARRAY_COUNT(points9) - 1);
    REPORTER_ASSERT(reporter, rect == compare);
    // isolated from skbug.com/7792#c11
    SkPath::Verb verbs11[] = { SkPath::kMove_Verb, SkPath::kLine_Verb, SkPath::kLine_Verb,
                               SkPath::kLine_Verb, SkPath::kLine_Verb, SkPath::kMove_Verb };
    SkPoint points11[] = { {75, 150}, {75, 75}, {150, 75}, {150, 150}, {75, 150}, {75, 150} };
    path = makePath2(points11, verbs11, SK_ARRAY_COUNT(verbs11));
    REPORTER_ASSERT(reporter, path.isRect(&rect));
    compare.set(&points11[0], SK_ARRAY_COUNT(points11));
    REPORTER_ASSERT(reporter, rect == compare);
    // isolated from skbug.com/7792#c14
    SkPath::Verb verbs14[] = { SkPath::kMove_Verb, SkPath::kMove_Verb, SkPath::kMove_Verb,
                               SkPath::kMove_Verb, SkPath::kLine_Verb, SkPath::kLine_Verb,
                               SkPath::kLine_Verb, SkPath::kLine_Verb, SkPath::kClose_Verb,
                               SkPath::kLine_Verb, SkPath::kClose_Verb };
    SkPoint points14[] = { {250, 75}, {250, 75}, {250, 75}, {100, 75},
                           {150, 75}, {150, 150}, {75, 150}, {75, 75}, {0, 0} };
    path = makePath2(points14, verbs14, SK_ARRAY_COUNT(verbs14));
    REPORTER_ASSERT(reporter, !path.isRect(&rect));
    // isolated from skbug.com/7792#c15
    SkPath::Verb verbs15[] = { SkPath::kMove_Verb, SkPath::kLine_Verb, SkPath::kLine_Verb,
                               SkPath::kLine_Verb, SkPath::kMove_Verb };
    SkPoint points15[] = { {75, 75}, {150, 75}, {150, 150}, {75, 150}, {250, 75} };
    path = makePath2(points15, verbs15, SK_ARRAY_COUNT(verbs15));
    REPORTER_ASSERT(reporter, path.isRect(&rect));
    compare.set(&points15[0], SK_ARRAY_COUNT(points15) - 1);
    REPORTER_ASSERT(reporter, rect == compare);
    // isolated from skbug.com/7792#c17
    SkPoint points17[] = { {75, 10}, {75, 75}, {150, 75}, {150, 150}, {75, 150}, {75, 10} };
    path = makePath(points17, SK_ARRAY_COUNT(points17), true);
    REPORTER_ASSERT(reporter, !path.isRect(&rect));
    // isolated from skbug.com/7792#c19
    SkPath::Verb verbs19[] = { SkPath::kMove_Verb, SkPath::kLine_Verb, SkPath::kLine_Verb,
                               SkPath::kLine_Verb, SkPath::kLine_Verb, SkPath::kLine_Verb,
                               SkPath::kLine_Verb, SkPath::kClose_Verb, SkPath::kMove_Verb,
                               SkPath::kLine_Verb, SkPath::kLine_Verb };
    SkPoint points19[] = { {75, 75}, {75, 75}, {75, 75}, {75, 75}, {150, 75}, {150, 150},
                           {75, 150}, {10, 10}, {30, 10}, {10, 30} };
    path = makePath2(points19, verbs19, SK_ARRAY_COUNT(verbs19));
    REPORTER_ASSERT(reporter, !path.isRect(&rect));
    // isolated from skbug.com/7792#c23
    SkPath::Verb verbs23[] = { SkPath::kMove_Verb, SkPath::kLine_Verb, SkPath::kMove_Verb,
                               SkPath::kLine_Verb, SkPath::kLine_Verb, SkPath::kLine_Verb,
                               SkPath::kLine_Verb, SkPath::kClose_Verb };
    SkPoint points23[] = { {75, 75}, {75, 75}, {75, 75}, {75, 75}, {150, 75}, {150, 150},
                           {75, 150} };
    path = makePath2(points23, verbs23, SK_ARRAY_COUNT(verbs23));
    REPORTER_ASSERT(reporter, path.isRect(&rect));
    compare.set(&points23[0], SK_ARRAY_COUNT(points23));
    REPORTER_ASSERT(reporter, rect == compare);
    // isolated from skbug.com/7792#c29
    SkPath::Verb verbs29[] = { SkPath::kMove_Verb, SkPath::kLine_Verb, SkPath::kLine_Verb,
                               SkPath::kLine_Verb, SkPath::kLine_Verb, SkPath::kMove_Verb,
                               SkPath::kClose_Verb };
    SkPoint points29[] = { {75, 75}, {150, 75}, {150, 150}, {75, 150}, {75, 250}, {75, 75} };
    path = makePath2(points29, verbs29, SK_ARRAY_COUNT(verbs29));
    REPORTER_ASSERT(reporter, !path.isRect(&rect));
    // isolated from skbug.com/7792#c31
    SkPath::Verb verbs31[] = { SkPath::kMove_Verb, SkPath::kLine_Verb, SkPath::kLine_Verb,
                               SkPath::kLine_Verb, SkPath::kLine_Verb, SkPath::kMove_Verb,
                               SkPath::kClose_Verb };
    SkPoint points31[] = { {75, 75}, {150, 75}, {150, 150}, {75, 150}, {75, 10}, {75, 75} };
    path = makePath2(points31, verbs31, SK_ARRAY_COUNT(verbs31));
    REPORTER_ASSERT(reporter, path.isRect(&rect));
    compare.set(&points31[0], 4);
    REPORTER_ASSERT(reporter, rect == compare);
    // isolated from skbug.com/7792#c36
    SkPath::Verb verbs36[] = { SkPath::kMove_Verb, SkPath::kLine_Verb, SkPath::kLine_Verb,
                               SkPath::kLine_Verb, SkPath::kMove_Verb, SkPath::kLine_Verb  };
    SkPoint points36[] = { {75, 75}, {150, 75}, {150, 150}, {10, 150}, {75, 75}, {75, 75} };
    path = makePath2(points36, verbs36, SK_ARRAY_COUNT(verbs36));
    REPORTER_ASSERT(reporter, !path.isRect(&rect));
    // isolated from skbug.com/7792#c39
    SkPath::Verb verbs39[] = { SkPath::kMove_Verb, SkPath::kLine_Verb, SkPath::kLine_Verb,
                               SkPath::kLine_Verb };
    SkPoint points39[] = { {150, 75}, {150, 150}, {75, 150}, {75, 100} };
    path = makePath2(points39, verbs39, SK_ARRAY_COUNT(verbs39));
    REPORTER_ASSERT(reporter, !path.isRect(&rect));
    // isolated from zero_length_paths_aa
    SkPath::Verb verbsAA[] = { SkPath::kMove_Verb, SkPath::kLine_Verb, SkPath::kLine_Verb,
                               SkPath::kLine_Verb, SkPath::kLine_Verb, SkPath::kLine_Verb,
                               SkPath::kLine_Verb, SkPath::kClose_Verb };
    SkPoint pointsAA[] = { {32, 9.5f}, {32, 9.5f}, {32, 17}, {17, 17}, {17, 9.5f}, {17, 2},
                           {32, 2} };
    path = makePath2(pointsAA, verbsAA, SK_ARRAY_COUNT(verbsAA));
    REPORTER_ASSERT(reporter, path.isRect(&rect));
    compare.set(&pointsAA[0], SK_ARRAY_COUNT(pointsAA));
    REPORTER_ASSERT(reporter, rect == compare);
    // isolated from skbug.com/7792#c41
    SkPath::Verb verbs41[] = { SkPath::kMove_Verb, SkPath::kLine_Verb, SkPath::kLine_Verb,
                               SkPath::kLine_Verb, SkPath::kLine_Verb, SkPath::kMove_Verb,
                               SkPath::kClose_Verb };
    SkPoint points41[] = { {75, 75}, {150, 75}, {150, 150}, {140, 150}, {140, 75}, {75, 75} };
    path = makePath2(points41, verbs41, SK_ARRAY_COUNT(verbs41));
    REPORTER_ASSERT(reporter, path.isRect(&rect));
    compare.set(&points41[1], 4);
    REPORTER_ASSERT(reporter, rect == compare);
    // isolated from skbug.com/7792#c53
    SkPath::Verb verbs53[] = { SkPath::kMove_Verb, SkPath::kLine_Verb, SkPath::kLine_Verb,
                               SkPath::kLine_Verb, SkPath::kLine_Verb, SkPath::kMove_Verb,
                               SkPath::kClose_Verb };
    SkPoint points53[] = { {75, 75}, {150, 75}, {150, 150}, {140, 150}, {140, 75}, {75, 75} };
    path = makePath2(points53, verbs53, SK_ARRAY_COUNT(verbs53));
    REPORTER_ASSERT(reporter, path.isRect(&rect));
    compare.set(&points53[1], 4);
    REPORTER_ASSERT(reporter, rect == compare);
}

// Be sure we can safely add ourselves
DEF_TEST(Path_self_add, reporter) {
    // The possible problem is that during path.add() we may have to grow the dst buffers as
    // we append the src pts/verbs, but all the while we are iterating over the src. If src == dst
    // we could realloc the buffer's (on behalf of dst) leaving the src iterator pointing at
    // garbage.
    //
    // The test runs though verious sized src paths, since its not defined publicly what the
    // reserve allocation strategy is for SkPath, therefore we can't know when an append operation
    // will trigger a realloc. At the time of this writing, these loops were sufficient to trigger
    // an ASAN error w/o the fix to SkPath::addPath().
    //
    for (int count = 0; count < 10; ++count) {
        SkPath path;
        for (int add = 0; add < count; ++add) {
            // just add some stuff, so we have something to copy/append in addPath()
            path.moveTo(1, 2).lineTo(3, 4).cubicTo(1,2,3,4,5,6).conicTo(1,2,3,4,5);
        }
        path.addPath(path, 1, 2);
        path.addPath(path, 3, 4);
    }
}

#include "include/core/SkVertices.h"
static void draw_triangle(SkCanvas* canvas, const SkPoint pts[]) {
    // draw in different ways, looking for an assert

    {
        SkPath path;
        path.addPoly(pts, 3, false);
        canvas->drawPath(path, SkPaint());
    }

    const SkColor colors[] = { SK_ColorBLACK, SK_ColorBLACK, SK_ColorBLACK };
    auto v = SkVertices::MakeCopy(SkVertices::kTriangles_VertexMode, 3, pts, nullptr, colors);
    canvas->drawVertices(v, SkBlendMode::kSrcOver, SkPaint());
}

DEF_TEST(triangle_onehalf, reporter) {
    auto surface(SkSurface::MakeRasterN32Premul(100, 100));

    const SkPoint pts[] = {
        {  0.499069244f, 9.63295173f },
        {  0.499402374f, 7.88207579f },
        { 10.2363272f,   0.49999997f }
    };
    draw_triangle(surface->getCanvas(), pts);
}

DEF_TEST(triangle_big, reporter) {
    auto surface(SkSurface::MakeRasterN32Premul(4, 4304));

    // The first two points, when sent through our fixed-point SkEdge, can walk negative beyond
    // -0.5 due to accumulated += error of the slope. We have since make the bounds calculation
    // be conservative, so we invoke clipping if we get in this situation.
    // This test was added to demonstrate the need for this conservative bounds calc.
    // (found by a fuzzer)
    const SkPoint pts[] = {
        { 0.327190518f, -114.945152f },
        { -0.5f, 1.00003874f },
        { 0.666425824f, 4304.26172f },
    };
    draw_triangle(surface->getCanvas(), pts);
}

static void add_verbs(SkPath* path, int count) {
    path->moveTo(0, 0);
    for (int i = 0; i < count; ++i) {
        switch (i & 3) {
            case 0: path->lineTo(10, 20); break;
            case 1: path->quadTo(5, 6, 7, 8); break;
            case 2: path->conicTo(1, 2, 3, 4, 0.5f); break;
            case 3: path->cubicTo(2, 4, 6, 8, 10, 12); break;
        }
    }
}

// Make sure when we call shrinkToFit() that we always shrink (or stay the same)
// and that if we call twice, we stay the same.
DEF_TEST(Path_shrinkToFit, reporter) {
    size_t max_free = 0;
    for (int verbs = 0; verbs < 100; ++verbs) {
        SkPath unique_path, shared_path;
        add_verbs(&unique_path, verbs);
        add_verbs(&shared_path, verbs);

        const SkPath copy = shared_path;
        REPORTER_ASSERT(reporter, shared_path == unique_path);
        REPORTER_ASSERT(reporter, shared_path == copy);

#ifdef SK_DEBUG
        size_t before = PathTest_Private::GetFreeSpace(unique_path);
#endif
        unique_path.shrinkToFit();
        shared_path.shrinkToFit();
        REPORTER_ASSERT(reporter, shared_path == unique_path);
        REPORTER_ASSERT(reporter, shared_path == copy);

#ifdef SK_DEBUG
        size_t after = PathTest_Private::GetFreeSpace(unique_path);
        REPORTER_ASSERT(reporter, before >= after);
        max_free = std::max(max_free, before - after);

        size_t after2 = PathTest_Private::GetFreeSpace(unique_path);
        REPORTER_ASSERT(reporter, after == after2);
#endif
    }
    if (false) {
        SkDebugf("max_free %zu\n", max_free);
    }
}

DEF_TEST(Path_setLastPt, r) {
    // There was a time where SkPath::setLastPoint() didn't invalidate cached path bounds.
    SkPath p;
    p.moveTo(0,0);
    p.moveTo(20,01);
    p.moveTo(20,10);
    p.moveTo(20,61);
    REPORTER_ASSERT(r, p.getBounds() == SkRect::MakeLTRB(0,0, 20,61));

    p.setLastPt(30,01);
    REPORTER_ASSERT(r, p.getBounds() == SkRect::MakeLTRB(0,0, 30,10));  // was {0,0, 20,61}

    REPORTER_ASSERT(r, p.isValid());
}

DEF_TEST(Path_increserve_handle_neg_crbug_883666, r) {
    SkPath path;

    path.conicTo({0, 0}, {1, 1}, SK_FloatNegativeInfinity);

    // <== use a copy path object to force SkPathRef::copy() and SkPathRef::resetToSize()
    SkPath shallowPath = path;

    // make sure we don't assert/crash on this.
    shallowPath.incReserve(0xffffffff);
}

////////////////////////////////////////////////////////////////////////////////////////////////

/*
 *  For speed, we tried to preserve useful/expensive attributes about paths,
 *      - convexity, isrect, isoval, ...
 *  Axis-aligned shapes (rect, oval, rrect) should survive, including convexity if the matrix
 *  is axis-aligned (e.g. scale+translate)
 */

struct Xforms {
    SkMatrix    fIM, fTM, fSM, fRM;

    Xforms() {
        fIM.reset();
        fTM.setTranslate(10, 20);
        fSM.setScale(2, 3);
        fRM.setRotate(30);
    }
};

static bool conditional_convex(const SkPath& path, bool is_convex) {
    SkPath::Convexity c = path.getConvexityOrUnknown();
    return is_convex ? (c == SkPath::kConvex_Convexity) : (c != SkPath::kConvex_Convexity);
}

// expect axis-aligned shape to survive assignment, identity and scale/translate matrices
template <typename ISA>
void survive(SkPath* path, const Xforms& x, bool isAxisAligned, skiatest::Reporter* reporter,
             ISA isa_proc) {
    REPORTER_ASSERT(reporter, isa_proc(*path));
    // force the issue (computing convexity) the first time.
    REPORTER_ASSERT(reporter, path->getConvexity() == SkPath::kConvex_Convexity);

    SkPath path2;

    // a path's isa and convexity should survive assignment
    path2 = *path;
    REPORTER_ASSERT(reporter, isa_proc(path2));
    REPORTER_ASSERT(reporter, path2.getConvexityOrUnknown() == SkPath::kConvex_Convexity);

    // a path's isa and convexity should identity transform
    path->transform(x.fIM, &path2);
    path->transform(x.fIM);
    REPORTER_ASSERT(reporter, isa_proc(path2));
    REPORTER_ASSERT(reporter, path2.getConvexityOrUnknown() == SkPath::kConvex_Convexity);
    REPORTER_ASSERT(reporter, isa_proc(*path));
    REPORTER_ASSERT(reporter, path->getConvexityOrUnknown() == SkPath::kConvex_Convexity);

    // a path's isa should survive translation, convexity depends on axis alignment
    path->transform(x.fTM, &path2);
    path->transform(x.fTM);
    REPORTER_ASSERT(reporter, isa_proc(path2));
    REPORTER_ASSERT(reporter, isa_proc(*path));
    REPORTER_ASSERT(reporter, conditional_convex(path2, isAxisAligned));
    REPORTER_ASSERT(reporter, conditional_convex(*path, isAxisAligned));

    // a path's isa should survive scaling, convexity depends on axis alignment
    path->transform(x.fSM, &path2);
    path->transform(x.fSM);
    REPORTER_ASSERT(reporter, isa_proc(path2));
    REPORTER_ASSERT(reporter, isa_proc(*path));
    REPORTER_ASSERT(reporter, conditional_convex(path2, isAxisAligned));
    REPORTER_ASSERT(reporter, conditional_convex(*path, isAxisAligned));

    // For security, post-rotation, we can't assume we're still convex. It might prove to be,
    // in fact, still be convex, be we can't have cached that setting, hence the call to
    // getConvexityOrUnknown() instead of getConvexity().
    path->transform(x.fRM, &path2);
    path->transform(x.fRM);
    if (isAxisAligned) {
        REPORTER_ASSERT(reporter, !isa_proc(path2));
        REPORTER_ASSERT(reporter, !isa_proc(*path));
    }
    REPORTER_ASSERT(reporter, path2.getConvexityOrUnknown() != SkPath::kConvex_Convexity);
    REPORTER_ASSERT(reporter, path->getConvexityOrUnknown() != SkPath::kConvex_Convexity);
}

DEF_TEST(Path_survive_transform, r) {
    const Xforms x;

    SkPath path;
    path.addRect({10, 10, 40, 50});
    survive(&path, x, true, r, [](const SkPath& p) { return p.isRect(nullptr); });

    path.reset();
    path.addOval({10, 10, 40, 50});
    survive(&path, x, true, r, [](const SkPath& p) { return p.isOval(nullptr); });

    path.reset();
    path.addRRect(SkRRect::MakeRectXY({10, 10, 40, 50}, 5, 5));
    survive(&path, x, true, r, [](const SkPath& p) { return p.isRRect(nullptr); });

    // make a trapazoid; definitely convex, but not marked as axis-aligned (e.g. oval, rrect)
    path.reset();
    path.moveTo(0, 0).lineTo(100, 0).lineTo(70, 100).lineTo(30, 100);
    REPORTER_ASSERT(r, path.getConvexity() == SkPath::kConvex_Convexity);
    survive(&path, x, false, r, [](const SkPath& p) { return true; });
}

DEF_TEST(path_last_move_to_index, r) {
    // Make sure that copyPath is safe after the call to path.offset().
    // Previously, we would leave its fLastMoveToIndex alone after the copy, but now we should
    // set it to path's value inside SkPath::transform()

    const char text[] = "hello";
    constexpr size_t len = sizeof(text) - 1;
    SkGlyphID glyphs[len];

    SkFont font;
    font.textToGlyphs(text, len, SkTextEncoding::kUTF8, glyphs, len);

    SkPath copyPath;
    SkFont().getPaths(glyphs, len, [](const SkPath* src, const SkMatrix& mx, void* ctx) {
        if (src) {
            ((SkPath*)ctx)->addPath(*src, mx);
        }
    }, &copyPath);

    SkScalar radii[] = { 80, 100, 0, 0, 40, 60, 0, 0 };
    SkPath path;
    path.addRoundRect({10, 10, 110, 110}, radii);
    path.offset(0, 5, &(copyPath));                     // <== change buffer copyPath.fPathRef->fPoints but not reset copyPath.fLastMoveToIndex lead to out of bound

    copyPath.rConicTo(1, 1, 3, 3, 0.707107f);
<<<<<<< HEAD
=======
}

static void test_edger(skiatest::Reporter* r,
                       const std::initializer_list<SkPath::Verb>& in,
                       const std::initializer_list<SkPath::Verb>& expected) {
    SkPath path;
    SkScalar x = 0, y = 0;
    for (auto v : in) {
        switch (v) {
            case SkPath::kMove_Verb: path.moveTo(x++, y++); break;
            case SkPath::kLine_Verb: path.lineTo(x++, y++); break;
            case SkPath::kClose_Verb: path.close(); break;
            default: SkASSERT(false);
        }
    }

    SkPathEdgeIter iter(path);
    for (auto v : expected) {
        auto e = iter.next();
        REPORTER_ASSERT(r, e);
        REPORTER_ASSERT(r, SkPathEdgeIter::EdgeToVerb(e.fEdge) == v);
    }
    auto e = iter.next();
    REPORTER_ASSERT(r, !e);
}

DEF_TEST(pathedger, r) {
    auto M = SkPath::kMove_Verb;
    auto L = SkPath::kLine_Verb;
    auto C = SkPath::kClose_Verb;

    test_edger(r, { M }, {});
    test_edger(r, { M, M }, {});
    test_edger(r, { M, C }, {});
    test_edger(r, { M, M, C }, {});
    test_edger(r, { M, L }, { L, L });
    test_edger(r, { M, L, C }, { L, L });
    test_edger(r, { M, L, L }, { L, L, L });
    test_edger(r, { M, L, L, C }, { L, L, L });

    test_edger(r, { M, L, L, M, L, L }, { L, L, L,   L, L, L });
>>>>>>> 40be567a
}<|MERGE_RESOLUTION|>--- conflicted
+++ resolved
@@ -1326,11 +1326,7 @@
     SkPath::Iter iter(path, true);
     int initialMoves = 0;
     SkPoint pts[4];
-<<<<<<< HEAD
-    while (SkPath::kMove_Verb == iter.next(pts, false, false)) {
-=======
     while (SkPath::kMove_Verb == iter.next(pts)) {
->>>>>>> 40be567a
         ++initialMoves;
     }
     if (initialMoves > 0) {
@@ -1525,29 +1521,6 @@
                           -217.83430557928145f,     -382.14948768484857f);
     falseBackEdge.close();
     check_convexity(reporter, falseBackEdge, SkPath::kConcave_Convexity);
-}
-
-static void test_convexity_doubleback(skiatest::Reporter* reporter) {
-    SkPath doubleback;
-    doubleback.lineTo(1, 1);
-    check_convexity(reporter, doubleback, SkPath::kConvex_Convexity);
-    doubleback.lineTo(2, 2);
-    check_convexity(reporter, doubleback, SkPath::kConvex_Convexity);
-    doubleback.reset();
-    doubleback.lineTo(1, 0);
-    check_convexity(reporter, doubleback, SkPath::kConvex_Convexity);
-    doubleback.lineTo(2, 0);
-    check_convexity(reporter, doubleback, SkPath::kConvex_Convexity);
-    doubleback.lineTo(1, 0);
-    check_convexity(reporter, doubleback, SkPath::kConvex_Convexity);
-    doubleback.reset();
-    doubleback.quadTo(1, 1, 2, 2);
-    check_convexity(reporter, doubleback, SkPath::kConvex_Convexity);
-    doubleback.reset();
-    doubleback.quadTo(1, 0, 2, 0);
-    check_convexity(reporter, doubleback, SkPath::kConvex_Convexity);
-    doubleback.quadTo(1, 0, 0, 0);
-    check_convexity(reporter, doubleback, SkPath::kConvex_Convexity);
 }
 
 static void test_convexity_doubleback(skiatest::Reporter* reporter) {
@@ -4571,8 +4544,6 @@
     test_draw_AA_path(100, 100, path);
 }
 
-<<<<<<< HEAD
-=======
 static void test_skbug_7435() {
     SkPaint paint;
     SkPath path;
@@ -4737,7 +4708,6 @@
     SkSurface::MakeRasterN32Premul(250, 250, nullptr)->getCanvas()->drawPath(path, paint);
 }
 
->>>>>>> 40be567a
 static void test_interp(skiatest::Reporter* reporter) {
     SkPath p1, p2, out;
     REPORTER_ASSERT(reporter, p1.isInterpolatable(p2));
@@ -4813,10 +4783,7 @@
     test_skbug_6947();
     test_skbug_7015();
     test_skbug_7051();
-<<<<<<< HEAD
-=======
     test_skbug_7435();
->>>>>>> 40be567a
 
     SkSize::Make(3, 4);
 
@@ -5621,8 +5588,6 @@
     path.offset(0, 5, &(copyPath));                     // <== change buffer copyPath.fPathRef->fPoints but not reset copyPath.fLastMoveToIndex lead to out of bound
 
     copyPath.rConicTo(1, 1, 3, 3, 0.707107f);
-<<<<<<< HEAD
-=======
 }
 
 static void test_edger(skiatest::Reporter* r,
@@ -5664,5 +5629,4 @@
     test_edger(r, { M, L, L, C }, { L, L, L });
 
     test_edger(r, { M, L, L, M, L, L }, { L, L, L,   L, L, L });
->>>>>>> 40be567a
 }