
/*
 * Copyright 2006 The Android Open Source Project
 *
 * Use of this source code is governed by a BSD-style license that can be
 * found in the LICENSE file.
 */


#ifndef SkDraw_DEFINED
#define SkDraw_DEFINED

#include "include/core/SkCanvas.h"
#include "include/core/SkPaint.h"
#include "include/core/SkPixmap.h"
#include "include/core/SkStrokeRec.h"
#include "include/core/SkVertices.h"
#include "src/core/SkGlyphRunPainter.h"
#include "src/core/SkMask.h"

class SkBitmap;
class SkClipStack;
class SkBaseDevice;
class SkBlitter;
class SkMatrix;
class SkPath;
class SkRegion;
class SkRasterClip;
struct SkRect;
class SkRRect;

class SkDraw : public SkGlyphRunListPainter::BitmapDevicePainter {
public:
    SkDraw();

    void    drawPaint(const SkPaint&) const;
    void    drawPoints(SkCanvas::PointMode, size_t count, const SkPoint[],
                       const SkPaint&, SkBaseDevice*) const;
    void    drawRect(const SkRect& prePaintRect, const SkPaint&, const SkMatrix* paintMatrix,
                     const SkRect* postPaintRect) const;
    void    drawRect(const SkRect& rect, const SkPaint& paint) const {
        this->drawRect(rect, paint, nullptr, nullptr);
    }
    void    drawRRect(const SkRRect&, const SkPaint&) const;
    /**
     *  To save on mallocs, we allow a flag that tells us that srcPath is
     *  mutable, so that we don't have to make copies of it as we transform it.
     *
     *  If prePathMatrix is not null, it should logically be applied before any
     *  stroking or other effects. If there are no effects on the paint that
     *  affect the geometry/rasterization, then the pre matrix can just be
     *  pre-concated with the current matrix.
     */
    void    drawPath(const SkPath& path, const SkPaint& paint,
                     const SkMatrix* prePathMatrix = nullptr, bool pathIsMutable = false) const {
        this->drawPath(path, paint, prePathMatrix, pathIsMutable, false);
    }

    /* If dstOrNull is null, computes a dst by mapping the bitmap's bounds through the matrix. */
    void    drawBitmap(const SkBitmap&, const SkMatrix&, const SkRect* dstOrNull,
                       const SkPaint&) const;
    void    drawSprite(const SkBitmap&, int x, int y, const SkPaint&) const;
    void    drawGlyphRunList(const SkGlyphRunList& glyphRunList,
                             SkGlyphRunListPainter* glyphPainter) const;
    void    drawVertices(SkVertices::VertexMode mode, int vertexCount,
                         const SkPoint vertices[], const SkPoint textures[],
                         const SkColor colors[], const SkVertices::BoneIndices boneIndices[],
                         const SkVertices::BoneWeights boneWeights[], SkBlendMode bmode,
                         const uint16_t indices[], int ptCount,
                         const SkPaint& paint, const SkVertices::Bone bones[], int boneCount) const;
<<<<<<< HEAD
=======
    void  drawAtlas(const SkImage*, const SkRSXform[], const SkRect[], const SkColor[], int count,
                    SkBlendMode, const SkPaint&);
>>>>>>> 40be567a

    /**
     *  Overwrite the target with the path's coverage (i.e. its mask).
     *  Will overwrite the entire device, so it need not be zero'd first.
     *
     *  Only device A8 is supported right now.
     */
    void drawPathCoverage(const SkPath& src, const SkPaint& paint,
                          SkBlitter* customBlitter = nullptr) const {
        bool isHairline = paint.getStyle() == SkPaint::kStroke_Style &&
                          paint.getStrokeWidth() > 0;
        this->drawPath(src, paint, nullptr, false, !isHairline, customBlitter);
    }

    void paintPaths(SkSpan<const SkPathPos> pathsAndPositions,
                    SkScalar scale,
                    const SkPaint& paint) const override;

    void paintMasks(SkSpan<const SkMask> masks, const SkPaint& paint) const override;

    static bool ComputeMaskBounds(const SkRect& devPathBounds, const SkIRect* clipBounds,
                                  const SkMaskFilter* filter, const SkMatrix* filterMatrix,
                                  SkIRect* bounds);

    /** Helper function that creates a mask from a path and an optional maskfilter.
        Note however, that the resulting mask will not have been actually filtered,
        that must be done afterwards (by calling filterMask). The maskfilter is provided
        solely to assist in computing the mask's bounds (if the mode requests that).
    */
    static bool DrawToMask(const SkPath& devPath, const SkIRect* clipBounds,
                           const SkMaskFilter*, const SkMatrix* filterMatrix,
                           SkMask* mask, SkMask::CreateMode mode,
                           SkStrokeRec::InitStyle style);

    void drawDevMask(const SkMask& mask, const SkPaint&) const;

    enum RectType {
        kHair_RectType,
        kFill_RectType,
        kStroke_RectType,
        kPath_RectType
    };

    /**
     *  Based on the paint's style, strokeWidth, and the matrix, classify how
     *  to draw the rect. If no special-case is available, returns
     *  kPath_RectType.
     *
     *  Iff RectType == kStroke_RectType, then strokeSize is set to the device
     *  width and height of the stroke.
     */
    static RectType ComputeRectType(const SkPaint&, const SkMatrix&,
                                    SkPoint* strokeSize);

<<<<<<< HEAD
    static bool ShouldDrawTextAsPaths(const SkFont&, const SkPaint&, const SkMatrix&,
                                      SkScalar sizeLimit = 1024);

=======
>>>>>>> 40be567a
    static SkScalar ComputeResScaleForStroking(const SkMatrix& );

private:
    void drawBitmapAsMask(const SkBitmap&, const SkPaint&) const;

    void drawPath(const SkPath&,
                  const SkPaint&,
                  const SkMatrix* preMatrix,
                  bool pathIsMutable,
                  bool drawCoverage,
                  SkBlitter* customBlitter = nullptr) const;

    void drawLine(const SkPoint[2], const SkPaint&) const;

    void drawDevPath(const SkPath& devPath,
                     const SkPaint& paint,
                     bool drawCoverage,
                     SkBlitter* customBlitter,
                     bool doFill) const;
    /**
     *  Return the current clip bounds, in local coordinates, with slop to account
     *  for antialiasing or hairlines (i.e. device-bounds outset by 1, and then
     *  run through the inverse of the matrix).
     *
     *  If the matrix cannot be inverted, or the current clip is empty, return
     *  false and ignore bounds parameter.
     */
    bool SK_WARN_UNUSED_RESULT computeConservativeLocalClipBounds(SkRect* bounds) const;

public:
    SkPixmap        fDst;
    const SkMatrix* fMatrix{nullptr};        // required
    const SkRasterClip* fRC{nullptr};        // required

    // optional, will be same dimensions as fDst if present
    const SkPixmap* fCoverage{nullptr};

#ifdef SK_DEBUG
    void validate() const;
#else
    void validate() const {}
#endif
};

#endif<|MERGE_RESOLUTION|>--- conflicted
+++ resolved
@@ -68,11 +68,8 @@
                          const SkVertices::BoneWeights boneWeights[], SkBlendMode bmode,
                          const uint16_t indices[], int ptCount,
                          const SkPaint& paint, const SkVertices::Bone bones[], int boneCount) const;
-<<<<<<< HEAD
-=======
     void  drawAtlas(const SkImage*, const SkRSXform[], const SkRect[], const SkColor[], int count,
                     SkBlendMode, const SkPaint&);
->>>>>>> 40be567a
 
     /**
      *  Overwrite the target with the path's coverage (i.e. its mask).
@@ -127,12 +124,6 @@
     static RectType ComputeRectType(const SkPaint&, const SkMatrix&,
                                     SkPoint* strokeSize);
 
-<<<<<<< HEAD
-    static bool ShouldDrawTextAsPaths(const SkFont&, const SkPaint&, const SkMatrix&,
-                                      SkScalar sizeLimit = 1024);
-
-=======
->>>>>>> 40be567a
     static SkScalar ComputeResScaleForStroking(const SkMatrix& );
 
 private:
