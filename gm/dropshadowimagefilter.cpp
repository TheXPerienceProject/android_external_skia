/*
 * Copyright 2013 Google Inc.
 *
 * Use of this source code is governed by a BSD-style license that can be
 * found in the LICENSE file.
 */

#include "gm/gm.h"
#include "include/core/SkBitmap.h"
#include "include/core/SkBlendMode.h"
#include "include/core/SkCanvas.h"
#include "include/core/SkColor.h"
#include "include/core/SkColorFilter.h"
#include "include/core/SkFont.h"
#include "include/core/SkImageFilter.h"
#include "include/core/SkPaint.h"
#include "include/core/SkRect.h"
#include "include/core/SkRefCnt.h"
#include "include/core/SkScalar.h"
#include "include/core/SkTypeface.h"
#include "include/core/SkTypes.h"
<<<<<<< HEAD
#include "include/effects/SkColorFilterImageFilter.h"
#include "include/effects/SkDropShadowImageFilter.h"
=======
#include "include/effects/SkImageFilters.h"
>>>>>>> 40be567a
#include "include/utils/SkTextUtils.h"
#include "tools/ToolUtils.h"

#include <utility>

///////////////////////////////////////////////////////////////////////////////

static void draw_paint(SkCanvas* canvas, const SkRect& r, sk_sp<SkImageFilter> imf) {
    SkPaint paint;
    paint.setImageFilter(std::move(imf));
    paint.setColor(SK_ColorBLACK);
    canvas->save();
    canvas->clipRect(r);
    canvas->drawPaint(paint);
    canvas->restore();
}

static void draw_path(SkCanvas* canvas, const SkRect& r, sk_sp<SkImageFilter> imf) {
    SkPaint paint;
    paint.setColor(SK_ColorGREEN);
    paint.setImageFilter(std::move(imf));
    paint.setAntiAlias(true);
    canvas->save();
    canvas->clipRect(r);
    canvas->drawCircle(r.centerX(), r.centerY(), r.width()/3, paint);
    canvas->restore();
}

static void draw_text(SkCanvas* canvas, const SkRect& r, sk_sp<SkImageFilter> imf) {
    SkPaint paint;
    paint.setImageFilter(std::move(imf));
    paint.setColor(SK_ColorGREEN);
    paint.setAntiAlias(true);

    SkFont font(ToolUtils::create_portable_typeface(), r.height() / 2);
    canvas->save();
    canvas->clipRect(r);
    SkTextUtils::DrawString(canvas, "Text", r.centerX(), r.centerY(), font, paint, SkTextUtils::kCenter_Align);
    canvas->restore();
}

static void draw_bitmap(SkCanvas* canvas, const SkRect& r, sk_sp<SkImageFilter> imf) {
    SkPaint paint;

    SkIRect bounds;
    r.roundOut(&bounds);

    SkBitmap bm;
    bm.allocN32Pixels(bounds.width(), bounds.height());
    bm.eraseColor(SK_ColorTRANSPARENT);
    SkCanvas c(bm);
    draw_path(&c, r, nullptr);

    paint.setImageFilter(std::move(imf));
    canvas->save();
    canvas->clipRect(r);
    canvas->drawBitmap(bm, 0, 0, &paint);
    canvas->restore();
}

///////////////////////////////////////////////////////////////////////////////

DEF_SIMPLE_GM(dropshadowimagefilter, canvas, 400, 656) {
    void (*drawProc[])(SkCanvas*, const SkRect&, sk_sp<SkImageFilter>) = {
        draw_bitmap, draw_path, draw_paint, draw_text
    };

    sk_sp<SkColorFilter> cf(SkColorFilters::Blend(SK_ColorMAGENTA, SkBlendMode::kSrcIn));
<<<<<<< HEAD
    sk_sp<SkImageFilter> cfif(SkColorFilterImageFilter::Make(std::move(cf), nullptr));
    SkImageFilter::CropRect cropRect(SkRect::Make(SkIRect::MakeXYWH(10, 10, 44, 44)),
                                     SkImageFilter::CropRect::kHasAll_CropEdge);
    SkImageFilter::CropRect bogusRect(SkRect::Make(SkIRect::MakeXYWH(-100, -100, 10, 10)),
                                      SkImageFilter::CropRect::kHasAll_CropEdge);
=======
    sk_sp<SkImageFilter> cfif(SkImageFilters::ColorFilter(std::move(cf), nullptr));
    SkIRect cropRect = SkIRect::MakeXYWH(10, 10, 44, 44);
    SkIRect bogusRect = SkIRect::MakeXYWH(-100, -100, 10, 10);
>>>>>>> 40be567a

    sk_sp<SkImageFilter> filters[] = {
        nullptr,
        SkImageFilters::DropShadow(7.0f, 0.0f, 0.0f, 3.0f, SK_ColorBLUE, nullptr),
        SkImageFilters::DropShadow(0.0f, 7.0f, 3.0f, 0.0f, SK_ColorBLUE, nullptr),
        SkImageFilters::DropShadow(7.0f, 7.0f, 3.0f, 3.0f, SK_ColorBLUE, nullptr),
        SkImageFilters::DropShadow(7.0f, 7.0f, 3.0f, 3.0f, SK_ColorBLUE, std::move(cfif)),
        SkImageFilters::DropShadow(7.0f, 7.0f, 3.0f, 3.0f, SK_ColorBLUE, nullptr, &cropRect),
        SkImageFilters::DropShadow(7.0f, 7.0f, 3.0f, 3.0f, SK_ColorBLUE, nullptr, &bogusRect),
        SkImageFilters::DropShadowOnly(7.0f, 7.0f, 3.0f, 3.0f, SK_ColorBLUE, nullptr),
    };

    SkRect r = SkRect::MakeWH(SkIntToScalar(64), SkIntToScalar(64));
    SkScalar MARGIN = SkIntToScalar(16);
    SkScalar DX = r.width() + MARGIN;
    SkScalar DY = r.height() + MARGIN;

    canvas->translate(MARGIN, MARGIN);
    for (size_t j = 0; j < SK_ARRAY_COUNT(drawProc); ++j) {
        canvas->save();
        for (size_t i = 0; i < SK_ARRAY_COUNT(filters); ++i) {
            drawProc[j](canvas, r, filters[i]);
            canvas->translate(0, DY);
        }
        canvas->restore();
        canvas->translate(DX, 0);
    }
}<|MERGE_RESOLUTION|>--- conflicted
+++ resolved
@@ -19,12 +19,7 @@
 #include "include/core/SkScalar.h"
 #include "include/core/SkTypeface.h"
 #include "include/core/SkTypes.h"
-<<<<<<< HEAD
-#include "include/effects/SkColorFilterImageFilter.h"
-#include "include/effects/SkDropShadowImageFilter.h"
-=======
 #include "include/effects/SkImageFilters.h"
->>>>>>> 40be567a
 #include "include/utils/SkTextUtils.h"
 #include "tools/ToolUtils.h"
 
@@ -93,17 +88,9 @@
     };
 
     sk_sp<SkColorFilter> cf(SkColorFilters::Blend(SK_ColorMAGENTA, SkBlendMode::kSrcIn));
-<<<<<<< HEAD
-    sk_sp<SkImageFilter> cfif(SkColorFilterImageFilter::Make(std::move(cf), nullptr));
-    SkImageFilter::CropRect cropRect(SkRect::Make(SkIRect::MakeXYWH(10, 10, 44, 44)),
-                                     SkImageFilter::CropRect::kHasAll_CropEdge);
-    SkImageFilter::CropRect bogusRect(SkRect::Make(SkIRect::MakeXYWH(-100, -100, 10, 10)),
-                                      SkImageFilter::CropRect::kHasAll_CropEdge);
-=======
     sk_sp<SkImageFilter> cfif(SkImageFilters::ColorFilter(std::move(cf), nullptr));
     SkIRect cropRect = SkIRect::MakeXYWH(10, 10, 44, 44);
     SkIRect bogusRect = SkIRect::MakeXYWH(-100, -100, 10, 10);
->>>>>>> 40be567a
 
     sk_sp<SkImageFilter> filters[] = {
         nullptr,
