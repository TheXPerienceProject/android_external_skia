/*
 * Copyright 2014 Google Inc.
 *
 * Use of this source code is governed by a BSD-style license that can be
 * found in the LICENSE file.
 */

#include "include/core/SkPaint.h"
#include "include/core/SkPath.h"
#include "include/core/SkTypeface.h"
#include "include/private/SkTemplates.h"
#include "include/private/SkTo.h"
#include "src/core/SkDraw.h"
#include "src/core/SkFontPriv.h"
#include "src/core/SkPaintDefaults.h"
#include "src/core/SkScalerContext.h"
#include "src/core/SkStrike.h"
#include "src/core/SkStrikeCache.h"
#include "src/core/SkStrikeSpec.h"
#include "src/core/SkTLazy.h"
#include "src/core/SkUtils.h"
#include "src/utils/SkUTF.h"

#define kDefault_Size       SkPaintDefaults_TextSize
#define kDefault_Flags      0
#define kDefault_Edging     SkFont::Edging::kAntiAlias
#define kDefault_Hinting    SkPaintDefaults_Hinting

static inline SkScalar valid_size(SkScalar size) {
    return SkTMax<SkScalar>(0, size);
}

SkFont::SkFont(sk_sp<SkTypeface> face, SkScalar size, SkScalar scaleX, SkScalar skewX)
    : fTypeface(std::move(face))
    , fSize(valid_size(size))
    , fScaleX(scaleX)
    , fSkewX(skewX)
    , fFlags(kDefault_Flags)
    , fEdging(static_cast<unsigned>(kDefault_Edging))
    , fHinting(static_cast<unsigned>(kDefault_Hinting))
{}

SkFont::SkFont(sk_sp<SkTypeface> face, SkScalar size) : SkFont(std::move(face), size, 1, 0) {}

SkFont::SkFont(sk_sp<SkTypeface> face) : SkFont(std::move(face), kDefault_Size, 1, 0) {}

SkFont::SkFont() : SkFont(nullptr, kDefault_Size) {}

bool SkFont::operator==(const SkFont& b) const {
    return  fTypeface.get() == b.fTypeface.get() &&
            fSize           == b.fSize &&
            fScaleX         == b.fScaleX &&
            fSkewX          == b.fSkewX &&
            fFlags          == b.fFlags &&
            fEdging         == b.fEdging &&
            fHinting        == b.fHinting;
}

void SkFont::dump() const {
    SkDebugf("typeface %p\n", fTypeface.get());
    SkDebugf("size %g\n", fSize);
    SkDebugf("skewx %g\n", fSkewX);
    SkDebugf("scalex %g\n", fScaleX);
    SkDebugf("flags 0x%X\n", fFlags);
    SkDebugf("edging %d\n", (unsigned)fEdging);
    SkDebugf("hinting %d\n", (unsigned)fHinting);
}

///////////////////////////////////////////////////////////////////////////////////////////////////

static inline uint32_t set_clear_mask(uint32_t bits, bool cond, uint32_t mask) {
    return cond ? bits | mask : bits & ~mask;
}

void SkFont::setForceAutoHinting(bool predicate) {
    fFlags = set_clear_mask(fFlags, predicate, kForceAutoHinting_PrivFlag);
}
void SkFont::setEmbeddedBitmaps(bool predicate) {
    fFlags = set_clear_mask(fFlags, predicate, kEmbeddedBitmaps_PrivFlag);
}
void SkFont::setSubpixel(bool predicate) {
    fFlags = set_clear_mask(fFlags, predicate, kSubpixel_PrivFlag);
}
void SkFont::setLinearMetrics(bool predicate) {
    fFlags = set_clear_mask(fFlags, predicate, kLinearMetrics_PrivFlag);
}
void SkFont::setEmbolden(bool predicate) {
    fFlags = set_clear_mask(fFlags, predicate, kEmbolden_PrivFlag);
}

void SkFont::setEdging(Edging e) {
    fEdging = SkToU8(e);
}

void SkFont::setHinting(SkFontHinting h) {
    fHinting = SkToU8(h);
}

void SkFont::setSize(SkScalar size) {
    fSize = valid_size(size);
}
void SkFont::setScaleX(SkScalar scale) {
    fScaleX = scale;
}
void SkFont::setSkewX(SkScalar skew) {
    fSkewX = skew;
}

SkFont SkFont::makeWithSize(SkScalar newSize) const {
    SkFont font = *this;
    font.setSize(newSize);
    return font;
}

///////////////////////////////////////////////////////////////////////////////////////////////////

SkScalar SkFont::setupForAsPaths(SkPaint* paint) {
    constexpr uint32_t flagsToIgnore = kEmbeddedBitmaps_PrivFlag |
                                       kForceAutoHinting_PrivFlag;

    fFlags = (fFlags & ~flagsToIgnore) | kSubpixel_PrivFlag;
    this->setHinting(SkFontHinting::kNone);

    if (this->getEdging() == Edging::kSubpixelAntiAlias) {
        this->setEdging(Edging::kAntiAlias);
    }

    if (paint) {
        paint->setStyle(SkPaint::kFill_Style);
        paint->setPathEffect(nullptr);
    }
    SkScalar textSize = fSize;
    this->setSize(SkIntToScalar(SkFontPriv::kCanonicalTextSizeForPaths));
    return textSize / SkFontPriv::kCanonicalTextSizeForPaths;
}

bool SkFont::hasSomeAntiAliasing() const {
    Edging edging = this->getEdging();
    return edging == SkFont::Edging::kAntiAlias
        || edging == SkFont::Edging::kSubpixelAntiAlias;
}

SkGlyphID SkFont::unicharToGlyph(SkUnichar uni) const {
    return this->getTypefaceOrDefault()->unicharToGlyph(uni);
}

void SkFont::unicharsToGlyphs(const SkUnichar uni[], int count, SkGlyphID glyphs[]) const {
    this->getTypefaceOrDefault()->unicharsToGlyphs(uni, count, glyphs);
}

class SkConvertToUTF32 {
public:
    SkConvertToUTF32() {}

    const SkUnichar* convert(const void* text, size_t byteLength, SkTextEncoding encoding) {
        const SkUnichar* uni;
        switch (encoding) {
            case SkTextEncoding::kUTF8: {
                uni = fStorage.reset(byteLength);
                const char* ptr = (const char*)text;
                const char* end = ptr + byteLength;
                for (int i = 0; ptr < end; ++i) {
                    fStorage[i] = SkUTF::NextUTF8(&ptr, end);
                }
            } break;
            case SkTextEncoding::kUTF16: {
                uni = fStorage.reset(byteLength);
                const uint16_t* ptr = (const uint16_t*)text;
                const uint16_t* end = ptr + (byteLength >> 1);
                for (int i = 0; ptr < end; ++i) {
                    fStorage[i] = SkUTF::NextUTF16(&ptr, end);
                }
            } break;
            case SkTextEncoding::kUTF32:
                uni = (const SkUnichar*)text;
                break;
            default:
                SK_ABORT("unexpected enum");
        }
        return uni;
    }

private:
    SkAutoSTMalloc<256, SkUnichar> fStorage;
};

int SkFont::textToGlyphs(const void* text, size_t byteLength, SkTextEncoding encoding,
                         SkGlyphID glyphs[], int maxGlyphCount) const {
    if (0 == byteLength) {
        return 0;
    }

    SkASSERT(text);

    int count = SkFontPriv::CountTextElements(text, byteLength, encoding);
    if (!glyphs || count > maxGlyphCount) {
        return count;
    }

    if (encoding == SkTextEncoding::kGlyphID) {
        memcpy(glyphs, text, count << 1);
        return count;
    }

    SkConvertToUTF32 storage;
    const SkUnichar* uni = storage.convert(text, byteLength, encoding);

    this->getTypefaceOrDefault()->unicharsToGlyphs(uni, count, glyphs);
    return count;
}

<<<<<<< HEAD
static void set_bounds(const SkGlyph& g, SkRect* bounds) {
    bounds->set(SkIntToScalar(g.fLeft),
                SkIntToScalar(g.fTop),
                SkIntToScalar(g.fLeft + g.fWidth),
                SkIntToScalar(g.fTop + g.fHeight));
}

static void join_bounds_x(const SkGlyph& g, SkRect* bounds, SkScalar dx) {
    bounds->join(SkIntToScalar(g.fLeft) + dx,
                 SkIntToScalar(g.fTop),
                 SkIntToScalar(g.fLeft + g.fWidth) + dx,
                 SkIntToScalar(g.fTop + g.fHeight));
}

namespace {
constexpr int kTypicalGlyphCount = 20;
using SmallPointsArray = SkAutoSTArray<kTypicalGlyphCount, SkPoint>;
}


SkScalar SkFont::measureText(const void* text, size_t length, SkTextEncoding encoding,
                             SkRect* bounds, const SkPaint* paint) const {
    SkStrikeSpecStorage strikeSpec = SkStrikeSpecStorage::MakeCanonicalized(*this, paint);

    SkAutoToGlyphs atg(*this, text, length, encoding);
    const int count = atg.count();
    if (count == 0) {
=======
SkScalar SkFont::measureText(const void* text, size_t length, SkTextEncoding encoding,
                             SkRect* bounds, const SkPaint* paint) const {

    SkAutoToGlyphs atg(*this, text, length, encoding);
    const int glyphCount = atg.count();
    if (glyphCount == 0) {
>>>>>>> 40be567a
        if (bounds) {
            bounds->setEmpty();
        }
        return 0;
    }
<<<<<<< HEAD
    const SkGlyphID* glyphs = atg.glyphs();

    auto cache = strikeSpec.findOrCreateExclusiveStrike();

    SkScalar width = 0;
    if (bounds) {
        const SkGlyph* g = &cache->getGlyphIDMetrics(glyphs[0]);
        set_bounds(*g, bounds);
        width = g->fAdvanceX;
        for (int i = 1; i < count; ++i) {
            g = &cache->getGlyphIDMetrics(glyphs[i]);
            join_bounds_x(*g, bounds, width);
            width += g->fAdvanceX;
        }
    } else {
        SmallPointsArray advances{count};
        cache->getAdvances(SkSpan<const SkGlyphID>{glyphs, SkTo<size_t>(count)}, advances.get());
        for (int i = 0; i < count; ++i) {
            width += advances[i].x();
=======
    const SkGlyphID* glyphIDs = atg.glyphs();

    SkStrikeSpec strikeSpec = SkStrikeSpec::MakeCanonicalized(*this, paint);
    SkBulkGlyphMetrics metrics{strikeSpec};
    SkSpan<const SkGlyph*> glyphs = metrics.glyphs(SkMakeSpan(glyphIDs, glyphCount));

    SkScalar width = 0;
    if (bounds) {
        *bounds = glyphs[0]->rect();
        width = glyphs[0]->advanceX();
        for (int i = 1; i < glyphCount; ++i) {
            SkRect r = glyphs[i]->rect();
            r.offset(width, 0);
            bounds->join(r);
            width += glyphs[i]->advanceX();
        }
    } else {
        for (auto glyph : glyphs) {
            width += glyph->advanceX();
>>>>>>> 40be567a
        }
    }

    const SkScalar scale = strikeSpec.strikeToSourceRatio();
    if (scale != 1) {
        width *= scale;
        if (bounds) {
            bounds->fLeft *= scale;
            bounds->fTop *= scale;
            bounds->fRight *= scale;
            bounds->fBottom *= scale;
        }
    }

    return width;
}

<<<<<<< HEAD
static SkRect make_bounds(const SkGlyph& g, SkScalar scale) {
    return {
        g.fLeft * scale,
        g.fTop * scale,
        (g.fLeft + g.fWidth) * scale,
        (g.fTop + g.fHeight) * scale
    };
}

template <typename HANDLER>
void VisitGlyphs(const SkFont& origFont, const SkPaint* paint, const SkGlyphID glyphs[], int count,
                 HANDLER handler) {
    if (count <= 0) {
        return;
    }

    SkStrikeSpecStorage strikeSpec = SkStrikeSpecStorage::MakeCanonicalized(origFont, paint);

    auto cache = strikeSpec.findOrCreateExclusiveStrike();
    handler(cache.get(), glyphs, count, strikeSpec.strikeToSourceRatio());
}

void SkFont::getWidthsBounds(const SkGlyphID glyphs[], int count, SkScalar widths[], SkRect bounds[],
                             const SkPaint* paint) const {
    if (bounds) {
        VisitGlyphs(*this, paint, glyphs, count, [widths, bounds]
                (SkStrike* cache, const SkGlyphID glyphs[], int count, SkScalar scale) {
            for (int i = 0; i < count; ++i) {
                const SkGlyph* g;
                g = &cache->getGlyphIDMetrics(glyphs[i]);
                bounds[i] = make_bounds(*g, scale);
                if (widths) {
                    widths[i] = g->fAdvanceX * scale;
                }
            }
        });
    } else if (widths) {
        SkStrikeSpecStorage strikeSpec = SkStrikeSpecStorage::MakeCanonicalized(*this, paint);
        auto cache = strikeSpec.findOrCreateExclusiveStrike();
        SmallPointsArray advances{count};
        cache->getAdvances(SkSpan<const SkGlyphID>{glyphs, SkTo<size_t>(count)}, advances.get());
        for (int i = 0; i < count; ++i) {
            widths[i] = advances[i].x() * strikeSpec.strikeToSourceRatio();
        }
    }
}

void SkFont::getPos(const SkGlyphID glyphs[], int count, SkPoint pos[], SkPoint origin) const {

    SkStrikeSpecStorage strikeSpec = SkStrikeSpecStorage::MakeCanonicalized(*this);
    auto cache = strikeSpec.findOrCreateExclusiveStrike();
    SmallPointsArray advances{count};
    cache->getAdvances(SkSpan<const SkGlyphID>{glyphs, SkTo<size_t>(count)}, advances.get());

    SkPoint loc = origin;
    for (int i = 0; i < count; ++i) {
        pos[i] = loc;
        loc += advances[i] * strikeSpec.strikeToSourceRatio();
    }
}

void SkFont::getXPos(const SkGlyphID glyphs[], int count, SkScalar xpos[], SkScalar origin) const {

    SkStrikeSpecStorage strikeSpec = SkStrikeSpecStorage::MakeCanonicalized(*this);
    auto cache = strikeSpec.findOrCreateExclusiveStrike();
    SmallPointsArray advances{count};
    cache->getAdvances(SkSpan<const SkGlyphID>{glyphs, SkTo<size_t>(count)}, advances.get());
    SkScalar loc = origin;
    for (int i = 0; i < count; ++i) {
        xpos[i] = loc;
        loc += advances[i].x() * strikeSpec.strikeToSourceRatio();
    }
}

void SkFont::getPaths(const SkGlyphID glyphs[], int count,
                      void (*proc)(const SkPath*, const SkMatrix&, void*), void* ctx) const {
    SkFont font(*this);
    SkScalar scale = font.setupForAsPaths(nullptr);
    const SkMatrix mx = SkMatrix::MakeScale(scale, scale);

    SkStrikeSpecStorage strikeSpec = SkStrikeSpecStorage::MakeCanonicalized(font);
    auto exclusive = strikeSpec.findOrCreateExclusiveStrike();
    auto cache = exclusive.get();

    for (int i = 0; i < count; ++i) {
        proc(cache->findPath(cache->getGlyphIDMetrics(glyphs[i])), mx, ctx);
=======
void SkFont::getWidthsBounds(const SkGlyphID glyphIDs[],
                             int count,
                             SkScalar widths[],
                             SkRect bounds[],
                             const SkPaint* paint) const {
    SkStrikeSpec strikeSpec = SkStrikeSpec::MakeCanonicalized(*this, paint);
    SkBulkGlyphMetrics metrics{strikeSpec};
    SkSpan<const SkGlyph*> glyphs = metrics.glyphs(SkMakeSpan(glyphIDs, count));

    SkScalar scale = strikeSpec.strikeToSourceRatio();

    if (bounds) {
        SkMatrix scaleMat = SkMatrix::MakeScale(scale);
        SkRect* cursor = bounds;
        for (auto glyph : glyphs) {
            scaleMat.mapRectScaleTranslate(cursor++, glyph->rect());
        }
    }

    if (widths) {
        SkScalar* cursor = widths;
        for (auto glyph : glyphs) {
            *cursor++ = glyph->advanceX() * scale;
        }
    }
}

void SkFont::getPos(const SkGlyphID glyphIDs[], int count, SkPoint pos[], SkPoint origin) const {
    SkStrikeSpec strikeSpec = SkStrikeSpec::MakeCanonicalized(*this);
    SkBulkGlyphMetrics metrics{strikeSpec};
    SkSpan<const SkGlyph*> glyphs = metrics.glyphs(SkMakeSpan(glyphIDs, count));

    SkPoint sum = origin;
    for (auto glyph : glyphs) {
        *pos++ = sum;
        sum += glyph->advanceVector() * strikeSpec.strikeToSourceRatio();
    }
}

void SkFont::getXPos(
        const SkGlyphID glyphIDs[], int count, SkScalar xpos[], SkScalar origin) const {

    SkStrikeSpec strikeSpec = SkStrikeSpec::MakeCanonicalized(*this);
    SkBulkGlyphMetrics metrics{strikeSpec};
    SkSpan<const SkGlyph*> glyphs = metrics.glyphs(SkMakeSpan(glyphIDs, count));

    SkScalar loc = origin;
    SkScalar* cursor = xpos;
    for (auto glyph : glyphs) {
        *cursor++ = loc;
        loc += glyph->advanceX() * strikeSpec.strikeToSourceRatio();
    }
}

void SkFont::getPaths(const SkGlyphID glyphIDs[], int count,
                      void (*proc)(const SkPath*, const SkMatrix&, void*), void* ctx) const {
    SkFont font(*this);
    SkScalar scale = font.setupForAsPaths(nullptr);
    const SkMatrix mx = SkMatrix::MakeScale(scale);

    SkStrikeSpec strikeSpec = SkStrikeSpec::MakeWithNoDevice(font);
    SkBulkGlyphMetricsAndPaths paths{strikeSpec};
    SkSpan<const SkGlyph*> glyphs = paths.glyphs(SkMakeSpan(glyphIDs, count));

    for (auto glyph : glyphs) {
        proc(glyph->path(), mx, ctx);
>>>>>>> 40be567a
    }
}

bool SkFont::getPath(SkGlyphID glyphID, SkPath* path) const {
    struct Pair {
        SkPath* fPath;
        bool    fWasSet;
    } pair = { path, false };

    this->getPaths(&glyphID, 1, [](const SkPath* orig, const SkMatrix& mx, void* ctx) {
        Pair* pair = static_cast<Pair*>(ctx);
        if (orig) {
            orig->transform(mx, pair->fPath);
            pair->fWasSet = true;
        }
    }, &pair);
    return pair.fWasSet;
}

SkScalar SkFont::getMetrics(SkFontMetrics* metrics) const {

<<<<<<< HEAD
    SkStrikeSpecStorage strikeSpec = SkStrikeSpecStorage::MakeCanonicalized(*this, nullptr);
=======
    SkStrikeSpec strikeSpec = SkStrikeSpec::MakeCanonicalized(*this, nullptr);
>>>>>>> 40be567a

    SkFontMetrics storage;
    if (nullptr == metrics) {
        metrics = &storage;
    }

    auto cache = strikeSpec.findOrCreateExclusiveStrike();
    *metrics = cache->getFontMetrics();

    if (strikeSpec.strikeToSourceRatio() != 1) {
        SkFontPriv::ScaleFontMetrics(metrics, strikeSpec.strikeToSourceRatio());
    }
    return metrics->fDescent - metrics->fAscent + metrics->fLeading;
}

SkTypeface* SkFont::getTypefaceOrDefault() const {
    return fTypeface ? fTypeface.get() : SkTypeface::GetDefaultTypeface();
}

sk_sp<SkTypeface> SkFont::refTypefaceOrDefault() const {
    return fTypeface ? fTypeface : SkTypeface::MakeDefault();
}

//////////////////////////////////////////////////////////////////////////////////////////////////

void SkFontPriv::ScaleFontMetrics(SkFontMetrics* metrics, SkScalar scale) {
    metrics->fTop *= scale;
    metrics->fAscent *= scale;
    metrics->fDescent *= scale;
    metrics->fBottom *= scale;
    metrics->fLeading *= scale;
    metrics->fAvgCharWidth *= scale;
    metrics->fMaxCharWidth *= scale;
    metrics->fXMin *= scale;
    metrics->fXMax *= scale;
    metrics->fXHeight *= scale;
    metrics->fCapHeight *= scale;
    metrics->fUnderlineThickness *= scale;
    metrics->fUnderlinePosition *= scale;
    metrics->fStrikeoutThickness *= scale;
    metrics->fStrikeoutPosition *= scale;
}

SkRect SkFontPriv::GetFontBounds(const SkFont& font) {
    SkMatrix m;
    m.setScale(font.getSize() * font.getScaleX(), font.getSize());
    m.postSkew(font.getSkewX(), 0);

    SkTypeface* typeface = font.getTypefaceOrDefault();

    SkRect bounds;
    m.mapRect(&bounds, typeface->getBounds());
    return bounds;
}

int SkFontPriv::CountTextElements(const void* text, size_t byteLength, SkTextEncoding encoding) {
    switch (encoding) {
        case SkTextEncoding::kUTF8:
            return SkUTF::CountUTF8(reinterpret_cast<const char*>(text), byteLength);
        case SkTextEncoding::kUTF16:
            return SkUTF::CountUTF16(reinterpret_cast<const uint16_t*>(text), byteLength);
        case SkTextEncoding::kUTF32:
            return byteLength >> 2;
        case SkTextEncoding::kGlyphID:
            return byteLength >> 1;
    }
    SkASSERT(false);
    return 0;
}

void SkFontPriv::GlyphsToUnichars(const SkFont& font, const SkGlyphID glyphs[], int count,
                                  SkUnichar text[]) {
    if (count <= 0) {
        return;
    }

    auto typeface = font.getTypefaceOrDefault();
    const unsigned numGlyphsInTypeface = typeface->countGlyphs();
    SkAutoTArray<SkUnichar> unichars(numGlyphsInTypeface);
    typeface->getGlyphToUnicodeMap(unichars.get());

    for (int i = 0; i < count; ++i) {
        unsigned id = glyphs[i];
        text[i] = (id < numGlyphsInTypeface) ? unichars[id] : 0xFFFD;
    }
}

///////////////////////////////////////////////////////////////////////////////////////////////////
#include "src/core/SkReadBuffer.h"
#include "src/core/SkWriteBuffer.h"

// packed int at the beginning of the serialized font:
//
//  control_bits:8 size_as_byte:8 flags:12 edging:2 hinting:2

enum {
    kSize_Is_Byte_Bit   = 1 << 31,
    kHas_ScaleX_Bit     = 1 << 30,
    kHas_SkewX_Bit      = 1 << 29,
    kHas_Typeface_Bit   = 1 << 28,

    kShift_for_Size     = 16,
    kMask_For_Size      = 0xFF,
<<<<<<< HEAD

    kShift_For_Flags    = 4,
    kMask_For_Flags     = 0xFFF,

    kShift_For_Edging   = 2,
    kMask_For_Edging    = 0x3,

=======

    kShift_For_Flags    = 4,
    kMask_For_Flags     = 0xFFF,

    kShift_For_Edging   = 2,
    kMask_For_Edging    = 0x3,

>>>>>>> 40be567a
    kShift_For_Hinting  = 0,
    kMask_For_Hinting   = 0x3
};

static bool scalar_is_byte(SkScalar x) {
    int ix = (int)x;
    return ix == x && ix >= 0 && ix <= kMask_For_Size;
}

void SkFontPriv::Flatten(const SkFont& font, SkWriteBuffer& buffer) {
    SkASSERT((font.fFlags & ~kMask_For_Flags) == 0);
    SkASSERT((font.fEdging & ~kMask_For_Edging) == 0);
    SkASSERT((font.fHinting & ~kMask_For_Hinting) == 0);

    uint32_t packed = 0;
    packed |= font.fFlags << kShift_For_Flags;
    packed |= font.fEdging << kShift_For_Edging;
    packed |= font.fHinting << kShift_For_Hinting;

    if (scalar_is_byte(font.fSize)) {
        packed |= kSize_Is_Byte_Bit;
        packed |= (int)font.fSize << kShift_for_Size;
    }
    if (font.fScaleX != 1) {
        packed |= kHas_ScaleX_Bit;
    }
    if (font.fSkewX != 0) {
        packed |= kHas_SkewX_Bit;
    }
    if (font.fTypeface) {
        packed |= kHas_Typeface_Bit;
    }

    buffer.write32(packed);
    if (!(packed & kSize_Is_Byte_Bit)) {
        buffer.writeScalar(font.fSize);
    }
    if (packed & kHas_ScaleX_Bit) {
        buffer.writeScalar(font.fScaleX);
    }
    if (packed & kHas_SkewX_Bit) {
        buffer.writeScalar(font.fSkewX);
    }
    if (packed & kHas_Typeface_Bit) {
        buffer.writeTypeface(font.fTypeface.get());
    }
}

bool SkFontPriv::Unflatten(SkFont* font, SkReadBuffer& buffer) {
    const uint32_t packed = buffer.read32();

    if (packed & kSize_Is_Byte_Bit) {
        font->fSize = (packed >> kShift_for_Size) & kMask_For_Size;
    } else {
        font->fSize = buffer.readScalar();
    }
    if (packed & kHas_ScaleX_Bit) {
        font->fScaleX = buffer.readScalar();
    }
    if (packed & kHas_SkewX_Bit) {
        font->fSkewX = buffer.readScalar();
    }
    if (packed & kHas_Typeface_Bit) {
        font->fTypeface = buffer.readTypeface();
    }

    SkASSERT(SkFont::kAllFlags <= kMask_For_Flags);
    // we & with kAllFlags, to clear out any unknown flag bits
    font->fFlags = SkToU8((packed >> kShift_For_Flags) & SkFont::kAllFlags);

    unsigned edging = (packed >> kShift_For_Edging) & kMask_For_Edging;
    if (edging > (unsigned)SkFont::Edging::kSubpixelAntiAlias) {
        edging = 0;
    }
    font->fEdging = SkToU8(edging);

    unsigned hinting = (packed >> kShift_For_Hinting) & kMask_For_Hinting;
    if (hinting > (unsigned)SkFontHinting::kFull) {
        hinting = 0;
    }
    font->fHinting = SkToU8(hinting);

    return buffer.isValid();
}<|MERGE_RESOLUTION|>--- conflicted
+++ resolved
@@ -209,68 +209,17 @@
     return count;
 }
 
-<<<<<<< HEAD
-static void set_bounds(const SkGlyph& g, SkRect* bounds) {
-    bounds->set(SkIntToScalar(g.fLeft),
-                SkIntToScalar(g.fTop),
-                SkIntToScalar(g.fLeft + g.fWidth),
-                SkIntToScalar(g.fTop + g.fHeight));
-}
-
-static void join_bounds_x(const SkGlyph& g, SkRect* bounds, SkScalar dx) {
-    bounds->join(SkIntToScalar(g.fLeft) + dx,
-                 SkIntToScalar(g.fTop),
-                 SkIntToScalar(g.fLeft + g.fWidth) + dx,
-                 SkIntToScalar(g.fTop + g.fHeight));
-}
-
-namespace {
-constexpr int kTypicalGlyphCount = 20;
-using SmallPointsArray = SkAutoSTArray<kTypicalGlyphCount, SkPoint>;
-}
-
-
-SkScalar SkFont::measureText(const void* text, size_t length, SkTextEncoding encoding,
-                             SkRect* bounds, const SkPaint* paint) const {
-    SkStrikeSpecStorage strikeSpec = SkStrikeSpecStorage::MakeCanonicalized(*this, paint);
-
-    SkAutoToGlyphs atg(*this, text, length, encoding);
-    const int count = atg.count();
-    if (count == 0) {
-=======
 SkScalar SkFont::measureText(const void* text, size_t length, SkTextEncoding encoding,
                              SkRect* bounds, const SkPaint* paint) const {
 
     SkAutoToGlyphs atg(*this, text, length, encoding);
     const int glyphCount = atg.count();
     if (glyphCount == 0) {
->>>>>>> 40be567a
         if (bounds) {
             bounds->setEmpty();
         }
         return 0;
     }
-<<<<<<< HEAD
-    const SkGlyphID* glyphs = atg.glyphs();
-
-    auto cache = strikeSpec.findOrCreateExclusiveStrike();
-
-    SkScalar width = 0;
-    if (bounds) {
-        const SkGlyph* g = &cache->getGlyphIDMetrics(glyphs[0]);
-        set_bounds(*g, bounds);
-        width = g->fAdvanceX;
-        for (int i = 1; i < count; ++i) {
-            g = &cache->getGlyphIDMetrics(glyphs[i]);
-            join_bounds_x(*g, bounds, width);
-            width += g->fAdvanceX;
-        }
-    } else {
-        SmallPointsArray advances{count};
-        cache->getAdvances(SkSpan<const SkGlyphID>{glyphs, SkTo<size_t>(count)}, advances.get());
-        for (int i = 0; i < count; ++i) {
-            width += advances[i].x();
-=======
     const SkGlyphID* glyphIDs = atg.glyphs();
 
     SkStrikeSpec strikeSpec = SkStrikeSpec::MakeCanonicalized(*this, paint);
@@ -290,7 +239,6 @@
     } else {
         for (auto glyph : glyphs) {
             width += glyph->advanceX();
->>>>>>> 40be567a
         }
     }
 
@@ -308,94 +256,6 @@
     return width;
 }
 
-<<<<<<< HEAD
-static SkRect make_bounds(const SkGlyph& g, SkScalar scale) {
-    return {
-        g.fLeft * scale,
-        g.fTop * scale,
-        (g.fLeft + g.fWidth) * scale,
-        (g.fTop + g.fHeight) * scale
-    };
-}
-
-template <typename HANDLER>
-void VisitGlyphs(const SkFont& origFont, const SkPaint* paint, const SkGlyphID glyphs[], int count,
-                 HANDLER handler) {
-    if (count <= 0) {
-        return;
-    }
-
-    SkStrikeSpecStorage strikeSpec = SkStrikeSpecStorage::MakeCanonicalized(origFont, paint);
-
-    auto cache = strikeSpec.findOrCreateExclusiveStrike();
-    handler(cache.get(), glyphs, count, strikeSpec.strikeToSourceRatio());
-}
-
-void SkFont::getWidthsBounds(const SkGlyphID glyphs[], int count, SkScalar widths[], SkRect bounds[],
-                             const SkPaint* paint) const {
-    if (bounds) {
-        VisitGlyphs(*this, paint, glyphs, count, [widths, bounds]
-                (SkStrike* cache, const SkGlyphID glyphs[], int count, SkScalar scale) {
-            for (int i = 0; i < count; ++i) {
-                const SkGlyph* g;
-                g = &cache->getGlyphIDMetrics(glyphs[i]);
-                bounds[i] = make_bounds(*g, scale);
-                if (widths) {
-                    widths[i] = g->fAdvanceX * scale;
-                }
-            }
-        });
-    } else if (widths) {
-        SkStrikeSpecStorage strikeSpec = SkStrikeSpecStorage::MakeCanonicalized(*this, paint);
-        auto cache = strikeSpec.findOrCreateExclusiveStrike();
-        SmallPointsArray advances{count};
-        cache->getAdvances(SkSpan<const SkGlyphID>{glyphs, SkTo<size_t>(count)}, advances.get());
-        for (int i = 0; i < count; ++i) {
-            widths[i] = advances[i].x() * strikeSpec.strikeToSourceRatio();
-        }
-    }
-}
-
-void SkFont::getPos(const SkGlyphID glyphs[], int count, SkPoint pos[], SkPoint origin) const {
-
-    SkStrikeSpecStorage strikeSpec = SkStrikeSpecStorage::MakeCanonicalized(*this);
-    auto cache = strikeSpec.findOrCreateExclusiveStrike();
-    SmallPointsArray advances{count};
-    cache->getAdvances(SkSpan<const SkGlyphID>{glyphs, SkTo<size_t>(count)}, advances.get());
-
-    SkPoint loc = origin;
-    for (int i = 0; i < count; ++i) {
-        pos[i] = loc;
-        loc += advances[i] * strikeSpec.strikeToSourceRatio();
-    }
-}
-
-void SkFont::getXPos(const SkGlyphID glyphs[], int count, SkScalar xpos[], SkScalar origin) const {
-
-    SkStrikeSpecStorage strikeSpec = SkStrikeSpecStorage::MakeCanonicalized(*this);
-    auto cache = strikeSpec.findOrCreateExclusiveStrike();
-    SmallPointsArray advances{count};
-    cache->getAdvances(SkSpan<const SkGlyphID>{glyphs, SkTo<size_t>(count)}, advances.get());
-    SkScalar loc = origin;
-    for (int i = 0; i < count; ++i) {
-        xpos[i] = loc;
-        loc += advances[i].x() * strikeSpec.strikeToSourceRatio();
-    }
-}
-
-void SkFont::getPaths(const SkGlyphID glyphs[], int count,
-                      void (*proc)(const SkPath*, const SkMatrix&, void*), void* ctx) const {
-    SkFont font(*this);
-    SkScalar scale = font.setupForAsPaths(nullptr);
-    const SkMatrix mx = SkMatrix::MakeScale(scale, scale);
-
-    SkStrikeSpecStorage strikeSpec = SkStrikeSpecStorage::MakeCanonicalized(font);
-    auto exclusive = strikeSpec.findOrCreateExclusiveStrike();
-    auto cache = exclusive.get();
-
-    for (int i = 0; i < count; ++i) {
-        proc(cache->findPath(cache->getGlyphIDMetrics(glyphs[i])), mx, ctx);
-=======
 void SkFont::getWidthsBounds(const SkGlyphID glyphIDs[],
                              int count,
                              SkScalar widths[],
@@ -462,7 +322,6 @@
 
     for (auto glyph : glyphs) {
         proc(glyph->path(), mx, ctx);
->>>>>>> 40be567a
     }
 }
 
@@ -484,11 +343,7 @@
 
 SkScalar SkFont::getMetrics(SkFontMetrics* metrics) const {
 
-<<<<<<< HEAD
-    SkStrikeSpecStorage strikeSpec = SkStrikeSpecStorage::MakeCanonicalized(*this, nullptr);
-=======
     SkStrikeSpec strikeSpec = SkStrikeSpec::MakeCanonicalized(*this, nullptr);
->>>>>>> 40be567a
 
     SkFontMetrics storage;
     if (nullptr == metrics) {
@@ -592,7 +447,6 @@
 
     kShift_for_Size     = 16,
     kMask_For_Size      = 0xFF,
-<<<<<<< HEAD
 
     kShift_For_Flags    = 4,
     kMask_For_Flags     = 0xFFF,
@@ -600,15 +454,6 @@
     kShift_For_Edging   = 2,
     kMask_For_Edging    = 0x3,
 
-=======
-
-    kShift_For_Flags    = 4,
-    kMask_For_Flags     = 0xFFF,
-
-    kShift_For_Edging   = 2,
-    kMask_For_Edging    = 0x3,
-
->>>>>>> 40be567a
     kShift_For_Hinting  = 0,
     kMask_For_Hinting   = 0x3
 };
