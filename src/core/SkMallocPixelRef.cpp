--- conflicted
+++ resolved
@@ -5,16 +5,10 @@
  * found in the LICENSE file.
  */
 
-<<<<<<< HEAD
-#include "include/core/SkData.h"
-#include "include/core/SkImageInfo.h"
-#include "include/core/SkMallocPixelRef.h"
-=======
 #include "include/core/SkMallocPixelRef.h"
 
 #include "include/core/SkData.h"
 #include "include/core/SkImageInfo.h"
->>>>>>> 40be567a
 #include "include/private/SkMalloc.h"
 #include "src/core/SkSafeMath.h"
 
@@ -46,19 +40,6 @@
     return true;
 }
 
-<<<<<<< HEAD
-sk_sp<SkPixelRef> SkMallocPixelRef::MakeDirect(const SkImageInfo& info,
-                                               void* addr,
-                                               size_t rowBytes) {
-    if (!is_valid(info)) {
-        return nullptr;
-    }
-    return sk_sp<SkPixelRef>(new SkMallocPixelRef(info, addr, rowBytes, nullptr, nullptr));
-}
-
-
-=======
->>>>>>> 40be567a
 sk_sp<SkPixelRef> SkMallocPixelRef::MakeAllocate(const SkImageInfo& info, size_t rowBytes) {
     if (rowBytes == 0) {
         rowBytes = info.minRowBytes();
@@ -80,34 +61,11 @@
         return nullptr;
     }
 
-<<<<<<< HEAD
-    return sk_sp<SkPixelRef>(new SkMallocPixelRef(info, addr, rowBytes,
-                                                  sk_free_releaseproc, nullptr));
-}
-
-static void sk_data_releaseproc(void*, void* dataPtr) {
-    (static_cast<SkData*>(dataPtr))->unref();
-}
-
-sk_sp<SkPixelRef> SkMallocPixelRef::MakeWithProc(const SkImageInfo& info,
-                                                 size_t rowBytes,
-                                                 void* addr,
-                                                 SkMallocPixelRef::ReleaseProc proc,
-                                                 void* context) {
-    if (!is_valid(info)) {
-        if (proc) {
-            proc(addr, context);
-        }
-        return nullptr;
-    }
-    return sk_sp<SkPixelRef>(new SkMallocPixelRef(info, addr, rowBytes, proc, context));
-=======
     struct PixelRef final : public SkPixelRef {
         PixelRef(int w, int h, void* s, size_t r) : SkPixelRef(w, h, s, r) {}
         ~PixelRef() override { sk_free(this->pixels()); }
     };
     return sk_sp<SkPixelRef>(new PixelRef(info.width(), info.height(), addr, rowBytes));
->>>>>>> 40be567a
 }
 
 sk_sp<SkPixelRef> SkMallocPixelRef::MakeWithData(const SkImageInfo& info,
