/*
 * Copyright 2013 Google Inc.
 *
 * Use of this source code is governed by a BSD-style license that can be
 * found in the LICENSE file.
 */

#include "include/core/SkBitmap.h"
#include "include/core/SkCanvas.h"
#include "include/core/SkMatrix.h"
#include "include/core/SkPaint.h"
#include "include/core/SkRect.h"
#include "include/core/SkRefCnt.h"
#include "include/core/SkScalar.h"
#include "include/effects/SkLayerDrawLooper.h"
#include "src/core/SkArenaAlloc.h"
#include "src/core/SkBitmapDevice.h"
#include "src/core/SkDraw.h"
#include "tests/Test.h"

static SkBitmap make_bm(int w, int h) {
    SkBitmap bm;
    bm.allocN32Pixels(w, h);
    return bm;
}

// TODO: can this be derived from SkBaseDevice?
class FakeDevice : public SkBitmapDevice {
public:
    FakeDevice() : INHERITED(make_bm(100, 100), SkSurfaceProps(0, kUnknown_SkPixelGeometry),
                             nullptr, nullptr) {
    }

    void drawRect(const SkRect& r, const SkPaint& paint) override {
        fLastMatrix = this->ctm();
        this->INHERITED::drawRect(r, paint);
    }

    SkMatrix fLastMatrix;

private:
    typedef SkBitmapDevice INHERITED;
};

static void test_frontToBack(skiatest::Reporter* reporter) {
    SkLayerDrawLooper::Builder looperBuilder;
    SkLayerDrawLooper::LayerInfo layerInfo;

    // Add the front layer, with the defaults.
    (void)looperBuilder.addLayer(layerInfo);

    // Add the back layer, with some layer info set.
    layerInfo.fOffset.set(10.0f, 20.0f);
    layerInfo.fPaintBits |= SkLayerDrawLooper::kXfermode_Bit;
    SkPaint* layerPaint = looperBuilder.addLayer(layerInfo);
    layerPaint->setBlendMode(SkBlendMode::kSrc);

<<<<<<< HEAD
    FakeDevice device;
    SkCanvas canvas(sk_ref_sp(&device));
=======
>>>>>>> 40be567a
    SkPaint paint;
    auto looper(looperBuilder.detach());
    SkArenaAlloc alloc{48};
    SkDrawLooper::Context* context = looper->makeContext(&alloc);
    SkDrawLooper::Context::Info info;

    // The back layer should come first.
    REPORTER_ASSERT(reporter, context->next(&info, &paint));
    REPORTER_ASSERT(reporter, paint.getBlendMode() == SkBlendMode::kSrc);
    REPORTER_ASSERT(reporter, 10.0f == info.fTranslate.fX);
    REPORTER_ASSERT(reporter, 20.0f == info.fTranslate.fY);
    paint.reset();

    // Then the front layer.
    REPORTER_ASSERT(reporter, context->next(&info, &paint));
    REPORTER_ASSERT(reporter, paint.getBlendMode() == SkBlendMode::kSrcOver);
    REPORTER_ASSERT(reporter, 0.0f == info.fTranslate.fX);
    REPORTER_ASSERT(reporter, 0.0f == info.fTranslate.fY);

    // Only two layers were added, so that should be the end.
    REPORTER_ASSERT(reporter, !context->next(&info, &paint));
}

static void test_backToFront(skiatest::Reporter* reporter) {
    SkLayerDrawLooper::Builder looperBuilder;
    SkLayerDrawLooper::LayerInfo layerInfo;

    // Add the back layer, with the defaults.
    (void)looperBuilder.addLayerOnTop(layerInfo);

    // Add the front layer, with some layer info set.
    layerInfo.fOffset.set(10.0f, 20.0f);
    layerInfo.fPaintBits |= SkLayerDrawLooper::kXfermode_Bit;
    SkPaint* layerPaint = looperBuilder.addLayerOnTop(layerInfo);
    layerPaint->setBlendMode(SkBlendMode::kSrc);

<<<<<<< HEAD
    FakeDevice device;
    SkCanvas canvas(sk_ref_sp(&device));
=======
>>>>>>> 40be567a
    SkPaint paint;
    auto looper(looperBuilder.detach());
    SkArenaAlloc alloc{48};
    SkDrawLooper::Context* context = looper->makeContext(&alloc);
    SkDrawLooper::Context::Info info;

    // The back layer should come first.
    REPORTER_ASSERT(reporter, context->next(&info, &paint));
    REPORTER_ASSERT(reporter, paint.getBlendMode() == SkBlendMode::kSrcOver);
    REPORTER_ASSERT(reporter, 0.0f == info.fTranslate.fX);
    REPORTER_ASSERT(reporter, 0.0f == info.fTranslate.fY);
    paint.reset();

    // Then the front layer.
    REPORTER_ASSERT(reporter, context->next(&info, &paint));
    REPORTER_ASSERT(reporter, paint.getBlendMode() == SkBlendMode::kSrc);
    REPORTER_ASSERT(reporter, 10.0f == info.fTranslate.fX);
    REPORTER_ASSERT(reporter, 20.0f == info.fTranslate.fY);

    // Only two layers were added, so that should be the end.
    REPORTER_ASSERT(reporter, !context->next(&info, &paint));
}

static void test_mixed(skiatest::Reporter* reporter) {
    SkLayerDrawLooper::Builder looperBuilder;
    SkLayerDrawLooper::LayerInfo layerInfo;

    // Add the back layer, with the defaults.
    (void)looperBuilder.addLayer(layerInfo);

    // Add the front layer, with some layer info set.
    layerInfo.fOffset.set(10.0f, 20.0f);
    layerInfo.fPaintBits |= SkLayerDrawLooper::kXfermode_Bit;
    SkPaint* layerPaint = looperBuilder.addLayerOnTop(layerInfo);
    layerPaint->setBlendMode(SkBlendMode::kSrc);

<<<<<<< HEAD
    FakeDevice device;
    SkCanvas canvas(sk_ref_sp(&device));
=======
>>>>>>> 40be567a
    SkPaint paint;
    sk_sp<SkDrawLooper> looper(looperBuilder.detach());
    SkArenaAlloc alloc{48};
    SkDrawLooper::Context* context = looper->makeContext(&alloc);
    SkDrawLooper::Context::Info info;

    // The back layer should come first.
    REPORTER_ASSERT(reporter, context->next(&info, &paint));
    REPORTER_ASSERT(reporter, paint.getBlendMode() == SkBlendMode::kSrcOver);
    REPORTER_ASSERT(reporter, 0.0f == info.fTranslate.fX);
    REPORTER_ASSERT(reporter, 0.0f == info.fTranslate.fY);
    paint.reset();

    // Then the front layer.
    REPORTER_ASSERT(reporter, context->next(&info, &paint));
    REPORTER_ASSERT(reporter, paint.getBlendMode() == SkBlendMode::kSrc);
    REPORTER_ASSERT(reporter, 10.0f == info.fTranslate.fX);
    REPORTER_ASSERT(reporter, 20.0f == info.fTranslate.fY);

    // Only two layers were added, so that should be the end.
    REPORTER_ASSERT(reporter, !context->next(&info, &paint));
}

DEF_TEST(LayerDrawLooper, reporter) {
    test_frontToBack(reporter);
    test_backToFront(reporter);
    test_mixed(reporter);
}<|MERGE_RESOLUTION|>--- conflicted
+++ resolved
@@ -55,11 +55,6 @@
     SkPaint* layerPaint = looperBuilder.addLayer(layerInfo);
     layerPaint->setBlendMode(SkBlendMode::kSrc);
 
-<<<<<<< HEAD
-    FakeDevice device;
-    SkCanvas canvas(sk_ref_sp(&device));
-=======
->>>>>>> 40be567a
     SkPaint paint;
     auto looper(looperBuilder.detach());
     SkArenaAlloc alloc{48};
@@ -96,11 +91,6 @@
     SkPaint* layerPaint = looperBuilder.addLayerOnTop(layerInfo);
     layerPaint->setBlendMode(SkBlendMode::kSrc);
 
-<<<<<<< HEAD
-    FakeDevice device;
-    SkCanvas canvas(sk_ref_sp(&device));
-=======
->>>>>>> 40be567a
     SkPaint paint;
     auto looper(looperBuilder.detach());
     SkArenaAlloc alloc{48};
@@ -137,11 +127,6 @@
     SkPaint* layerPaint = looperBuilder.addLayerOnTop(layerInfo);
     layerPaint->setBlendMode(SkBlendMode::kSrc);
 
-<<<<<<< HEAD
-    FakeDevice device;
-    SkCanvas canvas(sk_ref_sp(&device));
-=======
->>>>>>> 40be567a
     SkPaint paint;
     sk_sp<SkDrawLooper> looper(looperBuilder.detach());
     SkArenaAlloc alloc{48};
