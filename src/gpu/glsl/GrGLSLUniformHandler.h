--- conflicted
+++ resolved
@@ -79,13 +79,8 @@
     // Only called if GrShaderCaps(:textureSwizzleAppliedInShader() == true.
     virtual GrSwizzle samplerSwizzle(SamplerHandle) const = 0;
 
-<<<<<<< HEAD
-    virtual SamplerHandle addSampler(const GrTexture*, const GrSamplerState&, const char* name,
-                                     const GrShaderCaps*) = 0;
-=======
     virtual SamplerHandle addSampler(const GrTexture*, const GrSamplerState&, const GrSwizzle&,
                                      const char* name, const GrShaderCaps*) = 0;
->>>>>>> 40be567a
 
     virtual UniformHandle internalAddUniformArray(uint32_t visibility,
                                                   GrSLType type,
