--- conflicted
+++ resolved
@@ -155,21 +155,6 @@
     // Above could be 0 if msaa isn't supported.
     sampleCnt = SkTMax(1, sampleCnt);
 
-<<<<<<< HEAD
-    const GrBackendFormat format = caps->getBackendFormatFromColorType(kRGBA_8888_SkColorType);
-
-    sk_sp<GrRenderTargetContext> renderTargetContext(
-        context->priv().makeDeferredRenderTargetContext(format,
-                                                        SkBackingFit::kExact,
-                                                        kRenderTargetWidth,
-                                                        kRenderTargetHeight,
-                                                        kRGBA_8888_GrPixelConfig,
-                                                        nullptr,
-                                                        sampleCnt,
-                                                        GrMipMapped::kNo,
-                                                        origin));
-    return renderTargetContext;
-=======
     return context->priv().makeDeferredRenderTargetContext(SkBackingFit::kExact,
                                                            kRenderTargetWidth,
                                                            kRenderTargetHeight,
@@ -178,7 +163,6 @@
                                                            sampleCnt,
                                                            GrMipMapped::kNo,
                                                            origin);
->>>>>>> 40be567a
 }
 
 #if GR_TEST_UTILS
@@ -282,24 +266,10 @@
     GrMipMapped mipMapped = GrMipMapped(context->priv().caps()->mipMapSupport());
     {
         GrSurfaceDesc dummyDesc;
-<<<<<<< HEAD
-        dummyDesc.fFlags = kRenderTarget_GrSurfaceFlag;
-=======
->>>>>>> 40be567a
         dummyDesc.fWidth = 34;
         dummyDesc.fHeight = 18;
         dummyDesc.fConfig = kRGBA_8888_GrPixelConfig;
         const GrBackendFormat format =
-<<<<<<< HEAD
-            context->priv().caps()->getBackendFormatFromColorType(kRGBA_8888_SkColorType);
-        proxies[0] = proxyProvider->createProxy(format, dummyDesc, kBottomLeft_GrSurfaceOrigin,
-                                                mipMapped, SkBackingFit::kExact, SkBudgeted::kNo,
-                                                GrInternalSurfaceFlags::kNone);
-    }
-    {
-        GrSurfaceDesc dummyDesc;
-        dummyDesc.fFlags = kNone_GrSurfaceFlags;
-=======
             context->priv().caps()->getDefaultBackendFormat(GrColorType::kRGBA_8888,
                                                             GrRenderable::kYes);
         proxies[0] = proxyProvider->createProxy(format, dummyDesc, GrRenderable::kYes, 1,
@@ -309,24 +279,16 @@
     }
     {
         GrSurfaceDesc dummyDesc;
->>>>>>> 40be567a
         dummyDesc.fWidth = 16;
         dummyDesc.fHeight = 22;
         dummyDesc.fConfig = kAlpha_8_GrPixelConfig;
         const GrBackendFormat format =
-<<<<<<< HEAD
-            context->priv().caps()->getBackendFormatFromColorType(kAlpha_8_SkColorType);
-        proxies[1] = proxyProvider->createProxy(format, dummyDesc, kTopLeft_GrSurfaceOrigin,
-                                                mipMapped, SkBackingFit::kExact, SkBudgeted::kNo,
-                                                GrInternalSurfaceFlags::kNone);
-=======
             context->priv().caps()->getDefaultBackendFormat(GrColorType::kAlpha_8,
                                                             GrRenderable::kNo);
         proxies[1] = proxyProvider->createProxy(format, dummyDesc, GrRenderable::kNo, 1,
                                                 kTopLeft_GrSurfaceOrigin, mipMapped,
                                                 SkBackingFit::kExact, SkBudgeted::kNo,
                                                 GrProtected::kNo, GrInternalSurfaceFlags::kNone);
->>>>>>> 40be567a
     }
 
     if (!proxies[0] || !proxies[1]) {
@@ -341,13 +303,8 @@
     static const int NUM_TESTS = 1024;
     for (int t = 0; t < NUM_TESTS; t++) {
         // setup random render target(can fail)
-<<<<<<< HEAD
-        sk_sp<GrRenderTargetContext> renderTargetContext(
-                random_render_target_context(context, &random, context->priv().caps()));
-=======
         auto renderTargetContext =
                 random_render_target_context(context, &random, context->priv().caps());
->>>>>>> 40be567a
         if (!renderTargetContext) {
             SkDebugf("Could not allocate renderTargetContext");
             return false;
@@ -363,25 +320,13 @@
     drawingManager->flush(nullptr, 0, SkSurface::BackendSurfaceAccess::kNoAccess, GrFlushInfo(),
                           GrPrepareForExternalIORequests());
 
-    const GrBackendFormat format =
-            context->priv().caps()->getBackendFormatFromColorType(kRGBA_8888_SkColorType);
     // Validate that GrFPs work correctly without an input.
-<<<<<<< HEAD
-    sk_sp<GrRenderTargetContext> renderTargetContext(
-                 context->priv().makeDeferredRenderTargetContext(format,
-                                                                 SkBackingFit::kExact,
-                                                                 kRenderTargetWidth,
-                                                                 kRenderTargetHeight,
-                                                                 kRGBA_8888_GrPixelConfig,
-                                                                 nullptr));
-=======
     auto renderTargetContext =
             context->priv().makeDeferredRenderTargetContext(SkBackingFit::kExact,
                                                             kRenderTargetWidth,
                                                             kRenderTargetHeight,
                                                             GrColorType::kRGBA_8888,
                                                             nullptr);
->>>>>>> 40be567a
     if (!renderTargetContext) {
         SkDebugf("Could not allocate a renderTargetContext");
         return false;
