--- conflicted
+++ resolved
@@ -30,10 +30,7 @@
   clang_win = ""
 
   skia_moltenvk_path = ""
-<<<<<<< HEAD
-=======
   werror = false
->>>>>>> 40be567a
 }
 declare_args() {
   is_debug = !is_official_build
@@ -119,49 +116,9 @@
 if (target_os == "win") {
   # By default we look for 2017 (Enterprise, Pro, and Community), then 2015. If MSVC is installed in a
   # non-default location, you can set win_vc to inform us where it is.
-<<<<<<< HEAD
-  vc_2017_ent_default =
-      "C:\\Program Files (x86)\\Microsoft Visual Studio\\2017\\Enterprise\\VC"
-  vc_2017_pro_default =
-      "C:\\Program Files (x86)\\Microsoft Visual Studio\\2017\\Professional\\VC"
-  vc_2017_com_default =
-      "C:\\Program Files (x86)\\Microsoft Visual Studio\\2017\\Community\\VC"
-  vc_2017_bt_default =
-      "C:\\Program Files (x86)\\Microsoft Visual Studio\\2017\\BuildTools\\VC"
-  vc_2015_default = "C:\\Program Files (x86)\\Microsoft Visual Studio 14.0\\VC"
-
-  if (win_vc == "") {
-    if ("True" == exec_script("//gn/checkdir.py",
-                              [ "$vc_2017_ent_default" ],
-                              "trim string")) {
-      win_vc = vc_2017_ent_default
-      msvc = 2017
-    } else if ("True" == exec_script("//gn/checkdir.py",
-                                     [ "$vc_2017_pro_default" ],
-                                     "trim string")) {
-      win_vc = vc_2017_pro_default
-      msvc = 2017
-    } else if ("True" == exec_script("//gn/checkdir.py",
-                                     [ "$vc_2017_com_default" ],
-                                     "trim string")) {
-      win_vc = vc_2017_com_default
-      msvc = 2017
-    } else if ("True" == exec_script("//gn/checkdir.py",
-                                     [ "$vc_2017_bt_default" ],
-                                     "trim string")) {
-      win_vc = vc_2017_bt_default
-      msvc = 2017
-    } else if ("True" == exec_script("//gn/checkdir.py",
-                                     [ "$vc_2015_default" ],
-                                     "trim string")) {
-      win_vc = vc_2015_default
-      msvc = 2015
-    }
-=======
 
   if (win_vc == "") {
     win_vc = exec_script("//gn/find_msvc.py", [], "trim string")
->>>>>>> 40be567a
   }
   assert(win_vc != "")  # Could not find VC installation. Set win_vc to your VC directory.
 }
