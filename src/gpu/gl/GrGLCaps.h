/*
 * Copyright 2012 Google Inc.
 *
 * Use of this source code is governed by a BSD-style license that can be
 * found in the LICENSE file.
 */


#ifndef GrGLCaps_DEFINED
#define GrGLCaps_DEFINED

#include <functional>
<<<<<<< HEAD
=======
#include "include/private/GrGLTypesPriv.h"
>>>>>>> 40be567a
#include "include/private/SkChecksum.h"
#include "include/private/SkTArray.h"
#include "include/private/SkTHash.h"
#include "src/gpu/GrCaps.h"
#include "src/gpu/GrSwizzle.h"
#include "src/gpu/gl/GrGLStencilAttachment.h"
<<<<<<< HEAD
=======
#include "src/gpu/gl/GrGLUtil.h"
>>>>>>> 40be567a

class GrGLContextInfo;
class GrGLRenderTarget;

/**
 * Stores some capabilities of a GL context. Most are determined by the GL
 * version and the extensions string. It also tracks formats that have passed
 * the FBO completeness test.
 */
class GrGLCaps : public GrCaps {
public:
    typedef GrGLStencilAttachment::Format StencilFormat;

    /**
     * The type of MSAA for FBOs supported. Different extensions have different
     * semantics of how / when a resolve is performed.
     */
    enum MSFBOType {
        /**
         * no support for MSAA FBOs
         */
        kNone_MSFBOType = 0,
        /**
         * OpenGL 3.0+, OpenGL ES 3.0+, GL_ARB_framebuffer_object,
         * GL_CHROMIUM_framebuffer_multisample, GL_ANGLE_framebuffer_multisample,
         * or GL_EXT_framebuffer_multisample
         */
        kStandard_MSFBOType,
        /**
         * GL_APPLE_framebuffer_multisample ES extension
         */
        kES_Apple_MSFBOType,
        /**
         * GL_IMG_multisampled_render_to_texture. This variation does not have MSAA renderbuffers.
         * Instead the texture is multisampled when bound to the FBO and then resolved automatically
         * when read. It also defines an alternate value for GL_MAX_SAMPLES (which we call
         * GR_GL_MAX_SAMPLES_IMG).
         */
        kES_IMG_MsToTexture_MSFBOType,
        /**
         * GL_EXT_multisampled_render_to_texture. Same as the IMG one above but uses the standard
         * GL_MAX_SAMPLES value.
         */
        kES_EXT_MsToTexture_MSFBOType,

        kLast_MSFBOType = kES_EXT_MsToTexture_MSFBOType
    };

    enum BlitFramebufferFlags {
        kNoSupport_BlitFramebufferFlag                    = 1 << 0,
        kNoScalingOrMirroring_BlitFramebufferFlag         = 1 << 1,
        kResolveMustBeFull_BlitFrambufferFlag             = 1 << 2,
        kNoMSAADst_BlitFramebufferFlag                    = 1 << 3,
        kNoFormatConversion_BlitFramebufferFlag           = 1 << 4,
        kNoFormatConversionForMSAASrc_BlitFramebufferFlag = 1 << 5,
        kRectsMustMatchForMSAASrc_BlitFramebufferFlag     = 1 << 6,
    };

    enum InvalidateFBType {
        kNone_InvalidateFBType,
        kDiscard_InvalidateFBType,       //<! glDiscardFramebuffer()
        kInvalidate_InvalidateFBType,    //<! glInvalidateFramebuffer()

        kLast_InvalidateFBType = kInvalidate_InvalidateFBType
    };

    enum MapBufferType {
        kNone_MapBufferType,
        kMapBuffer_MapBufferType,         // glMapBuffer()
        kMapBufferRange_MapBufferType,    // glMapBufferRange()
        kChromium_MapBufferType,          // GL_CHROMIUM_map_sub

        kLast_MapBufferType = kChromium_MapBufferType,
    };

    enum TransferBufferType {
        kNone_TransferBufferType,
        kPBO_TransferBufferType,          // ARB_pixel_buffer_object
        kChromium_TransferBufferType,     // CHROMIUM_pixel_transfer_buffer_object

        kLast_TransferBufferType = kChromium_TransferBufferType,
    };

    /**
     * Initializes the GrGLCaps to the set of features supported in the current
     * OpenGL context accessible via ctxInfo.
     */
    GrGLCaps(const GrContextOptions& contextOptions, const GrGLContextInfo& ctxInfo,
             const GrGLInterface* glInterface);

    bool isFormatSRGB(const GrBackendFormat&) const override;
    bool isFormatCompressed(const GrBackendFormat&) const override;

    bool isFormatTexturableAndUploadable(GrColorType, const GrBackendFormat&) const override;
    bool isFormatTexturable(const GrBackendFormat&) const override;
    bool isFormatTexturable(GrGLFormat) const;

<<<<<<< HEAD
    bool isConfigCopyable(GrPixelConfig config) const override {
        // In GL we have three ways to be able to copy. CopyTexImage, blit, and draw. CopyTexImage
        // requires the src to be an FBO attachment, blit requires both src and dst to be FBO
        // attachments, and draw requires the dst to be an FBO attachment. Thus to copy from and to
        // the same config, we need that config to be bindable to an FBO.
        return this->canConfigBeFBOColorAttachment(config);
=======
    bool isFormatAsColorTypeRenderable(GrColorType ct, const GrBackendFormat& format,
                                       int sampleCount = 1) const override;
    bool isFormatRenderable(const GrBackendFormat& format, int sampleCount) const override;
    bool isFormatRenderable(GrGLFormat format, int sampleCount) const {
        return sampleCount <= this->maxRenderTargetSampleCount(format);
>>>>>>> 40be567a
    }

    int getRenderTargetSampleCount(int requestedCount,
                                   const GrBackendFormat& format) const override {
        return this->getRenderTargetSampleCount(requestedCount, format.asGLFormat());
    }
    int getRenderTargetSampleCount(int requestedCount, GrGLFormat) const;

    int maxRenderTargetSampleCount(const GrBackendFormat& format) const override {
        return this->maxRenderTargetSampleCount(format.asGLFormat());
    }
    int maxRenderTargetSampleCount(GrGLFormat) const;

<<<<<<< HEAD
    /** Returns the mapping between GrPixelConfig components and GL internal format components. */
    const GrSwizzle& configSwizzle(GrPixelConfig config) const {
        return fConfigTable[config].fSwizzle;
    }
=======
    bool isFormatCopyable(const GrBackendFormat&) const override;

    bool canFormatBeFBOColorAttachment(GrGLFormat) const;
>>>>>>> 40be567a

    GrGLFormat getFormatFromColorType(GrColorType colorType) const {
        int idx = static_cast<int>(colorType);
        return fColorTypeToFormatTable[idx];
    }

<<<<<<< HEAD
    bool getTexImageFormats(GrPixelConfig surfaceConfig, GrPixelConfig externalConfig,
                            GrGLenum* internalFormat, GrGLenum* externalFormat,
                            GrGLenum* externalType) const;

    bool getCompressedTexImageFormats(GrPixelConfig surfaceConfig, GrGLenum* internalFormat) const;


    bool getReadPixelsFormat(GrPixelConfig surfaceConfig, GrPixelConfig externalConfig,
                             GrGLenum* externalFormat, GrGLenum* externalType) const;

    void getRenderbufferFormat(GrPixelConfig config, GrGLenum* internalFormat) const;
    void getSizedInternalFormat(GrPixelConfig config, GrGLenum* internalFormat) const;
=======
    GrGLenum formatSizedInternalFormat(GrGLFormat format) const {
        return this->getFormatInfo(format).fSizedInternalFormat;
    }

    void getTexImageFormats(GrGLFormat surfaceFormat, GrColorType surfaceColorType,
                            GrColorType memoryColorType, GrGLenum* internalFormat,
                            GrGLenum* externalFormat, GrGLenum* externalType) const;
>>>>>>> 40be567a

    void getReadPixelsFormat(GrGLFormat surfaceFormat, GrColorType surfaceColorType,
                             GrColorType memoryColorType, GrGLenum* externalFormat,
                             GrGLenum* externalType) const;

    /**
    * Gets an array of legal stencil formats. These formats are not guaranteed
    * to be supported by the driver but are legal GLenum names given the GL
    * version and extensions supported.
    */
    const SkTArray<StencilFormat, true>& stencilFormats() const {
        return fStencilFormats;
    }

    bool formatSupportsTexStorage(GrGLFormat) const;

    /**
     * Gets the internal format to use with glTexImage...() and glTexStorage...(). May be sized or
     * base depending upon the GL. Not applicable to compressed textures.
     */
    GrGLenum getTexImageInternalFormat(GrGLFormat format) const {
        return this->getFormatInfo(format).fInternalFormatForTexImage;
    }

    /**
     * Gets the internal format to use with glRenderbufferStorageMultisample...(). May be sized or
     * base depending upon the GL. Not applicable to compressed textures.
     */
    GrGLenum getRenderbufferInternalFormat(GrGLFormat format) const {
        return this->getFormatInfo(format).fInternalFormatForRenderbuffer;
    }

    GrGLenum getSizedInternalFormat(GrGLFormat format) const {
        return this->getFormatInfo(format).fSizedInternalFormat;
    }

    GrGLenum getBaseInternalFormat(GrGLFormat format) const {
        return this->getFormatInfo(format).fBaseInternalFormat;
    }

    /**
     * Gets the default external type to use with glTex[Sub]Image... when the data pointer is null.
     */
    GrGLenum getFormatDefaultExternalType(GrGLFormat format) const {
        return this->getFormatInfo(format).fDefaultExternalType;
    }

    /**
     * Has a stencil format index been found for the format (or we've found that no format works).
     */
    bool hasStencilFormatBeenDeterminedForFormat(GrGLFormat format) const {
        return this->getFormatInfo(format).fStencilFormatIndex != FormatInfo::kUnknown_StencilIndex;
    }

    /**
     * Gets the stencil format index for the format. This assumes
     * hasStencilFormatBeenDeterminedForFormat has already been checked. Returns a value < 0 if
     * no stencil format is supported with the format. Otherwise, returned index refers to the array
     * returned by stencilFormats().
     */
    int getStencilFormatIndexForFormat(GrGLFormat format) const {
        SkASSERT(this->hasStencilFormatBeenDeterminedForFormat(format));
        return this->getFormatInfo(format).fStencilFormatIndex;
    }

    /**
     * If index is >= 0 this records an index into stencilFormats() as the best stencil format for
     * the format. If < 0 it records that the format has no supported stencil format index.
     */
    void setStencilFormatIndexForFormat(GrGLFormat, int index);

    /**
     * Call to note that a GrGLFormat has been verified as a valid color attachment. This may save
     * future calls to glCheckFramebufferStatus using isFormatVerifiedColorAttachment().
     */
<<<<<<< HEAD
    void markConfigAsValidColorAttachment(GrPixelConfig config) {
        fConfigTable[config].fVerifiedColorAttachment = true;
=======
    void markFormatAsValidColorAttachment(GrGLFormat format) {
        this->getFormatInfo(format).fVerifiedColorAttachment = true;
>>>>>>> 40be567a
    }

    /**
     * Call to check whether a format has been verified as a valid color attachment.
     */
<<<<<<< HEAD
    bool isConfigVerifiedColorAttachment(GrPixelConfig config) const {
        return fConfigTable[config].fVerifiedColorAttachment;
=======
    bool isFormatVerifiedColorAttachment(GrGLFormat format) const {
        return this->getFormatInfo(format).fVerifiedColorAttachment;
>>>>>>> 40be567a
    }

    /**
     * Reports the type of MSAA FBO support.
     */
    MSFBOType msFBOType() const { return fMSFBOType; }

    /**
     * Does the preferred MSAA FBO extension have MSAA renderbuffers?
     */
    bool usesMSAARenderBuffers() const {
        return kNone_MSFBOType != fMSFBOType &&
               kES_IMG_MsToTexture_MSFBOType != fMSFBOType &&
               kES_EXT_MsToTexture_MSFBOType != fMSFBOType;
    }

    /**
     * What functionality is supported by glBlitFramebuffer.
     */
    uint32_t blitFramebufferSupportFlags() const { return fBlitFramebufferFlags; }

    /**
     * Is the MSAA FBO extension one where the texture is multisampled when bound to an FBO and
     * then implicitly resolved when read.
     */
    bool usesImplicitMSAAResolve() const {
        return kES_IMG_MsToTexture_MSFBOType == fMSFBOType ||
               kES_EXT_MsToTexture_MSFBOType == fMSFBOType;
    }

    InvalidateFBType invalidateFBType() const { return fInvalidateFBType; }

    /// What type of buffer mapping is supported?
    MapBufferType mapBufferType() const { return fMapBufferType; }

    /// What type of transfer buffer is supported?
    TransferBufferType transferBufferType() const { return fTransferBufferType; }

    /// The maximum number of fragment uniform vectors (GLES has min. 16).
    int maxFragmentUniformVectors() const { return fMaxFragmentUniformVectors; }

<<<<<<< HEAD
    /**
     * Depending on the ES extensions present the BGRA external format may
     * correspond to either a BGRA or RGBA internalFormat. On desktop GL it is
     * RGBA.
     */
    bool bgraIsInternalFormat() const;

    /// Is there support for GL_UNPACK_ROW_LENGTH
    bool unpackRowLengthSupport() const { return fUnpackRowLengthSupport; }

    /// Is there support for GL_PACK_ROW_LENGTH
    bool packRowLengthSupport() const { return fPackRowLengthSupport; }

=======
>>>>>>> 40be567a
    /// Is there support for GL_PACK_REVERSE_ROW_ORDER
    bool packFlipYSupport() const { return fPackFlipYSupport; }

    /// Is there support for texture parameter GL_TEXTURE_USAGE
    bool textureUsageSupport() const { return fTextureUsageSupport; }

    /// Is GL_ALPHA8 renderable
    bool alpha8IsRenderable() const { return fAlpha8IsRenderable; }

    /// Is GL_ARB_IMAGING supported
    bool imagingSupport() const { return fImagingSupport; }

    /// Is there support for Vertex Array Objects?
    bool vertexArrayObjectSupport() const { return fVertexArrayObjectSupport; }

    /// Is there support for GL_KHR_debug?
    bool debugSupport() const { return fDebugSupport; }

    /// Is there support for ES2 compatability?
    bool ES2CompatibilitySupport() const { return fES2CompatibilitySupport; }

    /// Is there support for glDraw*Instanced?
    bool drawInstancedSupport() const { return fDrawInstancedSupport; }

    /// Is there support for glDraw*Indirect? Note that the baseInstance fields of indirect draw
    /// commands cannot be used unless we have base instance support.
    bool drawIndirectSupport() const { return fDrawIndirectSupport; }

    /// Is there support for glMultiDraw*Indirect? Note that the baseInstance fields of indirect
    /// draw commands cannot be used unless we have base instance support.
    bool multiDrawIndirectSupport() const { return fMultiDrawIndirectSupport; }

    /// Is there support for glDrawRangeElements?
    bool drawRangeElementsSupport() const { return fDrawRangeElementsSupport; }

    /// Are the baseInstance fields supported in indirect draw commands?
    bool baseInstanceSupport() const { return fBaseInstanceSupport; }

    /// Use indices or vertices in CPU arrays rather than VBOs for dynamic content.
    bool useNonVBOVertexAndIndexDynamicData() const { return fUseNonVBOVertexAndIndexDynamicData; }

<<<<<<< HEAD
    bool surfaceSupportsReadPixels(const GrSurface*) const override;
    GrColorType supportedReadPixelsColorType(GrPixelConfig, GrColorType) const override;
=======
    SurfaceReadPixelsSupport surfaceSupportsReadPixels(const GrSurface*) const override;
>>>>>>> 40be567a

    SupportedWrite supportedWritePixelsColorType(GrColorType surfaceColorType,
                                                 const GrBackendFormat& surfaceFormat,
                                                 GrColorType srcColorType) const override;

    bool isCoreProfile() const { return fIsCoreProfile; }

    bool bindFragDataLocationSupport() const { return fBindFragDataLocationSupport; }

    bool bindUniformLocationSupport() const { return fBindUniformLocationSupport; }

    /// Are textures with GL_TEXTURE_RECTANGLE type supported.
    bool rectangleTextureSupport() const { return fRectangleTextureSupport; }

    bool mipMapLevelAndLodControlSupport() const { return fMipMapLevelAndLodControlSupport; }

    bool doManualMipmapping() const { return fDoManualMipmapping; }

    void onDumpJSON(SkJSONWriter*) const override;

    bool rgba8888PixelsOpsAreSlow() const { return fRGBA8888PixelsOpsAreSlow; }
    bool partialFBOReadIsSlow() const { return fPartialFBOReadIsSlow; }
    bool rgbaToBgraReadbackConversionsAreSlow() const {
        return fRGBAToBGRAReadbackConversionsAreSlow;
    }

    bool useBufferDataNullHint() const { return fUseBufferDataNullHint; }

    // Certain Intel GPUs on Mac fail to clear if the glClearColor is made up of only 1s and 0s.
    bool clearToBoundaryValuesIsBroken() const { return fClearToBoundaryValuesIsBroken; }

    /// glClearTex(Sub)Image support
    bool clearTextureSupport() const { return fClearTextureSupport; }

    // Adreno/MSAA drops a draw on the imagefiltersbase GM if the base vertex param to
    // glDrawArrays is nonzero.
    // https://bugs.chromium.org/p/skia/issues/detail?id=6650
    bool drawArraysBaseVertexIsBroken() const { return fDrawArraysBaseVertexIsBroken; }

    // If true then we must use an intermediate surface to perform partial updates to unorm textures
    // that have ever been bound to a FBO.
    bool disallowTexSubImageForUnormConfigTexturesEverBoundToFBO() const {
        return fDisallowTexSubImageForUnormConfigTexturesEverBoundToFBO;
    }

    // Use an intermediate surface to write pixels (full or partial overwrite) to into a texture
    // that is bound to an FBO.
    bool useDrawInsteadOfAllRenderTargetWrites() const {
        return fUseDrawInsteadOfAllRenderTargetWrites;
    }

    // At least some Adreno 3xx drivers draw lines incorrectly after drawing non-lines. Toggling
    // face culling on and off seems to resolve this.
    bool requiresCullFaceEnableDisableWhenDrawingLinesAfterNonLines() const {
        return fRequiresCullFaceEnableDisableWhenDrawingLinesAfterNonLines;
    }

    // Some Adreno drivers refuse to ReadPixels from an MSAA buffer that has stencil attached.
    bool detachStencilFromMSAABuffersBeforeReadPixels() const {
        return fDetachStencilFromMSAABuffersBeforeReadPixels;
    }

    // Older Android versions seem to have an issue with setting GL_TEXTURE_BASE_LEVEL or
    // GL_TEXTURE_MAX_LEVEL for GL_TEXTURE_EXTERNAL_OES textures.
    bool dontSetBaseOrMaxLevelForExternalTextures() const {
        return fDontSetBaseOrMaxLevelForExternalTextures;
<<<<<<< HEAD
    }

    // Returns the observed maximum number of instances the driver can handle in a single draw call
    // without crashing, or 'pendingInstanceCount' if this workaround is not necessary.
    // NOTE: the return value may be larger than pendingInstanceCount.
    int maxInstancesPerDrawWithoutCrashing(int pendingInstanceCount) const {
        return (fMaxInstancesPerDrawWithoutCrashing)
                ? fMaxInstancesPerDrawWithoutCrashing : pendingInstanceCount;
    }

    bool canCopyTexSubImage(GrPixelConfig dstConfig, bool dstHasMSAARenderBuffer,
                            bool dstIsTextureable, bool dstIsGLTexture2D,
                            GrSurfaceOrigin dstOrigin,
                            GrPixelConfig srcConfig, bool srcHasMSAARenderBuffer,
                            bool srcIsTextureable, bool srcIsGLTexture2D,
                            GrSurfaceOrigin srcOrigin) const;
    bool canCopyAsBlit(GrPixelConfig dstConfig, int dstSampleCnt,
                       bool dstIsTextureable, bool dstIsGLTexture2D,
                       GrSurfaceOrigin dstOrigin,
                       GrPixelConfig srcConfig, int srcSampleCnt,
                       bool srcIsTextureable, bool srcIsGLTexture2D,
                       GrSurfaceOrigin srcOrigin, const SkRect& srcBounds,
                       const SkIRect& srcRect, const SkIPoint& dstPoint) const;
    bool canCopyAsDraw(GrPixelConfig dstConfig, bool srcIsTextureable) const;

    bool initDescForDstCopy(const GrRenderTargetProxy* src, GrSurfaceDesc* desc, GrSurfaceOrigin*,
                            bool* rectsMustMatch, bool* disallowSubrect) const override;

    bool programBinarySupport() const { return fProgramBinarySupport; }

    bool samplerObjectSupport() const { return fSamplerObjectSupport; }

    bool fbFetchRequiresEnablePerSample() const { return fFBFetchRequiresEnablePerSample; }

    GrPixelConfig validateBackendRenderTarget(const GrBackendRenderTarget&,
                                              SkColorType) const override;

    GrPixelConfig getConfigFromBackendFormat(const GrBackendFormat&, SkColorType) const override;
    GrPixelConfig getYUVAConfigFromBackendFormat(const GrBackendFormat&) const override;

    GrBackendFormat getBackendFormatFromGrColorType(GrColorType ct,
                                                    GrSRGBEncoded srgbEncoded) const override;
=======
    }

    // PowerVRGX6250 drops every pixel if we modify the sample mask while color writes are disabled.
    bool neverDisableColorWrites() const { return fNeverDisableColorWrites; }

    // Returns the observed maximum number of instances the driver can handle in a single draw call
    // without crashing, or 'pendingInstanceCount' if this workaround is not necessary.
    // NOTE: the return value may be larger than pendingInstanceCount.
    int maxInstancesPerDrawWithoutCrashing(int pendingInstanceCount) const {
        return (fMaxInstancesPerDrawWithoutCrashing)
                ? fMaxInstancesPerDrawWithoutCrashing : pendingInstanceCount;
    }

    bool canCopyTexSubImage(GrGLFormat dstFormat, bool dstHasMSAARenderBuffer,
                            const GrTextureType* dstTypeIfTexture,
                            GrGLFormat srcFormat, bool srcHasMSAARenderBuffer,
                            const GrTextureType* srcTypeIfTexture) const;
    bool canCopyAsBlit(GrGLFormat dstFormat, int dstSampleCnt,
                       const GrTextureType* dstTypeIfTexture,
                       GrGLFormat srcFormat, int srcSampleCnt,
                       const GrTextureType* srcTypeIfTexture,
                       const SkRect& srcBounds, bool srcBoundsExact,
                       const SkIRect& srcRect, const SkIPoint& dstPoint) const;
    bool canCopyAsDraw(GrGLFormat dstFormat, bool srcIsTexturable) const;

    DstCopyRestrictions getDstCopyRestrictions(const GrRenderTargetProxy* src,
                                               GrColorType) const override;

    bool programBinarySupport() const { return fProgramBinarySupport; }
    bool programParameterSupport() const { return fProgramParameterSupport; }

    bool samplerObjectSupport() const { return fSamplerObjectSupport; }

    bool fbFetchRequiresEnablePerSample() const { return fFBFetchRequiresEnablePerSample; }

    GrColorType getYUVAColorTypeFromBackendFormat(const GrBackendFormat&,
                                                  bool isAlphaChannel) const override;

    GrBackendFormat getBackendFormatFromCompressionType(SkImage::CompressionType) const override;

    bool canClearTextureOnCreation() const override;
>>>>>>> 40be567a

    GrSwizzle getTextureSwizzle(const GrBackendFormat&, GrColorType) const override;
    GrSwizzle getOutputSwizzle(const GrBackendFormat&, GrColorType) const override;

#if GR_TEST_UTILS
    GrGLStandard standard() const { return fStandard; }
<<<<<<< HEAD
=======

    std::vector<TestFormatColorTypeCombination> getTestingCombinations() const override;
>>>>>>> 40be567a
#endif

private:
    enum ExternalFormatUsage {
        kTexImage_ExternalFormatUsage,
        kReadPixels_ExternalFormatUsage,
<<<<<<< HEAD

        kLast_ExternalFormatUsage = kReadPixels_ExternalFormatUsage
=======
>>>>>>> 40be567a
    };
    void getExternalFormat(GrGLFormat surfaceFormat, GrColorType surfaceColorType,
                           GrColorType memoryColorType, ExternalFormatUsage usage,
                           GrGLenum* externalFormat, GrGLenum* externalType) const;

    void init(const GrContextOptions&, const GrGLContextInfo&, const GrGLInterface*);
    void initGLSL(const GrGLContextInfo&, const GrGLInterface*);
    bool hasPathRenderingSupport(const GrGLContextInfo&, const GrGLInterface*);

    struct FormatWorkarounds {
        bool fDisableTextureRedForMesa = false;
        bool fDisableSRGBRenderWithMSAAForMacAMD = false;
        bool fDisablePerFormatTextureStorageForCommandBufferES2 = false;
        bool fDisableNonRedSingleChannelTexStorageForANGLEGL = false;
        bool fDisableBGRATextureStorageForIntelWindowsES = false;
        bool fDisableRGB8ForMali400 = false;
        bool fDisableLuminance16F = false;
    };

    void applyDriverCorrectnessWorkarounds(const GrGLContextInfo&, const GrContextOptions&,
                                           GrShaderCaps*, FormatWorkarounds*);

    void onApplyOptionsOverrides(const GrContextOptions& options) override;

    bool onIsWindowRectanglesSupportedForRT(const GrBackendRenderTarget&) const override;

    void initFSAASupport(const GrContextOptions& contextOptions, const GrGLContextInfo&,
                         const GrGLInterface*);
    void initBlendEqationSupport(const GrGLContextInfo&);
    void initStencilSupport(const GrGLContextInfo&);
    // This must be called after initFSAASupport().
<<<<<<< HEAD
    void initConfigTable(const GrContextOptions&, const GrGLContextInfo&, const GrGLInterface*,
                         GrShaderCaps*);
    bool onSurfaceSupportsWritePixels(const GrSurface*) const override;
    bool onCanCopySurface(const GrSurfaceProxy* dst, const GrSurfaceProxy* src,
                          const SkIRect& srcRect, const SkIPoint& dstPoint) const override;
    size_t onTransferFromOffsetAlignment(GrColorType bufferColorType) const override;
=======
    void initFormatTable(const GrGLContextInfo&, const GrGLInterface*, const FormatWorkarounds&);
    void setupSampleCounts(const GrGLContextInfo&, const GrGLInterface*);
    bool onSurfaceSupportsWritePixels(const GrSurface*) const override;
    bool onCanCopySurface(const GrSurfaceProxy* dst, const GrSurfaceProxy* src,
                          const SkIRect& srcRect, const SkIPoint& dstPoint) const override;
    GrBackendFormat onGetDefaultBackendFormat(GrColorType, GrRenderable) const override;
    GrPixelConfig onGetConfigFromBackendFormat(const GrBackendFormat&, GrColorType) const override;
    bool onAreColorTypeAndFormatCompatible(GrColorType, const GrBackendFormat&) const override;

    SupportedRead onSupportedReadPixelsColorType(GrColorType, const GrBackendFormat&,
                                                 GrColorType) const override;
>>>>>>> 40be567a

    GrGLStandard fStandard;

    SkTArray<StencilFormat, true> fStencilFormats;

    int fMaxFragmentUniformVectors;

    MSFBOType           fMSFBOType;
    InvalidateFBType    fInvalidateFBType;
    MapBufferType       fMapBufferType;
    TransferBufferType  fTransferBufferType;

<<<<<<< HEAD
    bool fUnpackRowLengthSupport : 1;
    bool fPackRowLengthSupport : 1;
=======
>>>>>>> 40be567a
    bool fPackFlipYSupport : 1;
    bool fTextureUsageSupport : 1;
    bool fAlpha8IsRenderable: 1;
    bool fImagingSupport  : 1;
    bool fVertexArrayObjectSupport : 1;
    bool fDebugSupport : 1;
    bool fES2CompatibilitySupport : 1;
    bool fDrawInstancedSupport : 1;
    bool fDrawIndirectSupport : 1;
    bool fDrawRangeElementsSupport : 1;
    bool fMultiDrawIndirectSupport : 1;
    bool fBaseInstanceSupport : 1;
    bool fUseNonVBOVertexAndIndexDynamicData : 1;
    bool fIsCoreProfile : 1;
    bool fBindFragDataLocationSupport : 1;
    bool fRGBA8888PixelsOpsAreSlow : 1;
    bool fPartialFBOReadIsSlow : 1;
    bool fBindUniformLocationSupport : 1;
    bool fRectangleTextureSupport : 1;
    bool fMipMapLevelAndLodControlSupport : 1;
    bool fRGBAToBGRAReadbackConversionsAreSlow : 1;
    bool fUseBufferDataNullHint                : 1;
    bool fClearTextureSupport : 1;
    bool fProgramBinarySupport : 1;
<<<<<<< HEAD
=======
    bool fProgramParameterSupport : 1;
>>>>>>> 40be567a
    bool fSamplerObjectSupport : 1;
    bool fFBFetchRequiresEnablePerSample : 1;

    // Driver workarounds
    bool fDoManualMipmapping : 1;
    bool fClearToBoundaryValuesIsBroken : 1;
    bool fDrawArraysBaseVertexIsBroken : 1;
    bool fDisallowTexSubImageForUnormConfigTexturesEverBoundToFBO : 1;
    bool fUseDrawInsteadOfAllRenderTargetWrites : 1;
    bool fRequiresCullFaceEnableDisableWhenDrawingLinesAfterNonLines : 1;
    bool fDetachStencilFromMSAABuffersBeforeReadPixels : 1;
    bool fDontSetBaseOrMaxLevelForExternalTextures : 1;
<<<<<<< HEAD
=======
    bool fNeverDisableColorWrites : 1;
>>>>>>> 40be567a
    int fMaxInstancesPerDrawWithoutCrashing;

    uint32_t fBlitFramebufferFlags;

<<<<<<< HEAD
    /** Number type of the components (with out considering number of bits.) */
    enum FormatType {
        kNormalizedFixedPoint_FormatType,
        kFloat_FormatType,
    };

=======
>>>>>>> 40be567a
    struct ReadPixelsFormat {
        ReadPixelsFormat() : fFormat(0), fType(0) {}
        GrGLenum fFormat;
        GrGLenum fType;
    };

    /** Number type of the components (with out considering number of bits.) */
    enum class FormatType {
        kUnknown,
        kNormalizedFixedPoint,
        kFloat,
    };

    // ColorTypeInfo for a specific format
    struct ColorTypeInfo {
        GrColorType fColorType = GrColorType::kUnknown;
        enum {
            kUploadData_Flag = 0x1,
            // Does Ganesh itself support rendering to this colorType & format pair. Renderability
            // still additionally depends on if the format can be an FBO color attachment.
            kRenderable_Flag = 0x2,
        };
        uint32_t fFlags = 0;

        GrSwizzle fTextureSwizzle;
        GrSwizzle fOutputSwizzle;

        struct ExternalIOFormats {
            GrColorType fColorType = GrColorType::kUnknown;

            /** The external format and type are to be used when uploading/downloading data using
                data of fColorType and uploading to a texture of a given GrGLFormat and its
                intended GrColorType. The fExternalTexImageFormat is the format to use for TexImage
                calls. The fExternalReadFormat is used when calling ReadPixels. If either is zero
                that signals that either TexImage or ReadPixels is not supported for the combination
                of format and color types. */
            GrGLenum fExternalType = 0;
            GrGLenum fExternalTexImageFormat = 0;
            GrGLenum fExternalReadFormat = 0;
        };

        GrGLenum externalFormat(GrColorType externalColorType, ExternalFormatUsage usage) const {
            for (int i = 0; i < fExternalIOFormatCount; ++i) {
                if (fExternalIOFormats[i].fColorType == externalColorType) {
                    if (usage == kTexImage_ExternalFormatUsage) {
                        return fExternalIOFormats[i].fExternalTexImageFormat;
                    } else {
                        SkASSERT(usage == kReadPixels_ExternalFormatUsage);
                        return fExternalIOFormats[i].fExternalReadFormat;
                    }
                }
            }
            return 0;
        }

        GrGLenum externalType(GrColorType externalColorType) const {
            for (int i = 0; i < fExternalIOFormatCount; ++i) {
                if (fExternalIOFormats[i].fColorType == externalColorType) {
                    return fExternalIOFormats[i].fExternalType;
                }
            }
            return 0;
        }

        std::unique_ptr<ExternalIOFormats[]> fExternalIOFormats;
        int fExternalIOFormatCount = 0;
    };

    struct FormatInfo {
        uint32_t colorTypeFlags(GrColorType colorType) const {
            for (int i = 0; i < fColorTypeInfoCount; ++i) {
                if (fColorTypeInfos[i].fColorType == colorType) {
                    return fColorTypeInfos[i].fFlags;
                }
            }
            return 0;
        }

        GrGLenum externalFormat(GrColorType surfaceColorType, GrColorType externalColorType,
                                ExternalFormatUsage usage) const {
            for (int i = 0; i < fColorTypeInfoCount; ++i) {
                if (fColorTypeInfos[i].fColorType == surfaceColorType) {
                    return fColorTypeInfos[i].externalFormat(externalColorType, usage);
                }
            }
            return 0;
        }

        GrGLenum externalType(GrColorType surfaceColorType, GrColorType externalColorType) const {
            for (int i = 0; i < fColorTypeInfoCount; ++i) {
                if (fColorTypeInfos[i].fColorType == surfaceColorType) {
                    return fColorTypeInfos[i].externalType(externalColorType);
                }
            }
            return 0;
        }

        enum {
            kTexturable_Flag                 = 0x1,
            /** kFBOColorAttachment means that even if the format cannot be a GrRenderTarget, we can
                still attach it to a FBO for blitting or reading pixels. */
            kFBOColorAttachment_Flag         = 0x2,
            kFBOColorAttachmentWithMSAA_Flag = 0x4,
            kCanUseTexStorage_Flag           = 0x8,
        };
        uint32_t fFlags = 0;

        FormatType fFormatType = FormatType::kUnknown;

        // Both compressed and uncompressed formats have base internal formats.
        GrGLenum fBaseInternalFormat = 0;

        // Not defined for compressed formats.
        GrGLenum fSizedInternalFormat = 0;

        // Not defined for uncompressed formats. Passed to glCompressedTexImage...
        GrGLenum fCompressedInternalFormat = 0;

        // Value to uses as the "internalformat" argument to glTexImage and glCompressedTexImage...
        // Usually one of fBaseInternalFormat or fSizedInternalFormat but may vary depending on the
        // particular format, GL version, extensions.
        GrGLenum fInternalFormatForTexImage = 0;

        // Value to uses as the "internalformat" argument to glRenderbufferStorageMultisample...
        // Usually one of fBaseInternalFormat or fSizedInternalFormat but may vary depending on the
        // particular format, GL version, extensions.
        GrGLenum fInternalFormatForRenderbuffer = 0;

        // Default value to use along with fBaseInternalFormat for functions such as glTexImage2D
        // when not input providing data (passing nullptr). Not defined for compressed formats.
        GrGLenum fDefaultExternalType = 0;

        enum {
            // This indicates that a stencil format has not yet been determined for the config.
            kUnknown_StencilIndex = -1,
            // This indicates that there is no supported stencil format for the config.
            kUnsupported_StencilFormatIndex = -2
        };

        // Index fStencilFormats.
        int fStencilFormatIndex = kUnknown_StencilIndex;

        SkTDArray<int> fColorSampleCounts;

<<<<<<< HEAD
        enum {
            kTextureable_Flag             = 0x1,
            kRenderable_Flag              = 0x2,
            kRenderableWithMSAA_Flag      = 0x4,
            /** kFBOColorAttachment means that even if the config cannot be a GrRenderTarget, we can
                still attach it to a FBO for blitting or reading pixels. */
            kFBOColorAttachment_Flag      = 0x8,
            kCanUseTexStorage_Flag        = 0x10,
        };
        uint32_t fFlags;

        // verification of color attachment validity is done while flushing. Although only ever
        // used in the (sole) rendering thread it can cause races if it is glommed into fFlags.
        bool fVerifiedColorAttachment = false;

        GrSwizzle fSwizzle;
=======
        // verification of color attachment validity is done while flushing. Although only ever
        // used in the (sole) rendering thread it can cause races if it is glommed into fFlags.
        bool fVerifiedColorAttachment = false;

        std::unique_ptr<ColorTypeInfo[]> fColorTypeInfos;
        int fColorTypeInfoCount = 0;
>>>>>>> 40be567a
    };

    FormatInfo fFormatTable[kGrGLFormatCount];

    FormatInfo& getFormatInfo(GrGLFormat format) { return fFormatTable[static_cast<int>(format)]; }
    const FormatInfo& getFormatInfo(GrGLFormat format) const {
        return fFormatTable[static_cast<int>(format)];
    }

    GrGLFormat fColorTypeToFormatTable[kGrColorTypeCnt];
    void setColorTypeFormat(GrColorType, GrGLFormat);

    typedef GrCaps INHERITED;
};

#endif<|MERGE_RESOLUTION|>--- conflicted
+++ resolved
@@ -10,20 +10,14 @@
 #define GrGLCaps_DEFINED
 
 #include <functional>
-<<<<<<< HEAD
-=======
 #include "include/private/GrGLTypesPriv.h"
->>>>>>> 40be567a
 #include "include/private/SkChecksum.h"
 #include "include/private/SkTArray.h"
 #include "include/private/SkTHash.h"
 #include "src/gpu/GrCaps.h"
 #include "src/gpu/GrSwizzle.h"
 #include "src/gpu/gl/GrGLStencilAttachment.h"
-<<<<<<< HEAD
-=======
 #include "src/gpu/gl/GrGLUtil.h"
->>>>>>> 40be567a
 
 class GrGLContextInfo;
 class GrGLRenderTarget;
@@ -121,20 +115,11 @@
     bool isFormatTexturable(const GrBackendFormat&) const override;
     bool isFormatTexturable(GrGLFormat) const;
 
-<<<<<<< HEAD
-    bool isConfigCopyable(GrPixelConfig config) const override {
-        // In GL we have three ways to be able to copy. CopyTexImage, blit, and draw. CopyTexImage
-        // requires the src to be an FBO attachment, blit requires both src and dst to be FBO
-        // attachments, and draw requires the dst to be an FBO attachment. Thus to copy from and to
-        // the same config, we need that config to be bindable to an FBO.
-        return this->canConfigBeFBOColorAttachment(config);
-=======
     bool isFormatAsColorTypeRenderable(GrColorType ct, const GrBackendFormat& format,
                                        int sampleCount = 1) const override;
     bool isFormatRenderable(const GrBackendFormat& format, int sampleCount) const override;
     bool isFormatRenderable(GrGLFormat format, int sampleCount) const {
         return sampleCount <= this->maxRenderTargetSampleCount(format);
->>>>>>> 40be567a
     }
 
     int getRenderTargetSampleCount(int requestedCount,
@@ -148,36 +133,15 @@
     }
     int maxRenderTargetSampleCount(GrGLFormat) const;
 
-<<<<<<< HEAD
-    /** Returns the mapping between GrPixelConfig components and GL internal format components. */
-    const GrSwizzle& configSwizzle(GrPixelConfig config) const {
-        return fConfigTable[config].fSwizzle;
-    }
-=======
     bool isFormatCopyable(const GrBackendFormat&) const override;
 
     bool canFormatBeFBOColorAttachment(GrGLFormat) const;
->>>>>>> 40be567a
 
     GrGLFormat getFormatFromColorType(GrColorType colorType) const {
         int idx = static_cast<int>(colorType);
         return fColorTypeToFormatTable[idx];
     }
 
-<<<<<<< HEAD
-    bool getTexImageFormats(GrPixelConfig surfaceConfig, GrPixelConfig externalConfig,
-                            GrGLenum* internalFormat, GrGLenum* externalFormat,
-                            GrGLenum* externalType) const;
-
-    bool getCompressedTexImageFormats(GrPixelConfig surfaceConfig, GrGLenum* internalFormat) const;
-
-
-    bool getReadPixelsFormat(GrPixelConfig surfaceConfig, GrPixelConfig externalConfig,
-                             GrGLenum* externalFormat, GrGLenum* externalType) const;
-
-    void getRenderbufferFormat(GrPixelConfig config, GrGLenum* internalFormat) const;
-    void getSizedInternalFormat(GrPixelConfig config, GrGLenum* internalFormat) const;
-=======
     GrGLenum formatSizedInternalFormat(GrGLFormat format) const {
         return this->getFormatInfo(format).fSizedInternalFormat;
     }
@@ -185,7 +149,6 @@
     void getTexImageFormats(GrGLFormat surfaceFormat, GrColorType surfaceColorType,
                             GrColorType memoryColorType, GrGLenum* internalFormat,
                             GrGLenum* externalFormat, GrGLenum* externalType) const;
->>>>>>> 40be567a
 
     void getReadPixelsFormat(GrGLFormat surfaceFormat, GrColorType surfaceColorType,
                              GrColorType memoryColorType, GrGLenum* externalFormat,
@@ -261,25 +224,15 @@
      * Call to note that a GrGLFormat has been verified as a valid color attachment. This may save
      * future calls to glCheckFramebufferStatus using isFormatVerifiedColorAttachment().
      */
-<<<<<<< HEAD
-    void markConfigAsValidColorAttachment(GrPixelConfig config) {
-        fConfigTable[config].fVerifiedColorAttachment = true;
-=======
     void markFormatAsValidColorAttachment(GrGLFormat format) {
         this->getFormatInfo(format).fVerifiedColorAttachment = true;
->>>>>>> 40be567a
     }
 
     /**
      * Call to check whether a format has been verified as a valid color attachment.
      */
-<<<<<<< HEAD
-    bool isConfigVerifiedColorAttachment(GrPixelConfig config) const {
-        return fConfigTable[config].fVerifiedColorAttachment;
-=======
     bool isFormatVerifiedColorAttachment(GrGLFormat format) const {
         return this->getFormatInfo(format).fVerifiedColorAttachment;
->>>>>>> 40be567a
     }
 
     /**
@@ -321,22 +274,6 @@
     /// The maximum number of fragment uniform vectors (GLES has min. 16).
     int maxFragmentUniformVectors() const { return fMaxFragmentUniformVectors; }
 
-<<<<<<< HEAD
-    /**
-     * Depending on the ES extensions present the BGRA external format may
-     * correspond to either a BGRA or RGBA internalFormat. On desktop GL it is
-     * RGBA.
-     */
-    bool bgraIsInternalFormat() const;
-
-    /// Is there support for GL_UNPACK_ROW_LENGTH
-    bool unpackRowLengthSupport() const { return fUnpackRowLengthSupport; }
-
-    /// Is there support for GL_PACK_ROW_LENGTH
-    bool packRowLengthSupport() const { return fPackRowLengthSupport; }
-
-=======
->>>>>>> 40be567a
     /// Is there support for GL_PACK_REVERSE_ROW_ORDER
     bool packFlipYSupport() const { return fPackFlipYSupport; }
 
@@ -378,12 +315,7 @@
     /// Use indices or vertices in CPU arrays rather than VBOs for dynamic content.
     bool useNonVBOVertexAndIndexDynamicData() const { return fUseNonVBOVertexAndIndexDynamicData; }
 
-<<<<<<< HEAD
-    bool surfaceSupportsReadPixels(const GrSurface*) const override;
-    GrColorType supportedReadPixelsColorType(GrPixelConfig, GrColorType) const override;
-=======
     SurfaceReadPixelsSupport surfaceSupportsReadPixels(const GrSurface*) const override;
->>>>>>> 40be567a
 
     SupportedWrite supportedWritePixelsColorType(GrColorType surfaceColorType,
                                                  const GrBackendFormat& surfaceFormat,
@@ -450,50 +382,6 @@
     // GL_TEXTURE_MAX_LEVEL for GL_TEXTURE_EXTERNAL_OES textures.
     bool dontSetBaseOrMaxLevelForExternalTextures() const {
         return fDontSetBaseOrMaxLevelForExternalTextures;
-<<<<<<< HEAD
-    }
-
-    // Returns the observed maximum number of instances the driver can handle in a single draw call
-    // without crashing, or 'pendingInstanceCount' if this workaround is not necessary.
-    // NOTE: the return value may be larger than pendingInstanceCount.
-    int maxInstancesPerDrawWithoutCrashing(int pendingInstanceCount) const {
-        return (fMaxInstancesPerDrawWithoutCrashing)
-                ? fMaxInstancesPerDrawWithoutCrashing : pendingInstanceCount;
-    }
-
-    bool canCopyTexSubImage(GrPixelConfig dstConfig, bool dstHasMSAARenderBuffer,
-                            bool dstIsTextureable, bool dstIsGLTexture2D,
-                            GrSurfaceOrigin dstOrigin,
-                            GrPixelConfig srcConfig, bool srcHasMSAARenderBuffer,
-                            bool srcIsTextureable, bool srcIsGLTexture2D,
-                            GrSurfaceOrigin srcOrigin) const;
-    bool canCopyAsBlit(GrPixelConfig dstConfig, int dstSampleCnt,
-                       bool dstIsTextureable, bool dstIsGLTexture2D,
-                       GrSurfaceOrigin dstOrigin,
-                       GrPixelConfig srcConfig, int srcSampleCnt,
-                       bool srcIsTextureable, bool srcIsGLTexture2D,
-                       GrSurfaceOrigin srcOrigin, const SkRect& srcBounds,
-                       const SkIRect& srcRect, const SkIPoint& dstPoint) const;
-    bool canCopyAsDraw(GrPixelConfig dstConfig, bool srcIsTextureable) const;
-
-    bool initDescForDstCopy(const GrRenderTargetProxy* src, GrSurfaceDesc* desc, GrSurfaceOrigin*,
-                            bool* rectsMustMatch, bool* disallowSubrect) const override;
-
-    bool programBinarySupport() const { return fProgramBinarySupport; }
-
-    bool samplerObjectSupport() const { return fSamplerObjectSupport; }
-
-    bool fbFetchRequiresEnablePerSample() const { return fFBFetchRequiresEnablePerSample; }
-
-    GrPixelConfig validateBackendRenderTarget(const GrBackendRenderTarget&,
-                                              SkColorType) const override;
-
-    GrPixelConfig getConfigFromBackendFormat(const GrBackendFormat&, SkColorType) const override;
-    GrPixelConfig getYUVAConfigFromBackendFormat(const GrBackendFormat&) const override;
-
-    GrBackendFormat getBackendFormatFromGrColorType(GrColorType ct,
-                                                    GrSRGBEncoded srgbEncoded) const override;
-=======
     }
 
     // PowerVRGX6250 drops every pixel if we modify the sample mask while color writes are disabled.
@@ -535,29 +423,20 @@
     GrBackendFormat getBackendFormatFromCompressionType(SkImage::CompressionType) const override;
 
     bool canClearTextureOnCreation() const override;
->>>>>>> 40be567a
 
     GrSwizzle getTextureSwizzle(const GrBackendFormat&, GrColorType) const override;
     GrSwizzle getOutputSwizzle(const GrBackendFormat&, GrColorType) const override;
 
 #if GR_TEST_UTILS
     GrGLStandard standard() const { return fStandard; }
-<<<<<<< HEAD
-=======
 
     std::vector<TestFormatColorTypeCombination> getTestingCombinations() const override;
->>>>>>> 40be567a
 #endif
 
 private:
     enum ExternalFormatUsage {
         kTexImage_ExternalFormatUsage,
         kReadPixels_ExternalFormatUsage,
-<<<<<<< HEAD
-
-        kLast_ExternalFormatUsage = kReadPixels_ExternalFormatUsage
-=======
->>>>>>> 40be567a
     };
     void getExternalFormat(GrGLFormat surfaceFormat, GrColorType surfaceColorType,
                            GrColorType memoryColorType, ExternalFormatUsage usage,
@@ -589,14 +468,6 @@
     void initBlendEqationSupport(const GrGLContextInfo&);
     void initStencilSupport(const GrGLContextInfo&);
     // This must be called after initFSAASupport().
-<<<<<<< HEAD
-    void initConfigTable(const GrContextOptions&, const GrGLContextInfo&, const GrGLInterface*,
-                         GrShaderCaps*);
-    bool onSurfaceSupportsWritePixels(const GrSurface*) const override;
-    bool onCanCopySurface(const GrSurfaceProxy* dst, const GrSurfaceProxy* src,
-                          const SkIRect& srcRect, const SkIPoint& dstPoint) const override;
-    size_t onTransferFromOffsetAlignment(GrColorType bufferColorType) const override;
-=======
     void initFormatTable(const GrGLContextInfo&, const GrGLInterface*, const FormatWorkarounds&);
     void setupSampleCounts(const GrGLContextInfo&, const GrGLInterface*);
     bool onSurfaceSupportsWritePixels(const GrSurface*) const override;
@@ -608,7 +479,6 @@
 
     SupportedRead onSupportedReadPixelsColorType(GrColorType, const GrBackendFormat&,
                                                  GrColorType) const override;
->>>>>>> 40be567a
 
     GrGLStandard fStandard;
 
@@ -621,11 +491,6 @@
     MapBufferType       fMapBufferType;
     TransferBufferType  fTransferBufferType;
 
-<<<<<<< HEAD
-    bool fUnpackRowLengthSupport : 1;
-    bool fPackRowLengthSupport : 1;
-=======
->>>>>>> 40be567a
     bool fPackFlipYSupport : 1;
     bool fTextureUsageSupport : 1;
     bool fAlpha8IsRenderable: 1;
@@ -650,10 +515,7 @@
     bool fUseBufferDataNullHint                : 1;
     bool fClearTextureSupport : 1;
     bool fProgramBinarySupport : 1;
-<<<<<<< HEAD
-=======
     bool fProgramParameterSupport : 1;
->>>>>>> 40be567a
     bool fSamplerObjectSupport : 1;
     bool fFBFetchRequiresEnablePerSample : 1;
 
@@ -666,23 +528,11 @@
     bool fRequiresCullFaceEnableDisableWhenDrawingLinesAfterNonLines : 1;
     bool fDetachStencilFromMSAABuffersBeforeReadPixels : 1;
     bool fDontSetBaseOrMaxLevelForExternalTextures : 1;
-<<<<<<< HEAD
-=======
     bool fNeverDisableColorWrites : 1;
->>>>>>> 40be567a
     int fMaxInstancesPerDrawWithoutCrashing;
 
     uint32_t fBlitFramebufferFlags;
 
-<<<<<<< HEAD
-    /** Number type of the components (with out considering number of bits.) */
-    enum FormatType {
-        kNormalizedFixedPoint_FormatType,
-        kFloat_FormatType,
-    };
-
-=======
->>>>>>> 40be567a
     struct ReadPixelsFormat {
         ReadPixelsFormat() : fFormat(0), fType(0) {}
         GrGLenum fFormat;
@@ -827,31 +677,12 @@
 
         SkTDArray<int> fColorSampleCounts;
 
-<<<<<<< HEAD
-        enum {
-            kTextureable_Flag             = 0x1,
-            kRenderable_Flag              = 0x2,
-            kRenderableWithMSAA_Flag      = 0x4,
-            /** kFBOColorAttachment means that even if the config cannot be a GrRenderTarget, we can
-                still attach it to a FBO for blitting or reading pixels. */
-            kFBOColorAttachment_Flag      = 0x8,
-            kCanUseTexStorage_Flag        = 0x10,
-        };
-        uint32_t fFlags;
-
         // verification of color attachment validity is done while flushing. Although only ever
         // used in the (sole) rendering thread it can cause races if it is glommed into fFlags.
         bool fVerifiedColorAttachment = false;
 
-        GrSwizzle fSwizzle;
-=======
-        // verification of color attachment validity is done while flushing. Although only ever
-        // used in the (sole) rendering thread it can cause races if it is glommed into fFlags.
-        bool fVerifiedColorAttachment = false;
-
         std::unique_ptr<ColorTypeInfo[]> fColorTypeInfos;
         int fColorTypeInfoCount = 0;
->>>>>>> 40be567a
     };
 
     FormatInfo fFormatTable[kGrGLFormatCount];
