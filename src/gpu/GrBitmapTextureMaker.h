/*
 * Copyright 2016 Google Inc.
 *
 * Use of this source code is governed by a BSD-style license that can be
 * found in the LICENSE file.
 */

#ifndef GrBitmapTextureMaker_DEFINED
#define GrBitmapTextureMaker_DEFINED

#include "include/core/SkBitmap.h"
#include "src/gpu/GrTextureMaker.h"

/** This class manages the conversion of SW-backed bitmaps to GrTextures. If the input bitmap is
    non-volatile the texture is cached using a key created from the pixels' image id and the
    subset of the pixelref specified by the bitmap. */
class GrBitmapTextureMaker : public GrTextureMaker {
public:
    GrBitmapTextureMaker(GrRecordingContext* context, const SkBitmap& bitmap,
                         bool useDecal = false);

protected:
    sk_sp<GrTextureProxy> refOriginalTextureProxy(bool willBeMipped,
                                                  AllowedTexGenType onlyIfFast) override;

    void makeCopyKey(const CopyParams& copyParams, GrUniqueKey* copyKey) override;
    void didCacheCopy(const GrUniqueKey& copyKey, uint32_t contextUniqueID) override;
<<<<<<< HEAD

    SkAlphaType alphaType() const override;
    SkColorSpace* colorSpace() const override;
=======
>>>>>>> 40be567a

private:
    const SkBitmap  fBitmap;
    GrUniqueKey     fOriginalKey;

    typedef GrTextureMaker INHERITED;
};

#endif<|MERGE_RESOLUTION|>--- conflicted
+++ resolved
@@ -25,12 +25,6 @@
 
     void makeCopyKey(const CopyParams& copyParams, GrUniqueKey* copyKey) override;
     void didCacheCopy(const GrUniqueKey& copyKey, uint32_t contextUniqueID) override;
-<<<<<<< HEAD
-
-    SkAlphaType alphaType() const override;
-    SkColorSpace* colorSpace() const override;
-=======
->>>>>>> 40be567a
 
 private:
     const SkBitmap  fBitmap;
