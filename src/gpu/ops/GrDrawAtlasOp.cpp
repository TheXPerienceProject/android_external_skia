/*
 * Copyright 2015 Google Inc.
 *
 * Use of this source code is governed by a BSD-style license that can be
 * found in the LICENSE file.
 */

#include "src/gpu/ops/GrDrawAtlasOp.h"

#include "include/core/SkRSXform.h"
#include "include/private/GrRecordingContext.h"
#include "include/utils/SkRandom.h"
#include "src/core/SkRectPriv.h"
#include "src/gpu/GrCaps.h"
#include "src/gpu/GrDefaultGeoProcFactory.h"
#include "src/gpu/GrDrawOpTest.h"
#include "src/gpu/GrOpFlushState.h"
#include "src/gpu/GrRecordingContextPriv.h"
#include "src/gpu/SkGr.h"
#include "src/gpu/ops/GrSimpleMeshDrawOpHelper.h"

namespace {

class DrawAtlasOp final : public GrMeshDrawOp {
private:
    using Helper = GrSimpleMeshDrawOpHelper;

public:
    DEFINE_OP_CLASS_ID

    DrawAtlasOp(const Helper::MakeArgs&, const SkPMColor4f& color,
                const SkMatrix& viewMatrix, GrAAType, int spriteCount, const SkRSXform* xforms,
                const SkRect* rects, const SkColor* colors);

    const char* name() const override { return "DrawAtlasOp"; }

    void visitProxies(const VisitProxyFunc& func) const override {
        fHelper.visitProxies(func);
    }

#ifdef SK_DEBUG
    SkString dumpInfo() const override;
#endif

    FixedFunctionFlags fixedFunctionFlags() const override;

<<<<<<< HEAD
    GrProcessorSet::Analysis finalize(const GrCaps&, const GrAppliedClip*, GrFSAAType,
                                      GrClampType) override;
=======
    GrProcessorSet::Analysis finalize(const GrCaps&, const GrAppliedClip*,
                                      bool hasMixedSampledCoverage, GrClampType) override;
>>>>>>> 40be567a

private:
    void onPrepareDraws(Target*) override;
    void onExecute(GrOpFlushState*, const SkRect& chainBounds) override;

    const SkPMColor4f& color() const { return fColor; }
    const SkMatrix& viewMatrix() const { return fViewMatrix; }
    bool hasColors() const { return fHasColors; }
    int quadCount() const { return fQuadCount; }

    CombineResult onCombineIfPossible(GrOp* t, const GrCaps&) override;

    struct Geometry {
        SkPMColor4f fColor;
        SkTArray<uint8_t, true> fVerts;
    };

    SkSTArray<1, Geometry, true> fGeoData;
    Helper fHelper;
    SkMatrix fViewMatrix;
    SkPMColor4f fColor;
    int fQuadCount;
    bool fHasColors;

    typedef GrMeshDrawOp INHERITED;
};

static sk_sp<GrGeometryProcessor> make_gp(const GrShaderCaps* shaderCaps,
                                          bool hasColors,
                                          const SkPMColor4f& color,
                                          const SkMatrix& viewMatrix) {
    using namespace GrDefaultGeoProcFactory;
    Color gpColor(color);
    if (hasColors) {
        gpColor.fType = Color::kPremulGrColorAttribute_Type;
    }

    return GrDefaultGeoProcFactory::Make(shaderCaps, gpColor, Coverage::kSolid_Type,
                                         LocalCoords::kHasExplicit_Type, viewMatrix);
}

DrawAtlasOp::DrawAtlasOp(const Helper::MakeArgs& helperArgs, const SkPMColor4f& color,
                         const SkMatrix& viewMatrix, GrAAType aaType, int spriteCount,
                         const SkRSXform* xforms, const SkRect* rects, const SkColor* colors)
        : INHERITED(ClassID()), fHelper(helperArgs, aaType), fColor(color) {
    SkASSERT(xforms);
    SkASSERT(rects);

    fViewMatrix = viewMatrix;
    Geometry& installedGeo = fGeoData.push_back();
    installedGeo.fColor = color;

    // Figure out stride and offsets
    // Order within the vertex is: position [color] texCoord
    size_t texOffset = sizeof(SkPoint);
    size_t vertexStride = 2 * sizeof(SkPoint);
    fHasColors = SkToBool(colors);
    if (colors) {
        texOffset += sizeof(GrColor);
        vertexStride += sizeof(GrColor);
    }

    // Compute buffer size and alloc buffer
    fQuadCount = spriteCount;
    int allocSize = static_cast<int>(4 * vertexStride * spriteCount);
    installedGeo.fVerts.reset(allocSize);
    uint8_t* currVertex = installedGeo.fVerts.begin();

    SkRect bounds = SkRectPriv::MakeLargestInverted();
    // TODO4F: Preserve float colors
    int paintAlpha = GrColorUnpackA(installedGeo.fColor.toBytes_RGBA());
    for (int spriteIndex = 0; spriteIndex < spriteCount; ++spriteIndex) {
        // Transform rect
        SkPoint strip[4];
        const SkRect& currRect = rects[spriteIndex];
        xforms[spriteIndex].toTriStrip(currRect.width(), currRect.height(), strip);

        // Copy colors if necessary
        if (colors) {
            // convert to GrColor
            SkColor color = colors[spriteIndex];
            if (paintAlpha != 255) {
                color = SkColorSetA(color, SkMulDiv255Round(SkColorGetA(color), paintAlpha));
            }
            GrColor grColor = SkColorToPremulGrColor(color);

            *(reinterpret_cast<GrColor*>(currVertex + sizeof(SkPoint))) = grColor;
            *(reinterpret_cast<GrColor*>(currVertex + vertexStride + sizeof(SkPoint))) = grColor;
            *(reinterpret_cast<GrColor*>(currVertex + 2 * vertexStride + sizeof(SkPoint))) =
                    grColor;
            *(reinterpret_cast<GrColor*>(currVertex + 3 * vertexStride + sizeof(SkPoint))) =
                    grColor;
        }

        // Copy position and uv to verts
        *(reinterpret_cast<SkPoint*>(currVertex)) = strip[0];
        *(reinterpret_cast<SkPoint*>(currVertex + texOffset)) =
                SkPoint::Make(currRect.fLeft, currRect.fTop);
        SkRectPriv::GrowToInclude(&bounds, strip[0]);
        currVertex += vertexStride;

        *(reinterpret_cast<SkPoint*>(currVertex)) = strip[1];
        *(reinterpret_cast<SkPoint*>(currVertex + texOffset)) =
                SkPoint::Make(currRect.fLeft, currRect.fBottom);
        SkRectPriv::GrowToInclude(&bounds, strip[1]);
        currVertex += vertexStride;

        *(reinterpret_cast<SkPoint*>(currVertex)) = strip[2];
        *(reinterpret_cast<SkPoint*>(currVertex + texOffset)) =
                SkPoint::Make(currRect.fRight, currRect.fTop);
        SkRectPriv::GrowToInclude(&bounds, strip[2]);
        currVertex += vertexStride;

        *(reinterpret_cast<SkPoint*>(currVertex)) = strip[3];
        *(reinterpret_cast<SkPoint*>(currVertex + texOffset)) =
                SkPoint::Make(currRect.fRight, currRect.fBottom);
        SkRectPriv::GrowToInclude(&bounds, strip[3]);
        currVertex += vertexStride;
    }

    this->setTransformedBounds(bounds, viewMatrix, HasAABloat::kNo, IsZeroArea::kNo);
}

#ifdef SK_DEBUG
SkString DrawAtlasOp::dumpInfo() const {
    SkString string;
    for (const auto& geo : fGeoData) {
        string.appendf("Color: 0x%08x, Quads: %d\n", geo.fColor.toBytes_RGBA(),
                       geo.fVerts.count() / 4);
    }
    string += fHelper.dumpInfo();
    string += INHERITED::dumpInfo();
    return string;
}
#endif

void DrawAtlasOp::onPrepareDraws(Target* target) {
    // Setup geometry processor
    sk_sp<GrGeometryProcessor> gp(make_gp(target->caps().shaderCaps(),
                                          this->hasColors(),
                                          this->color(),
                                          this->viewMatrix()));

    int instanceCount = fGeoData.count();
    size_t vertexStride = gp->vertexStride();

    int numQuads = this->quadCount();
    QuadHelper helper(target, vertexStride, numQuads);
    void* verts = helper.vertices();
    if (!verts) {
        SkDebugf("Could not allocate vertices\n");
        return;
    }

    uint8_t* vertPtr = reinterpret_cast<uint8_t*>(verts);
    for (int i = 0; i < instanceCount; i++) {
        const Geometry& args = fGeoData[i];

        size_t allocSize = args.fVerts.count();
        memcpy(vertPtr, args.fVerts.begin(), allocSize);
        vertPtr += allocSize;
    }
    helper.recordDraw(target, std::move(gp));
}

void DrawAtlasOp::onExecute(GrOpFlushState* flushState, const SkRect& chainBounds) {
    fHelper.executeDrawsAndUploads(this, flushState, chainBounds);
}

GrOp::CombineResult DrawAtlasOp::onCombineIfPossible(GrOp* t, const GrCaps& caps) {
    DrawAtlasOp* that = t->cast<DrawAtlasOp>();

    if (!fHelper.isCompatible(that->fHelper, caps, this->bounds(), that->bounds())) {
        return CombineResult::kCannotCombine;
    }

    // We currently use a uniform viewmatrix for this op.
    if (!this->viewMatrix().cheapEqualTo(that->viewMatrix())) {
        return CombineResult::kCannotCombine;
    }

    if (this->hasColors() != that->hasColors()) {
        return CombineResult::kCannotCombine;
    }

    if (!this->hasColors() && this->color() != that->color()) {
        return CombineResult::kCannotCombine;
    }

    fGeoData.push_back_n(that->fGeoData.count(), that->fGeoData.begin());
    fQuadCount += that->quadCount();

    return CombineResult::kMerged;
}

GrDrawOp::FixedFunctionFlags DrawAtlasOp::fixedFunctionFlags() const {
    return fHelper.fixedFunctionFlags();
}

<<<<<<< HEAD
GrProcessorSet::Analysis DrawAtlasOp::finalize(const GrCaps& caps, const GrAppliedClip* clip,
                                               GrFSAAType fsaaType, GrClampType clampType) {
=======
GrProcessorSet::Analysis DrawAtlasOp::finalize(
        const GrCaps& caps, const GrAppliedClip* clip, bool hasMixedSampledCoverage,
        GrClampType clampType) {
>>>>>>> 40be567a
    GrProcessorAnalysisColor gpColor;
    if (this->hasColors()) {
        gpColor.setToUnknown();
    } else {
        gpColor.setToConstant(fColor);
    }
<<<<<<< HEAD
    auto result = fHelper.finalizeProcessors(
            caps, clip, fsaaType, clampType, GrProcessorAnalysisCoverage::kNone, &gpColor);
=======
    auto result = fHelper.finalizeProcessors(caps, clip, hasMixedSampledCoverage, clampType,
                                             GrProcessorAnalysisCoverage::kNone, &gpColor);
>>>>>>> 40be567a
    if (gpColor.isConstant(&fColor)) {
        fHasColors = false;
    }
    return result;
}

} // anonymous namespace

std::unique_ptr<GrDrawOp> GrDrawAtlasOp::Make(GrRecordingContext* context,
                                              GrPaint&& paint,
                                              const SkMatrix& viewMatrix,
                                              GrAAType aaType,
                                              int spriteCount,
                                              const SkRSXform* xforms,
                                              const SkRect* rects,
                                              const SkColor* colors) {
    return GrSimpleMeshDrawOpHelper::FactoryHelper<DrawAtlasOp>(context, std::move(paint),
                                                                viewMatrix, aaType,
                                                                spriteCount, xforms,
                                                                rects, colors);
}

#if GR_TEST_UTILS

static SkRSXform random_xform(SkRandom* random) {
    static const SkScalar kMinExtent = -100.f;
    static const SkScalar kMaxExtent = 100.f;
    static const SkScalar kMinScale = 0.1f;
    static const SkScalar kMaxScale = 100.f;
    static const SkScalar kMinRotate = -SK_ScalarPI;
    static const SkScalar kMaxRotate = SK_ScalarPI;

    SkRSXform xform = SkRSXform::MakeFromRadians(random->nextRangeScalar(kMinScale, kMaxScale),
                                                 random->nextRangeScalar(kMinRotate, kMaxRotate),
                                                 random->nextRangeScalar(kMinExtent, kMaxExtent),
                                                 random->nextRangeScalar(kMinExtent, kMaxExtent),
                                                 random->nextRangeScalar(kMinExtent, kMaxExtent),
                                                 random->nextRangeScalar(kMinExtent, kMaxExtent));
    return xform;
}

static SkRect random_texRect(SkRandom* random) {
    static const SkScalar kMinCoord = 0.0f;
    static const SkScalar kMaxCoord = 1024.f;

    SkRect texRect = SkRect::MakeLTRB(random->nextRangeScalar(kMinCoord, kMaxCoord),
                                      random->nextRangeScalar(kMinCoord, kMaxCoord),
                                      random->nextRangeScalar(kMinCoord, kMaxCoord),
                                      random->nextRangeScalar(kMinCoord, kMaxCoord));
    texRect.sort();
    return texRect;
}

static void randomize_params(uint32_t count, SkRandom* random, SkTArray<SkRSXform>* xforms,
                             SkTArray<SkRect>* texRects, SkTArray<GrColor>* colors,
                             bool hasColors) {
    for (uint32_t v = 0; v < count; v++) {
        xforms->push_back(random_xform(random));
        texRects->push_back(random_texRect(random));
        if (hasColors) {
            colors->push_back(GrRandomColor(random));
        }
    }
}

GR_DRAW_OP_TEST_DEFINE(DrawAtlasOp) {
    uint32_t spriteCount = random->nextRangeU(1, 100);

    SkTArray<SkRSXform> xforms(spriteCount);
    SkTArray<SkRect> texRects(spriteCount);
    SkTArray<GrColor> colors;

    bool hasColors = random->nextBool();

    randomize_params(spriteCount, random, &xforms, &texRects, &colors, hasColors);

    SkMatrix viewMatrix = GrTest::TestMatrix(random);
    GrAAType aaType = GrAAType::kNone;
    if (numSamples > 1 && random->nextBool()) {
        aaType = GrAAType::kMSAA;
    }

    return GrDrawAtlasOp::Make(context, std::move(paint), viewMatrix, aaType, spriteCount,
                               xforms.begin(), texRects.begin(),
                               hasColors ? colors.begin() : nullptr);
}

#endif<|MERGE_RESOLUTION|>--- conflicted
+++ resolved
@@ -44,13 +44,8 @@
 
     FixedFunctionFlags fixedFunctionFlags() const override;
 
-<<<<<<< HEAD
-    GrProcessorSet::Analysis finalize(const GrCaps&, const GrAppliedClip*, GrFSAAType,
-                                      GrClampType) override;
-=======
     GrProcessorSet::Analysis finalize(const GrCaps&, const GrAppliedClip*,
                                       bool hasMixedSampledCoverage, GrClampType) override;
->>>>>>> 40be567a
 
 private:
     void onPrepareDraws(Target*) override;
@@ -250,27 +245,17 @@
     return fHelper.fixedFunctionFlags();
 }
 
-<<<<<<< HEAD
-GrProcessorSet::Analysis DrawAtlasOp::finalize(const GrCaps& caps, const GrAppliedClip* clip,
-                                               GrFSAAType fsaaType, GrClampType clampType) {
-=======
 GrProcessorSet::Analysis DrawAtlasOp::finalize(
         const GrCaps& caps, const GrAppliedClip* clip, bool hasMixedSampledCoverage,
         GrClampType clampType) {
->>>>>>> 40be567a
     GrProcessorAnalysisColor gpColor;
     if (this->hasColors()) {
         gpColor.setToUnknown();
     } else {
         gpColor.setToConstant(fColor);
     }
-<<<<<<< HEAD
-    auto result = fHelper.finalizeProcessors(
-            caps, clip, fsaaType, clampType, GrProcessorAnalysisCoverage::kNone, &gpColor);
-=======
     auto result = fHelper.finalizeProcessors(caps, clip, hasMixedSampledCoverage, clampType,
                                              GrProcessorAnalysisCoverage::kNone, &gpColor);
->>>>>>> 40be567a
     if (gpColor.isConstant(&fColor)) {
         fHasColors = false;
     }
