--- conflicted
+++ resolved
@@ -20,17 +20,7 @@
     }
 
 protected:
-<<<<<<< HEAD
-    virtual bool onQuery(Sample::Event* evt) {
-        if (Sample::TitleQ(*evt)) {
-            Sample::TitleR(evt, "LayerMask");
-            return true;
-        }
-        return this->INHERITED::onQuery(evt);
-    }
-=======
     virtual SkString name() { return SkString("LayerMask"); }
->>>>>>> 40be567a
 
     void drawMask(SkCanvas* canvas, const SkRect& r) {
         SkPaint paint;
