/*
 * Copyright 2014 Google Inc.
 *
 * Use of this source code is governed by a BSD-style license that can be
 * found in the LICENSE file.
 */
<<<<<<< HEAD

#include "gm/gm.h"
#include "include/core/SkBitmap.h"
#include "include/core/SkBlendMode.h"
#include "include/core/SkCanvas.h"
#include "include/core/SkColor.h"
#include "include/core/SkFont.h"
#include "include/core/SkFontStyle.h"
#include "include/core/SkFontTypes.h"
#include "include/core/SkImageInfo.h"
#include "include/core/SkMatrix.h"
#include "include/core/SkPaint.h"
#include "include/core/SkRect.h"
#include "include/core/SkRefCnt.h"
#include "include/core/SkScalar.h"
#include "include/core/SkShader.h"
#include "include/core/SkSize.h"
#include "include/core/SkString.h"
#include "include/core/SkTileMode.h"
#include "include/core/SkTypeface.h"
#include "include/core/SkTypes.h"
#include "include/effects/SkGradientShader.h"
#include "include/utils/SkTextUtils.h"
#include "src/utils/SkUTF.h"
#include "tools/ToolUtils.h"

#include <string.h>
=======
>>>>>>> 40be567a

#include "gm/gm.h"
#include "include/core/SkBitmap.h"
#include "include/core/SkBlendMode.h"
#include "include/core/SkCanvas.h"
#include "include/core/SkColor.h"
#include "include/core/SkFont.h"
#include "include/core/SkFontStyle.h"
#include "include/core/SkFontTypes.h"
#include "include/core/SkImageInfo.h"
#include "include/core/SkMatrix.h"
#include "include/core/SkPaint.h"
#include "include/core/SkRect.h"
#include "include/core/SkRefCnt.h"
#include "include/core/SkScalar.h"
#include "include/core/SkShader.h"
#include "include/core/SkSize.h"
#include "include/core/SkString.h"
#include "include/core/SkTileMode.h"
#include "include/core/SkTypeface.h"
#include "include/core/SkTypes.h"
#include "include/effects/SkGradientShader.h"
#include "include/utils/SkTextUtils.h"
#include "src/utils/SkUTF.h"
#include "tools/ToolUtils.h"

#include <string.h>

namespace {

static uint16_t gData[] = { 0xFFFF, 0xCCCF, 0xCCCF, 0xFFFF };

class ColorEmojiBlendModesGM : public skiagm::GM {
public:
    const static int W = 64;
    const static int H = 64;
    ColorEmojiBlendModesGM() {}

protected:
    void onOnceBeforeDraw() override {
        const SkColor colors[] = {
            SK_ColorRED, SK_ColorGREEN, SK_ColorBLUE,
            SK_ColorMAGENTA, SK_ColorCYAN, SK_ColorYELLOW
        };
        SkMatrix local;
        local.setRotate(180);
        SkPaint paint;
        paint.setAntiAlias(true);
        paint.setShader(SkGradientShader::MakeSweep(0, 0, colors, nullptr, SK_ARRAY_COUNT(colors),
                                                    0, &local));

        sk_sp<SkTypeface> orig(ToolUtils::create_portable_typeface("serif", SkFontStyle::Bold()));
        if (nullptr == orig) {
            orig = SkTypeface::MakeDefault();
        }
        fColorType = ToolUtils::emoji_typeface();

        fBG.installPixels(SkImageInfo::Make(2, 2, kARGB_4444_SkColorType,
                                            kOpaque_SkAlphaType), gData, 4);
    }

<<<<<<< HEAD
    virtual SkString onShortName() override {
=======
    SkString onShortName() override {
>>>>>>> 40be567a
        return SkString("coloremoji_blendmodes");
    }

    SkISize onISize() override {
        return {400, 640};
    }

    void onDraw(SkCanvas* canvas) override {
        canvas->translate(SkIntToScalar(10), SkIntToScalar(20));

        const SkBlendMode gModes[] = {
            SkBlendMode::kClear,
            SkBlendMode::kSrc,
            SkBlendMode::kDst,
            SkBlendMode::kSrcOver,
            SkBlendMode::kDstOver,
            SkBlendMode::kSrcIn,
            SkBlendMode::kDstIn,
            SkBlendMode::kSrcOut,
            SkBlendMode::kDstOut,
            SkBlendMode::kSrcATop,
            SkBlendMode::kDstATop,

            SkBlendMode::kXor,
            SkBlendMode::kPlus,
            SkBlendMode::kModulate,
            SkBlendMode::kScreen,
            SkBlendMode::kOverlay,
            SkBlendMode::kDarken,
            SkBlendMode::kLighten,
            SkBlendMode::kColorDodge,
            SkBlendMode::kColorBurn,
            SkBlendMode::kHardLight,
            SkBlendMode::kSoftLight,
            SkBlendMode::kDifference,
            SkBlendMode::kExclusion,
            SkBlendMode::kMultiply,
            SkBlendMode::kHue,
            SkBlendMode::kSaturation,
            SkBlendMode::kColor,
            SkBlendMode::kLuminosity,
        };

        const SkScalar w = SkIntToScalar(W);
        const SkScalar h = SkIntToScalar(H);
        SkMatrix m;
        m.setScale(SkIntToScalar(6), SkIntToScalar(6));
        auto s = fBG.makeShader(SkTileMode::kRepeat, SkTileMode::kRepeat, &m);

        SkFont labelFont(ToolUtils::create_portable_typeface());

        SkPaint textP;
        textP.setAntiAlias(true);
        SkFont textFont(fColorType, 70);

        const int W = 5;

        SkScalar x0 = 0;
        SkScalar y0 = 0;
        SkScalar x = x0, y = y0;
        for (size_t i = 0; i < SK_ARRAY_COUNT(gModes); i++) {
            SkRect r;
            r.set(x, y, x+w, y+h);

            SkPaint p;
            p.setStyle(SkPaint::kFill_Style);
            p.setShader(s);
            canvas->drawRect(r, p);

            r.inset(-SK_ScalarHalf, -SK_ScalarHalf);
            p.setStyle(SkPaint::kStroke_Style);
            p.setShader(nullptr);
            canvas->drawRect(r, p);

            {
                SkAutoCanvasRestore arc(canvas, true);
                canvas->clipRect(r);
                textP.setBlendMode(gModes[i]);
                const char* text    = ToolUtils::emoji_sample_text();
                SkUnichar unichar = SkUTF::NextUTF8(&text, text + strlen(text));
                SkASSERT(unichar >= 0);
                canvas->drawSimpleText(&unichar, 4, SkTextEncoding::kUTF32,
                                       x+ w/10.f, y + 7.f*h/8.f, textFont, textP);
            }
#if 1
            const char* label = SkBlendMode_Name(gModes[i]);
            SkTextUtils::DrawString(canvas, label, x + w/2, y - labelFont.getSize()/2,
                                    labelFont, SkPaint(), SkTextUtils::kCenter_Align);
#endif
            x += w + SkIntToScalar(10);
            if ((i % W) == W - 1) {
                x = x0;
                y += h + SkIntToScalar(30);
            }
        }
    }

private:
    SkBitmap            fBG;
    sk_sp<SkTypeface>   fColorType;

    typedef GM INHERITED;
};
}  // namespace

<<<<<<< HEAD
//////////////////////////////////////////////////////////////////////////////

DEF_GM( return new ColorEmojiBlendModesGM; )

}
=======
DEF_GM( return new ColorEmojiBlendModesGM; )
>>>>>>> 40be567a
<|MERGE_RESOLUTION|>--- conflicted
+++ resolved
@@ -4,36 +4,6 @@
  * Use of this source code is governed by a BSD-style license that can be
  * found in the LICENSE file.
  */
-<<<<<<< HEAD
-
-#include "gm/gm.h"
-#include "include/core/SkBitmap.h"
-#include "include/core/SkBlendMode.h"
-#include "include/core/SkCanvas.h"
-#include "include/core/SkColor.h"
-#include "include/core/SkFont.h"
-#include "include/core/SkFontStyle.h"
-#include "include/core/SkFontTypes.h"
-#include "include/core/SkImageInfo.h"
-#include "include/core/SkMatrix.h"
-#include "include/core/SkPaint.h"
-#include "include/core/SkRect.h"
-#include "include/core/SkRefCnt.h"
-#include "include/core/SkScalar.h"
-#include "include/core/SkShader.h"
-#include "include/core/SkSize.h"
-#include "include/core/SkString.h"
-#include "include/core/SkTileMode.h"
-#include "include/core/SkTypeface.h"
-#include "include/core/SkTypes.h"
-#include "include/effects/SkGradientShader.h"
-#include "include/utils/SkTextUtils.h"
-#include "src/utils/SkUTF.h"
-#include "tools/ToolUtils.h"
-
-#include <string.h>
-=======
->>>>>>> 40be567a
 
 #include "gm/gm.h"
 #include "include/core/SkBitmap.h"
@@ -95,11 +65,7 @@
                                             kOpaque_SkAlphaType), gData, 4);
     }
 
-<<<<<<< HEAD
-    virtual SkString onShortName() override {
-=======
     SkString onShortName() override {
->>>>>>> 40be567a
         return SkString("coloremoji_blendmodes");
     }
 
@@ -205,12 +171,4 @@
 };
 }  // namespace
 
-<<<<<<< HEAD
-//////////////////////////////////////////////////////////////////////////////
-
-DEF_GM( return new ColorEmojiBlendModesGM; )
-
-}
-=======
-DEF_GM( return new ColorEmojiBlendModesGM; )
->>>>>>> 40be567a
+DEF_GM( return new ColorEmojiBlendModesGM; )