/*
 * Copyright 2013 Google Inc.
 *
 * Use of this source code is governed by a BSD-style license that can be
 * found in the LICENSE file.
 */
#include "include/core/SkCanvas.h"
#include "include/core/SkPaint.h"
#include "include/core/SkShader.h"
#include "include/utils/SkRandom.h"
#include "samplecode/Sample.h"

/**
 * Animated sample used to develop a predecessor of GrDrawOp combining.
 */
class ManyRectsView : public Sample {
private:
    enum {
        N = 1000,
    };

public:
    ManyRectsView() {}

protected:
<<<<<<< HEAD
    bool onQuery(Sample::Event* evt) override {
        if (Sample::TitleQ(*evt)) {
            Sample::TitleR(evt, "ManyRects");
            return true;
        }
        return this->INHERITED::onQuery(evt);
    }
=======
    SkString name() override { return SkString("ManyRects"); }
>>>>>>> 40be567a

    void onDrawContent(SkCanvas* canvas) override {
        SkISize dsize = canvas->getBaseLayerSize();
        canvas->clear(0xFFF0E0F0);

        for (int i = 0; i < N; ++i) {
            SkRect rect = SkRect::MakeWH(SkIntToScalar(fRandom.nextRangeU(10, 100)),
                                         SkIntToScalar(fRandom.nextRangeU(10, 100)));
            int x = fRandom.nextRangeU(0, dsize.fWidth);
            int y = fRandom.nextRangeU(0, dsize.fHeight);
            canvas->save();

            canvas->translate(SkIntToScalar(x), SkIntToScalar(y));
            // Uncomment to test rotated rect draw combining.
            if (false) {
                SkMatrix rotate;
                rotate.setRotate(fRandom.nextUScalar1() * 360,
                                 SkIntToScalar(x) + SkScalarHalf(rect.fRight),
                                 SkIntToScalar(y) + SkScalarHalf(rect.fBottom));
                canvas->concat(rotate);
            }
            SkRect clipRect = rect;
            // This clip will always contain the entire rect. It's here to give the GPU op combining
            // code a little more challenge.
            clipRect.outset(10, 10);
            canvas->clipRect(clipRect);
            SkPaint paint;
            paint.setColor(fRandom.nextU());
            canvas->drawRect(rect, paint);
            canvas->restore();
        }
    }

private:
    SkRandom fRandom;
    typedef Sample INHERITED;
};

//////////////////////////////////////////////////////////////////////////////

DEF_SAMPLE( return new ManyRectsView(); )<|MERGE_RESOLUTION|>--- conflicted
+++ resolved
@@ -23,17 +23,7 @@
     ManyRectsView() {}
 
 protected:
-<<<<<<< HEAD
-    bool onQuery(Sample::Event* evt) override {
-        if (Sample::TitleQ(*evt)) {
-            Sample::TitleR(evt, "ManyRects");
-            return true;
-        }
-        return this->INHERITED::onQuery(evt);
-    }
-=======
     SkString name() override { return SkString("ManyRects"); }
->>>>>>> 40be567a
 
     void onDrawContent(SkCanvas* canvas) override {
         SkISize dsize = canvas->getBaseLayerSize();
