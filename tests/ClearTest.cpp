/*
 * Copyright 2016 Google Inc.
 *
 * Use of this source code is governed by a BSD-style license that can be
 * found in the LICENSE file.
 */

#include "include/core/SkBitmap.h"
#include "include/core/SkCanvas.h"
#include "include/core/SkColor.h"
#include "include/core/SkColorSpace.h"
#include "include/core/SkImageInfo.h"
#include "include/core/SkPaint.h"
#include "include/core/SkRect.h"
#include "include/core/SkRefCnt.h"
#include "include/core/SkSurface.h"
#include "include/core/SkTypes.h"
#include "include/gpu/GrBackendSurface.h"
#include "include/gpu/GrContext.h"
#include "include/gpu/GrContextOptions.h"
<<<<<<< HEAD
#include "include/private/GrColor.h"
#include "include/private/GrTypesPriv.h"
#include "include/private/SkColorData.h"
#include "src/gpu/GrCaps.h"
=======
#include "include/private/GrTypesPriv.h"
#include "include/private/SkColorData.h"
#include "src/core/SkAutoPixmapStorage.h"
#include "src/gpu/GrCaps.h"
#include "src/gpu/GrColor.h"
>>>>>>> 40be567a
#include "src/gpu/GrContextPriv.h"
#include "src/gpu/GrRenderTargetContext.h"
#include "tests/Test.h"
#include "tools/gpu/GrContextFactory.h"

#include <cstdint>
#include <cstring>
#include <memory>

static bool check_rect(GrRenderTargetContext* rtc, const SkIRect& rect, uint32_t expectedValue,
                       uint32_t* actualValue, int* failX, int* failY) {
    int w = rect.width();
    int h = rect.height();

    SkImageInfo dstInfo = SkImageInfo::Make(w, h, kRGBA_8888_SkColorType, kPremul_SkAlphaType);

    SkAutoPixmapStorage readback;
    readback.alloc(dstInfo);

    readback.erase(~expectedValue);
    if (!rtc->readPixels(readback.info(), readback.writable_addr(), readback.rowBytes(),
                         {rect.fLeft, rect.fTop})) {
        return false;
    }

    for (int y = 0; y < h; ++y) {
        for (int x = 0; x < w; ++x) {
            uint32_t pixel = readback.addr32()[y * w + x];
            if (pixel != expectedValue) {
                *actualValue = pixel;
                *failX = x + rect.fLeft;
                *failY = y + rect.fTop;
                return false;
            }
        }
    }
    return true;
}

<<<<<<< HEAD
sk_sp<GrRenderTargetContext> newRTC(GrContext* context, int w, int h) {
    const GrBackendFormat format =
            context->priv().caps()->getBackendFormatFromColorType(kRGBA_8888_SkColorType);
    return context->priv().makeDeferredRenderTargetContext(format, SkBackingFit::kExact, w, h,
                                                           kRGBA_8888_GrPixelConfig, nullptr);
=======
std::unique_ptr<GrRenderTargetContext> newRTC(GrContext* context, int w, int h) {
    return context->priv().makeDeferredRenderTargetContext(SkBackingFit::kExact, w, h,
                                                           GrColorType::kRGBA_8888, nullptr);
>>>>>>> 40be567a
}

static void clear_op_test(skiatest::Reporter* reporter, GrContext* context) {
    static const int kW = 10;
    static const int kH = 10;

    SkIRect fullRect = SkIRect::MakeWH(kW, kH);
    std::unique_ptr<GrRenderTargetContext> rtContext;

    // A rectangle that is inset by one on all sides and the 1-pixel wide rectangles that surround
    // it.
    SkIRect mid1Rect = SkIRect::MakeXYWH(1, 1, kW-2, kH-2);
    SkIRect outerLeftEdge = SkIRect::MakeXYWH(0, 0, 1, kH);
    SkIRect outerTopEdge = SkIRect::MakeXYWH(0, 0, kW, 1);
    SkIRect outerRightEdge = SkIRect::MakeXYWH(kW-1, 0, 1, kH);
    SkIRect outerBottomEdge = SkIRect::MakeXYWH(0, kH-1, kW, 1);

    // A rectangle that is inset by two on all sides and the 1-pixel wide rectangles that surround
    // it.
    SkIRect mid2Rect = SkIRect::MakeXYWH(2, 2, kW-4, kH-4);
    SkIRect innerLeftEdge = SkIRect::MakeXYWH(1, 1, 1, kH-2);
    SkIRect innerTopEdge = SkIRect::MakeXYWH(1, 1, kW-2, 1);
    SkIRect innerRightEdge = SkIRect::MakeXYWH(kW-2, 1, 1, kH-2);
    SkIRect innerBottomEdge = SkIRect::MakeXYWH(1, kH-2, kW-2, 1);

    uint32_t actualValue;
    int failX, failY;

    static const GrColor kColor1 = 0xABCDEF01;
    static const GrColor kColor2 = ~kColor1;
    static const SkPMColor4f kColor1f = SkPMColor4f::FromBytes_RGBA(kColor1);
    static const SkPMColor4f kColor2f = SkPMColor4f::FromBytes_RGBA(kColor2);

    rtContext = newRTC(context, kW, kH);
    SkASSERT(rtContext);

    // Check a full clear
    rtContext->clear(&fullRect, kColor1f, GrRenderTargetContext::CanClearFullscreen::kNo);
    if (!check_rect(rtContext.get(), fullRect, kColor1, &actualValue, &failX, &failY)) {
        ERRORF(reporter, "Expected 0x%08x but got 0x%08x at (%d, %d).", kColor1, actualValue,
               failX, failY);
    }

    rtContext = newRTC(context, kW, kH);
    SkASSERT(rtContext);

    // Check two full clears, same color
    rtContext->clear(&fullRect, kColor1f, GrRenderTargetContext::CanClearFullscreen::kNo);
    rtContext->clear(&fullRect, kColor1f, GrRenderTargetContext::CanClearFullscreen::kNo);
    if (!check_rect(rtContext.get(), fullRect, kColor1, &actualValue, &failX, &failY)) {
        ERRORF(reporter, "Expected 0x%08x but got 0x%08x at (%d, %d).", kColor1, actualValue,
               failX, failY);
    }

    rtContext = newRTC(context, kW, kH);
    SkASSERT(rtContext);

    // Check two full clears, different colors
    rtContext->clear(&fullRect, kColor1f, GrRenderTargetContext::CanClearFullscreen::kNo);
    rtContext->clear(&fullRect, kColor2f, GrRenderTargetContext::CanClearFullscreen::kNo);
    if (!check_rect(rtContext.get(), fullRect, kColor2, &actualValue, &failX, &failY)) {
        ERRORF(reporter, "Expected 0x%08x but got 0x%08x at (%d, %d).", kColor2, actualValue,
               failX, failY);
    }

    rtContext = newRTC(context, kW, kH);
    SkASSERT(rtContext);

    // Test a full clear followed by a same color inset clear
    rtContext->clear(&fullRect, kColor1f, GrRenderTargetContext::CanClearFullscreen::kNo);
    rtContext->clear(&mid1Rect, kColor1f, GrRenderTargetContext::CanClearFullscreen::kNo);
    if (!check_rect(rtContext.get(), fullRect, kColor1, &actualValue, &failX, &failY)) {
        ERRORF(reporter, "Expected 0x%08x but got 0x%08x at (%d, %d).", kColor1, actualValue,
               failX, failY);
    }

    rtContext = newRTC(context, kW, kH);
    SkASSERT(rtContext);

    // Test a inset clear followed by same color full clear
    rtContext->clear(&mid1Rect, kColor1f, GrRenderTargetContext::CanClearFullscreen::kNo);
    rtContext->clear(&fullRect, kColor1f, GrRenderTargetContext::CanClearFullscreen::kNo);
    if (!check_rect(rtContext.get(), fullRect, kColor1, &actualValue, &failX, &failY)) {
        ERRORF(reporter, "Expected 0x%08x but got 0x%08x at (%d, %d).", kColor1, actualValue,
               failX, failY);
    }

    rtContext = newRTC(context, kW, kH);
    SkASSERT(rtContext);

    // Test a full clear followed by a different color inset clear
    rtContext->clear(&fullRect, kColor1f, GrRenderTargetContext::CanClearFullscreen::kNo);
    rtContext->clear(&mid1Rect, kColor2f, GrRenderTargetContext::CanClearFullscreen::kNo);
    if (!check_rect(rtContext.get(), mid1Rect, kColor2, &actualValue, &failX, &failY)) {
        ERRORF(reporter, "Expected 0x%08x but got 0x%08x at (%d, %d).", kColor2, actualValue,
               failX, failY);
    }
    if (!check_rect(rtContext.get(), outerLeftEdge, kColor1, &actualValue, &failX, &failY) ||
        !check_rect(rtContext.get(), outerTopEdge, kColor1, &actualValue, &failX, &failY) ||
        !check_rect(rtContext.get(), outerRightEdge, kColor1, &actualValue, &failX, &failY) ||
        !check_rect(rtContext.get(), outerBottomEdge, kColor1, &actualValue, &failX, &failY)) {
        ERRORF(reporter, "Expected 0x%08x but got 0x%08x at (%d, %d).", kColor1, actualValue,
               failX, failY);
    }

    rtContext = newRTC(context, kW, kH);
    SkASSERT(rtContext);

    // Test a inset clear followed by a different full clear
    rtContext->clear(&mid1Rect, kColor2f, GrRenderTargetContext::CanClearFullscreen::kNo);
    rtContext->clear(&fullRect, kColor1f, GrRenderTargetContext::CanClearFullscreen::kNo);
    if (!check_rect(rtContext.get(), fullRect, kColor1, &actualValue, &failX, &failY)) {
        ERRORF(reporter, "Expected 0x%08x but got 0x%08x at (%d, %d).", kColor1, actualValue,
               failX, failY);
    }

    rtContext = newRTC(context, kW, kH);
    SkASSERT(rtContext);

    // Check three nested clears from largest to smallest where outermost and innermost are same
    // color.
    rtContext->clear(&fullRect, kColor1f, GrRenderTargetContext::CanClearFullscreen::kNo);
    rtContext->clear(&mid1Rect, kColor2f, GrRenderTargetContext::CanClearFullscreen::kNo);
    rtContext->clear(&mid2Rect, kColor1f, GrRenderTargetContext::CanClearFullscreen::kNo);
    if (!check_rect(rtContext.get(), mid2Rect, kColor1, &actualValue, &failX, &failY)) {
        ERRORF(reporter, "Expected 0x%08x but got 0x%08x at (%d, %d).", kColor1, actualValue,
               failX, failY);
    }
    if (!check_rect(rtContext.get(), innerLeftEdge, kColor2, &actualValue, &failX, &failY) ||
        !check_rect(rtContext.get(), innerTopEdge, kColor2, &actualValue, &failX, &failY) ||
        !check_rect(rtContext.get(), innerRightEdge, kColor2, &actualValue, &failX, &failY) ||
        !check_rect(rtContext.get(), innerBottomEdge, kColor2, &actualValue, &failX, &failY)) {
        ERRORF(reporter, "Expected 0x%08x but got 0x%08x at (%d, %d).", kColor2, actualValue,
               failX, failY);
    }
    if (!check_rect(rtContext.get(), outerLeftEdge, kColor1, &actualValue, &failX, &failY) ||
        !check_rect(rtContext.get(), outerTopEdge, kColor1, &actualValue, &failX, &failY) ||
        !check_rect(rtContext.get(), outerRightEdge, kColor1, &actualValue, &failX, &failY) ||
        !check_rect(rtContext.get(), outerBottomEdge, kColor1, &actualValue, &failX, &failY)) {
        ERRORF(reporter, "Expected 0x%08x but got 0x%08x at (%d, %d).", kColor1, actualValue,
               failX, failY);
    }

    rtContext = newRTC(context, kW, kH);
    SkASSERT(rtContext);

    // Swap the order of the second two clears in the above test.
    rtContext->clear(&fullRect, kColor1f, GrRenderTargetContext::CanClearFullscreen::kNo);
    rtContext->clear(&mid2Rect, kColor1f, GrRenderTargetContext::CanClearFullscreen::kNo);
    rtContext->clear(&mid1Rect, kColor2f, GrRenderTargetContext::CanClearFullscreen::kNo);
    if (!check_rect(rtContext.get(), mid1Rect, kColor2, &actualValue, &failX, &failY)) {
        ERRORF(reporter, "Expected 0x%08x but got 0x%08x at (%d, %d).", kColor2, actualValue,
               failX, failY);
    }
    if (!check_rect(rtContext.get(), outerLeftEdge, kColor1, &actualValue, &failX, &failY) ||
        !check_rect(rtContext.get(), outerTopEdge, kColor1, &actualValue, &failX, &failY) ||
        !check_rect(rtContext.get(), outerRightEdge, kColor1, &actualValue, &failX, &failY) ||
        !check_rect(rtContext.get(), outerBottomEdge, kColor1, &actualValue, &failX, &failY)) {
        ERRORF(reporter, "Expected 0x%08x but got 0x%08x at (%d, %d).", kColor1, actualValue,
               failX, failY);
    }
}

DEF_GPUTEST_FOR_RENDERING_CONTEXTS(ClearOp, reporter, ctxInfo) {
    // Regular clear
    clear_op_test(reporter, ctxInfo.grContext());

    // Force drawing for clears
    GrContextOptions options(ctxInfo.options());
    options.fUseDrawInsteadOfClear = GrContextOptions::Enable::kYes;
    sk_gpu_test::GrContextFactory workaroundFactory(options);
    clear_op_test(reporter, workaroundFactory.get(ctxInfo.type()));
}

void fullscreen_clear_with_layer_test(skiatest::Reporter* reporter, GrContext* context) {
    const SkImageInfo ii = SkImageInfo::Make(400, 77, kRGBA_8888_SkColorType, kPremul_SkAlphaType);

    sk_sp<SkSurface> surf = SkSurface::MakeRenderTarget(context, SkBudgeted::kYes, ii);
    SkCanvas* canvas = surf->getCanvas();

    SkPaint paints[2];
    paints[0].setColor(SK_ColorGREEN);
    paints[1].setColor(SK_ColorGRAY);

    static const int kLeftX = 158;
    static const int kMidX = 258;
    static const int kRightX = 383;
    static const int kTopY = 26;
    static const int kBotY = 51;

    const SkRect rects[2] = {
        { kLeftX, kTopY, kMidX, kBotY },
        { kMidX, kTopY, kRightX, kBotY },
    };

    for (int i = 0; i < 2; ++i) {
        // the bounds parameter is required to cause a full screen clear
        canvas->saveLayer(&rects[i], nullptr);
            canvas->drawRect(rects[i], paints[i]);
        canvas->restore();
    }

    SkBitmap bm;
    bm.allocPixels(ii, 0);

    SkAssertResult(surf->readPixels(bm, 0, 0));

    bool isCorrect = true;
    for (int y = kTopY; isCorrect && y < kBotY; ++y) {
        const uint32_t* sl = bm.getAddr32(0, y);

        for (int x = kLeftX; x < kMidX; ++x) {
            if (SK_ColorGREEN != sl[x]) {
                isCorrect = false;
                break;
            }
        }

        for (int x = kMidX; x < kRightX; ++x) {
            if (SK_ColorGRAY != sl[x]) {
                isCorrect = false;
                break;
            }
        }
    }

    REPORTER_ASSERT(reporter, isCorrect);
}
// From crbug.com/768134
DEF_GPUTEST_FOR_RENDERING_CONTEXTS(FullScreenClearWithLayers, reporter, ctxInfo) {
    // Regular clear
    fullscreen_clear_with_layer_test(reporter, ctxInfo.grContext());

    // Use draws for clears
    GrContextOptions options(ctxInfo.options());
    options.fUseDrawInsteadOfClear = GrContextOptions::Enable::kYes;
    sk_gpu_test::GrContextFactory workaroundFactory(options);
    fullscreen_clear_with_layer_test(reporter, workaroundFactory.get(ctxInfo.type()));
}<|MERGE_RESOLUTION|>--- conflicted
+++ resolved
@@ -18,18 +18,11 @@
 #include "include/gpu/GrBackendSurface.h"
 #include "include/gpu/GrContext.h"
 #include "include/gpu/GrContextOptions.h"
-<<<<<<< HEAD
-#include "include/private/GrColor.h"
-#include "include/private/GrTypesPriv.h"
-#include "include/private/SkColorData.h"
-#include "src/gpu/GrCaps.h"
-=======
 #include "include/private/GrTypesPriv.h"
 #include "include/private/SkColorData.h"
 #include "src/core/SkAutoPixmapStorage.h"
 #include "src/gpu/GrCaps.h"
 #include "src/gpu/GrColor.h"
->>>>>>> 40be567a
 #include "src/gpu/GrContextPriv.h"
 #include "src/gpu/GrRenderTargetContext.h"
 #include "tests/Test.h"
@@ -69,17 +62,9 @@
     return true;
 }
 
-<<<<<<< HEAD
-sk_sp<GrRenderTargetContext> newRTC(GrContext* context, int w, int h) {
-    const GrBackendFormat format =
-            context->priv().caps()->getBackendFormatFromColorType(kRGBA_8888_SkColorType);
-    return context->priv().makeDeferredRenderTargetContext(format, SkBackingFit::kExact, w, h,
-                                                           kRGBA_8888_GrPixelConfig, nullptr);
-=======
 std::unique_ptr<GrRenderTargetContext> newRTC(GrContext* context, int w, int h) {
     return context->priv().makeDeferredRenderTargetContext(SkBackingFit::kExact, w, h,
                                                            GrColorType::kRGBA_8888, nullptr);
->>>>>>> 40be567a
 }
 
 static void clear_op_test(skiatest::Reporter* reporter, GrContext* context) {
