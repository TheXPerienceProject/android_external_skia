/*
 * Copyright 2017 Google Inc.
 *
 * Use of this source code is governed by a BSD-style license that can be
 * found in the LICENSE file.
 */

#include "src/gpu/mtl/GrMtlRenderTarget.h"

#include "src/gpu/mtl/GrMtlGpu.h"
#include "src/gpu/mtl/GrMtlUtil.h"

#if !__has_feature(objc_arc)
#error This file must be compiled with Arc. Use -fobjc-arc flag
#endif

// Called for wrapped non-texture render targets.
GrMtlRenderTarget::GrMtlRenderTarget(GrMtlGpu* gpu,
                                     const GrSurfaceDesc& desc,
<<<<<<< HEAD
                                     id<MTLTexture> renderTexture,
                                     Wrapped)
        : GrSurface(gpu, desc)
        , GrRenderTarget(gpu, desc)
        , fRenderTexture(renderTexture)
        , fResolveTexture(nil) {
    SkASSERT(1 == desc.fSampleCnt);
=======
                                     int sampleCnt,
                                     id<MTLTexture> colorTexture,
                                     id<MTLTexture> resolveTexture,
                                     Wrapped)
        : GrSurface(gpu, {desc.fWidth, desc.fHeight}, desc.fConfig, GrProtected::kNo)
        , GrRenderTarget(
                  gpu, {desc.fWidth, desc.fHeight}, desc.fConfig, sampleCnt, GrProtected::kNo)
        , fColorTexture(colorTexture)
        , fResolveTexture(resolveTexture) {
    SkASSERT(sampleCnt > 1);
>>>>>>> 40be567a
    this->registerWithCacheWrapped(GrWrapCacheable::kNo);
}

// Called by subclass constructors.
GrMtlRenderTarget::GrMtlRenderTarget(GrMtlGpu* gpu,
                                     const GrSurfaceDesc& desc,
<<<<<<< HEAD
                                     id<MTLTexture> renderTexture)
        : GrSurface(gpu, desc)
        , GrRenderTarget(gpu, desc)
        , fRenderTexture(renderTexture)
        , fResolveTexture(nil) {
    SkASSERT(1 == desc.fSampleCnt);
}

sk_sp<GrMtlRenderTarget>
GrMtlRenderTarget::MakeWrappedRenderTarget(GrMtlGpu* gpu, const GrSurfaceDesc& desc,
                                           id<MTLTexture> renderTexture) {
    SkASSERT(nil != renderTexture);
    SkASSERT(1 == renderTexture.mipmapLevelCount);
    SkASSERT(MTLTextureUsageRenderTarget & renderTexture.usage);
    return sk_sp<GrMtlRenderTarget>(new GrMtlRenderTarget(gpu, desc, renderTexture, kWrapped));
=======
                                     id<MTLTexture> colorTexture,
                                     Wrapped)
        : GrSurface(gpu, {desc.fWidth, desc.fHeight}, desc.fConfig, GrProtected::kNo)
        , GrRenderTarget(gpu, {desc.fWidth, desc.fHeight}, desc.fConfig, 1, GrProtected::kNo)
        , fColorTexture(colorTexture)
        , fResolveTexture(nil) {
    this->registerWithCacheWrapped(GrWrapCacheable::kNo);
}

// Called by subclass constructors.
GrMtlRenderTarget::GrMtlRenderTarget(GrMtlGpu* gpu,
                                     const GrSurfaceDesc& desc,
                                     int sampleCnt,
                                     id<MTLTexture> colorTexture,
                                     id<MTLTexture> resolveTexture)
        : GrSurface(gpu, {desc.fWidth, desc.fHeight}, desc.fConfig, GrProtected::kNo)
        , GrRenderTarget(
                  gpu, {desc.fWidth, desc.fHeight}, desc.fConfig, sampleCnt, GrProtected::kNo)
        , fColorTexture(colorTexture)
        , fResolveTexture(resolveTexture) {
    SkASSERT(sampleCnt > 1);
}

GrMtlRenderTarget::GrMtlRenderTarget(GrMtlGpu* gpu,
                                     const GrSurfaceDesc& desc,
                                     id<MTLTexture> colorTexture)
        : GrSurface(gpu, {desc.fWidth, desc.fHeight}, desc.fConfig, GrProtected::kNo)
        , GrRenderTarget(gpu, {desc.fWidth, desc.fHeight}, desc.fConfig, 1, GrProtected::kNo)
        , fColorTexture(colorTexture)
        , fResolveTexture(nil) {}

sk_sp<GrMtlRenderTarget> GrMtlRenderTarget::MakeWrappedRenderTarget(GrMtlGpu* gpu,
                                                                    const GrSurfaceDesc& desc,
                                                                    int sampleCnt,
                                                                    id<MTLTexture> texture) {
    SkASSERT(nil != texture);
    SkASSERT(1 == texture.mipmapLevelCount);
    SkASSERT(MTLTextureUsageRenderTarget & texture.usage);

    GrMtlRenderTarget* mtlRT;
    if (sampleCnt > 1) {
        MTLPixelFormat format;
        if (!GrPixelConfigToMTLFormat(desc.fConfig, &format)) {
            return nullptr;
        }
        MTLTextureDescriptor* texDesc = [[MTLTextureDescriptor alloc] init];
        texDesc.textureType = MTLTextureType2DMultisample;
        texDesc.pixelFormat = format;
        texDesc.width = desc.fWidth;
        texDesc.height = desc.fHeight;
        texDesc.depth = 1;
        texDesc.mipmapLevelCount = 1;
        texDesc.sampleCount = sampleCnt;
        texDesc.arrayLength = 1;
        texDesc.storageMode = MTLStorageModePrivate;
        texDesc.usage = MTLTextureUsageShaderRead | MTLTextureUsageRenderTarget;

        id<MTLTexture> colorTexture = [gpu->device() newTextureWithDescriptor:texDesc];
        if (!colorTexture) {
            return nullptr;
        }
        SkASSERT((MTLTextureUsageShaderRead | MTLTextureUsageRenderTarget) & colorTexture.usage);
        mtlRT = new GrMtlRenderTarget(gpu, desc, sampleCnt, colorTexture, texture, kWrapped);
    } else {
        mtlRT = new GrMtlRenderTarget(gpu, desc, texture, kWrapped);
    }

    return sk_sp<GrMtlRenderTarget>(mtlRT);
>>>>>>> 40be567a
}

GrMtlRenderTarget::~GrMtlRenderTarget() {
    SkASSERT(nil == fColorTexture);
    SkASSERT(nil == fResolveTexture);
}

GrBackendRenderTarget GrMtlRenderTarget::getBackendRenderTarget() const {
    GrMtlTextureInfo info;
<<<<<<< HEAD
    info.fTexture = GrGetPtrFromId(fRenderTexture);
    return GrBackendRenderTarget(this->width(), this->height(), fRenderTexture.sampleCount, info);
}

GrBackendFormat GrMtlRenderTarget::backendFormat() const {
    return GrBackendFormat::MakeMtl(fRenderTexture.pixelFormat);
=======
    info.fTexture.reset(GrRetainPtrFromId(fColorTexture));
    return GrBackendRenderTarget(this->width(), this->height(), fColorTexture.sampleCount, info);
}

GrBackendFormat GrMtlRenderTarget::backendFormat() const {
    return GrBackendFormat::MakeMtl(fColorTexture.pixelFormat);
>>>>>>> 40be567a
}

GrMtlGpu* GrMtlRenderTarget::getMtlGpu() const {
    SkASSERT(!this->wasDestroyed());
    return static_cast<GrMtlGpu*>(this->getGpu());
}

void GrMtlRenderTarget::onAbandon() {
    fColorTexture = nil;
    fResolveTexture = nil;
    INHERITED::onAbandon();
}

void GrMtlRenderTarget::onRelease() {
    fColorTexture = nil;
    fResolveTexture = nil;
    INHERITED::onRelease();
}

bool GrMtlRenderTarget::completeStencilAttachment() {
    return true;
}
<|MERGE_RESOLUTION|>--- conflicted
+++ resolved
@@ -17,15 +17,6 @@
 // Called for wrapped non-texture render targets.
 GrMtlRenderTarget::GrMtlRenderTarget(GrMtlGpu* gpu,
                                      const GrSurfaceDesc& desc,
-<<<<<<< HEAD
-                                     id<MTLTexture> renderTexture,
-                                     Wrapped)
-        : GrSurface(gpu, desc)
-        , GrRenderTarget(gpu, desc)
-        , fRenderTexture(renderTexture)
-        , fResolveTexture(nil) {
-    SkASSERT(1 == desc.fSampleCnt);
-=======
                                      int sampleCnt,
                                      id<MTLTexture> colorTexture,
                                      id<MTLTexture> resolveTexture,
@@ -36,30 +27,11 @@
         , fColorTexture(colorTexture)
         , fResolveTexture(resolveTexture) {
     SkASSERT(sampleCnt > 1);
->>>>>>> 40be567a
     this->registerWithCacheWrapped(GrWrapCacheable::kNo);
 }
 
-// Called by subclass constructors.
 GrMtlRenderTarget::GrMtlRenderTarget(GrMtlGpu* gpu,
                                      const GrSurfaceDesc& desc,
-<<<<<<< HEAD
-                                     id<MTLTexture> renderTexture)
-        : GrSurface(gpu, desc)
-        , GrRenderTarget(gpu, desc)
-        , fRenderTexture(renderTexture)
-        , fResolveTexture(nil) {
-    SkASSERT(1 == desc.fSampleCnt);
-}
-
-sk_sp<GrMtlRenderTarget>
-GrMtlRenderTarget::MakeWrappedRenderTarget(GrMtlGpu* gpu, const GrSurfaceDesc& desc,
-                                           id<MTLTexture> renderTexture) {
-    SkASSERT(nil != renderTexture);
-    SkASSERT(1 == renderTexture.mipmapLevelCount);
-    SkASSERT(MTLTextureUsageRenderTarget & renderTexture.usage);
-    return sk_sp<GrMtlRenderTarget>(new GrMtlRenderTarget(gpu, desc, renderTexture, kWrapped));
-=======
                                      id<MTLTexture> colorTexture,
                                      Wrapped)
         : GrSurface(gpu, {desc.fWidth, desc.fHeight}, desc.fConfig, GrProtected::kNo)
@@ -128,7 +100,6 @@
     }
 
     return sk_sp<GrMtlRenderTarget>(mtlRT);
->>>>>>> 40be567a
 }
 
 GrMtlRenderTarget::~GrMtlRenderTarget() {
@@ -138,21 +109,12 @@
 
 GrBackendRenderTarget GrMtlRenderTarget::getBackendRenderTarget() const {
     GrMtlTextureInfo info;
-<<<<<<< HEAD
-    info.fTexture = GrGetPtrFromId(fRenderTexture);
-    return GrBackendRenderTarget(this->width(), this->height(), fRenderTexture.sampleCount, info);
-}
-
-GrBackendFormat GrMtlRenderTarget::backendFormat() const {
-    return GrBackendFormat::MakeMtl(fRenderTexture.pixelFormat);
-=======
     info.fTexture.reset(GrRetainPtrFromId(fColorTexture));
     return GrBackendRenderTarget(this->width(), this->height(), fColorTexture.sampleCount, info);
 }
 
 GrBackendFormat GrMtlRenderTarget::backendFormat() const {
     return GrBackendFormat::MakeMtl(fColorTexture.pixelFormat);
->>>>>>> 40be567a
 }
 
 GrMtlGpu* GrMtlRenderTarget::getMtlGpu() const {
