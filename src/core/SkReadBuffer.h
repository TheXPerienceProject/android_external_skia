--- conflicted
+++ resolved
@@ -19,10 +19,7 @@
 #include "include/core/SkSerialProcs.h"
 #include "src/core/SkMaskFilterBase.h"
 #include "src/core/SkPaintPriv.h"
-<<<<<<< HEAD
-=======
 #include "src/core/SkPicturePriv.h"
->>>>>>> 40be567a
 #include "src/core/SkReader32.h"
 #include "src/core/SkWriteBuffer.h"
 #include "src/shaders/SkShaderBase.h"
@@ -36,25 +33,6 @@
 public:
     SkReadBuffer();
     SkReadBuffer(const void* data, size_t size);
-<<<<<<< HEAD
-
-    enum Version {
-        kTileModeInBlurImageFilter_Version = 56,
-        kTileInfoInSweepGradient_Version   = 57,
-        k2PtConicalNoFlip_Version          = 58,
-        kRemovePictureImageFilterLocalSpace = 59,
-        kRemoveHeaderFlags_Version         = 60,
-        kTwoColorDrawShadow_Version        = 61,
-        kDontNegateImageSize_Version       = 62,
-        kStoreImageBounds_Version          = 63,
-        kRemoveOccluderFromBlurMaskFilter  = 64,
-        kFloat4PaintColor_Version          = 65,
-        kSaveBehind_Version                = 66,
-        kSerializeFonts_Version            = 67,
-        kPaintDoesntSerializeFonts_Version = 68,
-    };
-=======
->>>>>>> 40be567a
 
     /**
      *  Returns true IFF the version is older than the specified version.
@@ -249,27 +227,7 @@
     SkReadBuffer() {}
     SkReadBuffer(const void*, size_t) {}
 
-<<<<<<< HEAD
-    enum Version {
-        kTileModeInBlurImageFilter_Version = 56,
-        kTileInfoInSweepGradient_Version   = 57,
-        k2PtConicalNoFlip_Version          = 58,
-        kRemovePictureImageFilterLocalSpace = 59,
-        kRemoveHeaderFlags_Version         = 60,
-        kTwoColorDrawShadow_Version        = 61,
-        kDontNegateImageSize_Version       = 62,
-        kStoreImageBounds_Version          = 63,
-        kRemoveOccluderFromBlurMaskFilter  = 64,
-        kFloat4PaintColor_Version          = 65,
-        kSaveBehind_Version                = 66,
-        kSerializeFonts_Version            = 67,
-        kPaintDoesntSerializeFonts_Version = 68,
-    };
-
-    bool isVersionLT(Version) const { return false; }
-=======
     bool isVersionLT(SkPicturePriv::Version) const { return false; }
->>>>>>> 40be567a
     uint32_t getVersion() const { return 0xffffffff; }
     void     setVersion(int) {}
 
