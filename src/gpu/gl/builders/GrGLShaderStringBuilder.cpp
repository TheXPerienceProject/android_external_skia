--- conflicted
+++ resolved
@@ -36,12 +36,6 @@
                                             GrContextOptions::ShaderErrorHandler* errorHandler) {
     SkSL::Compiler* compiler = context.compiler();
     std::unique_ptr<SkSL::Program> program;
-<<<<<<< HEAD
-    program = compiler->convertProgram(programKind, sksl, settings);
-    if (!program || !compiler->toGLSL(*program, glsl)) {
-        errorHandler->compileError(GrShaderUtils::PrettyPrint(sksl).c_str(),
-                                   compiler->errorText().c_str());
-=======
 #ifdef SK_DEBUG
     SkSL::String src = GrShaderUtils::PrettyPrint(sksl);
 #else
@@ -50,24 +44,16 @@
     program = compiler->convertProgram(programKind, src, settings);
     if (!program || !compiler->toGLSL(*program, glsl)) {
         errorHandler->compileError(src.c_str(), compiler->errorText().c_str());
->>>>>>> 40be567a
         return nullptr;
     }
 
     if (gPrintSKSL || gPrintGLSL) {
         print_shader_banner(programKind);
         if (gPrintSKSL) {
-<<<<<<< HEAD
-            GrShaderUtils::PrintLineByLine("SKSL:", sksl);
-        }
-        if (gPrintGLSL) {
-            GrShaderUtils::PrintLineByLine("GLSL:", *glsl);
-=======
             GrShaderUtils::PrintLineByLine("SKSL:", GrShaderUtils::PrettyPrint(sksl));
         }
         if (gPrintGLSL) {
             GrShaderUtils::PrintLineByLine("GLSL:", GrShaderUtils::PrettyPrint(*glsl));
->>>>>>> 40be567a
         }
     }
 
