--- conflicted
+++ resolved
@@ -26,11 +26,7 @@
         case kA8_GrMaskFormat:
             return GrColorType::kAlpha_8;
         case kA565_GrMaskFormat:
-<<<<<<< HEAD
-            return GrColorType::kRGB_565;
-=======
             return GrColorType::kBGR_565;
->>>>>>> 40be567a
         case kARGB_GrMaskFormat:
             return GrColorType::kRGBA_8888;
         default:
@@ -72,17 +68,10 @@
 }
 
 #ifdef SK_DEBUG
-<<<<<<< HEAD
-#include "include/private/GrSurfaceProxy.h"
-#include "include/private/GrTextureProxy.h"
-#include "src/gpu/GrContextPriv.h"
-#include "src/gpu/GrSurfaceContext.h"
-=======
 #include "src/gpu/GrContextPriv.h"
 #include "src/gpu/GrSurfaceContext.h"
 #include "src/gpu/GrSurfaceProxy.h"
 #include "src/gpu/GrTextureProxy.h"
->>>>>>> 40be567a
 
 #include "include/core/SkBitmap.h"
 #include "include/core/SkImageEncoder.h"
@@ -106,12 +95,8 @@
         return false;
     }
 
-<<<<<<< HEAD
-    sk_sp<GrSurfaceContext> sContext(context->priv().makeWrappedSurfaceContext(sk_ref_sp(sProxy)));
-=======
     auto sContext = context->priv().makeWrappedSurfaceContext(sk_ref_sp(sProxy), colorType,
                                                               kUnknown_SkAlphaType);
->>>>>>> 40be567a
     if (!sContext || !sContext->asTextureProxy()) {
         return false;
     }
@@ -181,13 +166,8 @@
         SkISize atlasDimensions = fAtlasConfig.atlasDimensions(format);
         SkISize plotDimensions = fAtlasConfig.plotDimensions(format);
 
-<<<<<<< HEAD
-        const GrBackendFormat format = fCaps->getBackendFormatFromGrColorType(grColorType,
-                                                                              GrSRGBEncoded::kNo);
-=======
         const GrBackendFormat format = fCaps->getDefaultBackendFormat(grColorType,
                                                                       GrRenderable::kNo);
->>>>>>> 40be567a
 
         fAtlases[index] = GrDrawOpAtlas::Make(
                 fProxyProvider, format, grColorType,
