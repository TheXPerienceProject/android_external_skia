--- conflicted
+++ resolved
@@ -196,12 +196,8 @@
     // PagerCanvas::onDrawAnnotation().
     picture->playback(&canvas);
     if (canvas.fIndex != dstArrayCount) {
-<<<<<<< HEAD
-        SkDEBUGF("Malformed SkMultiPictureDocument\n");
-=======
         SkDEBUGF("Malformed SkMultiPictureDocument: canvas.fIndex=%d dstArrayCount=%d\n",
             canvas.fIndex, dstArrayCount);
->>>>>>> 40be567a
     }
     return true;
 }