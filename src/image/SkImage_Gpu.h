/*
 * Copyright 2015 Google Inc.
 *
 * Use of this source code is governed by a BSD-style license that can be
 * found in the LICENSE file.
 */

#ifndef SkImage_Gpu_DEFINED
#define SkImage_Gpu_DEFINED

#include "include/gpu/GrContext.h"
#include "src/core/SkImagePriv.h"
#include "src/gpu/GrGpuResourcePriv.h"
#include "src/gpu/GrSurfaceProxyPriv.h"
#include "src/gpu/SkGr.h"
#include "src/image/SkImage_GpuBase.h"

class GrTexture;

class SkBitmap;
struct SkYUVAIndex;

class SkImage_Gpu : public SkImage_GpuBase {
public:
    SkImage_Gpu(sk_sp<GrContext>, uint32_t uniqueID, SkAlphaType, sk_sp<GrTextureProxy>,
                sk_sp<SkColorSpace>);
    ~SkImage_Gpu() override;

    GrSemaphoresSubmitted onFlush(GrContext*, const GrFlushInfo&) override;

    GrTextureProxy* peekProxy() const override {
        return fProxy.get();
    }
    sk_sp<GrTextureProxy> asTextureProxyRef(GrRecordingContext*) const override {
        return fProxy;
    }

    bool onIsTextureBacked() const override { return SkToBool(fProxy.get()); }

    sk_sp<SkImage> onMakeColorTypeAndColorSpace(GrRecordingContext*,
                                                SkColorType, sk_sp<SkColorSpace>) const final;

<<<<<<< HEAD
=======
    sk_sp<SkImage> onReinterpretColorSpace(sk_sp<SkColorSpace>) const final;

>>>>>>> 40be567a
    /**
     * This is the implementation of SkDeferredDisplayListRecorder::makePromiseImage.
     */
    static sk_sp<SkImage> MakePromiseTexture(GrContext* context,
                                             const GrBackendFormat& backendFormat,
                                             int width,
                                             int height,
                                             GrMipMapped mipMapped,
                                             GrSurfaceOrigin origin,
                                             SkColorType colorType,
                                             SkAlphaType alphaType,
                                             sk_sp<SkColorSpace> colorSpace,
                                             PromiseImageTextureFulfillProc textureFulfillProc,
                                             PromiseImageTextureReleaseProc textureReleaseProc,
                                             PromiseImageTextureDoneProc textureDoneProc,
                                             PromiseImageTextureContext textureContext,
                                             PromiseImageApiVersion);

    static sk_sp<SkImage> ConvertYUVATexturesToRGB(GrContext*, SkYUVColorSpace yuvColorSpace,
                                                   const GrBackendTexture yuvaTextures[],
                                                   const SkYUVAIndex yuvaIndices[4],
                                                   SkISize imageSize, GrSurfaceOrigin imageOrigin,
                                                   GrRenderTargetContext*);

private:
    sk_sp<GrTextureProxy> fProxy;

    typedef SkImage_GpuBase INHERITED;
};

#endif<|MERGE_RESOLUTION|>--- conflicted
+++ resolved
@@ -40,11 +40,8 @@
     sk_sp<SkImage> onMakeColorTypeAndColorSpace(GrRecordingContext*,
                                                 SkColorType, sk_sp<SkColorSpace>) const final;
 
-<<<<<<< HEAD
-=======
     sk_sp<SkImage> onReinterpretColorSpace(sk_sp<SkColorSpace>) const final;
 
->>>>>>> 40be567a
     /**
      * This is the implementation of SkDeferredDisplayListRecorder::makePromiseImage.
      */
