/*
 * Copyright 2012 Google Inc.
 *
 * Use of this source code is governed by a BSD-style license that can be
 * found in the LICENSE file.
 */

#include "include/gpu/GrContext.h"
<<<<<<< HEAD
#include "include/gpu/GrRenderTarget.h"
#include "include/gpu/GrSurface.h"
#include "include/gpu/GrTexture.h"
#include "include/private/GrOpList.h"
=======
#include "include/gpu/GrSurface.h"
#include "include/gpu/GrTexture.h"
#include "src/gpu/GrOpList.h"
#include "src/gpu/GrRenderTarget.h"
>>>>>>> 40be567a
#include "src/gpu/GrResourceProvider.h"
#include "src/gpu/GrSurfacePriv.h"

#include "src/core/SkMathPriv.h"
#include "src/gpu/SkGr.h"

<<<<<<< HEAD
size_t GrSurface::WorstCaseSize(const GrSurfaceDesc& desc, bool useNextPow2) {
=======
size_t GrSurface::WorstCaseSize(const GrSurfaceDesc& desc, GrRenderable renderable,
                                int renderTargetSampleCnt, bool binSize) {
>>>>>>> 40be567a
    size_t size;

    int width  = binSize ? GrResourceProvider::MakeApprox(desc.fWidth)  : desc.fWidth;
    int height = binSize ? GrResourceProvider::MakeApprox(desc.fHeight) : desc.fHeight;

    if (renderable == GrRenderable::kYes) {
        // We own one color value for each MSAA sample.
        SkASSERT(renderTargetSampleCnt >= 1);
        int colorValuesPerPixel = renderTargetSampleCnt;
        if (renderTargetSampleCnt > 1) {
            // Worse case, we own the resolve buffer so that is one more sample per pixel.
            colorValuesPerPixel += 1;
        }
        SkASSERT(kUnknown_GrPixelConfig != desc.fConfig);
        SkASSERT(!GrPixelConfigIsCompressed(desc.fConfig));
        size_t colorBytes = (size_t) width * height * GrBytesPerPixel(desc.fConfig);

        // This would be a nice assert to have (i.e., we aren't creating 0 width/height surfaces).
        // Unfortunately Chromium seems to want to do this.
        //SkASSERT(colorBytes > 0);

        size = colorValuesPerPixel * colorBytes;
        size += colorBytes/3; // in case we have to mipmap
    } else {
<<<<<<< HEAD
=======
        SkASSERT(renderTargetSampleCnt == 1);
>>>>>>> 40be567a
        if (GrPixelConfigIsCompressed(desc.fConfig)) {
            size = GrCompressedFormatDataSize(desc.fConfig, width, height);
        } else {
            size = (size_t)width * height * GrBytesPerPixel(desc.fConfig);
        }

        size += size/3;  // in case we have to mipmap
    }

    return size;
}

size_t GrSurface::ComputeSize(GrPixelConfig config,
                              int width,
                              int height,
                              int colorSamplesPerPixel,
                              GrMipMapped mipMapped,
<<<<<<< HEAD
                              bool useNextPow2) {
    size_t colorSize;

    width = useNextPow2
            ? SkTMax(GrResourceProvider::kMinScratchTextureSize, GrNextPow2(width))
            : width;
    height = useNextPow2
            ? SkTMax(GrResourceProvider::kMinScratchTextureSize, GrNextPow2(height))
            : height;
=======
                              bool binSize) {
    size_t colorSize;

    width  = binSize ? GrResourceProvider::MakeApprox(width)  : width;
    height = binSize ? GrResourceProvider::MakeApprox(height) : height;
>>>>>>> 40be567a

    SkASSERT(kUnknown_GrPixelConfig != config);
    if (GrPixelConfigIsCompressed(config)) {
        colorSize = GrCompressedFormatDataSize(config, width, height);
    } else {
        colorSize = (size_t)width * height * GrBytesPerPixel(config);
    }
    SkASSERT(colorSize > 0);

    size_t finalSize = colorSamplesPerPixel * colorSize;

    if (GrMipMapped::kYes == mipMapped) {
        // We don't have to worry about the mipmaps being a different size than
        // we'd expect because we never change fDesc.fWidth/fHeight.
        finalSize += colorSize/3;
    }
    return finalSize;
}

//////////////////////////////////////////////////////////////////////////////

bool GrSurface::hasPendingRead() const {
    const GrTexture* thisTex = this->asTexture();
    if (thisTex && thisTex->internalHasPendingRead()) {
        return true;
    }
    const GrRenderTarget* thisRT = this->asRenderTarget();
    if (thisRT && thisRT->internalHasPendingRead()) {
        return true;
    }
    return false;
}

bool GrSurface::hasPendingWrite() const {
    const GrTexture* thisTex = this->asTexture();
    if (thisTex && thisTex->internalHasPendingWrite()) {
        return true;
    }
    const GrRenderTarget* thisRT = this->asRenderTarget();
    if (thisRT && thisRT->internalHasPendingWrite()) {
        return true;
    }
    return false;
}

bool GrSurface::hasPendingIO() const {
    const GrTexture* thisTex = this->asTexture();
    if (thisTex && thisTex->internalHasPendingIO()) {
        return true;
    }
    const GrRenderTarget* thisRT = this->asRenderTarget();
    if (thisRT && thisRT->internalHasPendingIO()) {
        return true;
    }
    return false;
}

void GrSurface::onRelease() {
    this->invokeReleaseProc();
    this->INHERITED::onRelease();
}

void GrSurface::onAbandon() {
    this->invokeReleaseProc();
    this->INHERITED::onAbandon();
}<|MERGE_RESOLUTION|>--- conflicted
+++ resolved
@@ -6,29 +6,18 @@
  */
 
 #include "include/gpu/GrContext.h"
-<<<<<<< HEAD
-#include "include/gpu/GrRenderTarget.h"
-#include "include/gpu/GrSurface.h"
-#include "include/gpu/GrTexture.h"
-#include "include/private/GrOpList.h"
-=======
 #include "include/gpu/GrSurface.h"
 #include "include/gpu/GrTexture.h"
 #include "src/gpu/GrOpList.h"
 #include "src/gpu/GrRenderTarget.h"
->>>>>>> 40be567a
 #include "src/gpu/GrResourceProvider.h"
 #include "src/gpu/GrSurfacePriv.h"
 
 #include "src/core/SkMathPriv.h"
 #include "src/gpu/SkGr.h"
 
-<<<<<<< HEAD
-size_t GrSurface::WorstCaseSize(const GrSurfaceDesc& desc, bool useNextPow2) {
-=======
 size_t GrSurface::WorstCaseSize(const GrSurfaceDesc& desc, GrRenderable renderable,
                                 int renderTargetSampleCnt, bool binSize) {
->>>>>>> 40be567a
     size_t size;
 
     int width  = binSize ? GrResourceProvider::MakeApprox(desc.fWidth)  : desc.fWidth;
@@ -53,10 +42,7 @@
         size = colorValuesPerPixel * colorBytes;
         size += colorBytes/3; // in case we have to mipmap
     } else {
-<<<<<<< HEAD
-=======
         SkASSERT(renderTargetSampleCnt == 1);
->>>>>>> 40be567a
         if (GrPixelConfigIsCompressed(desc.fConfig)) {
             size = GrCompressedFormatDataSize(desc.fConfig, width, height);
         } else {
@@ -74,23 +60,11 @@
                               int height,
                               int colorSamplesPerPixel,
                               GrMipMapped mipMapped,
-<<<<<<< HEAD
-                              bool useNextPow2) {
-    size_t colorSize;
-
-    width = useNextPow2
-            ? SkTMax(GrResourceProvider::kMinScratchTextureSize, GrNextPow2(width))
-            : width;
-    height = useNextPow2
-            ? SkTMax(GrResourceProvider::kMinScratchTextureSize, GrNextPow2(height))
-            : height;
-=======
                               bool binSize) {
     size_t colorSize;
 
     width  = binSize ? GrResourceProvider::MakeApprox(width)  : width;
     height = binSize ? GrResourceProvider::MakeApprox(height) : height;
->>>>>>> 40be567a
 
     SkASSERT(kUnknown_GrPixelConfig != config);
     if (GrPixelConfigIsCompressed(config)) {
