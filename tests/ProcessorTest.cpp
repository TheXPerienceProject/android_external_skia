/*
 * Copyright 2016 Google Inc.
 *
 * Use of this source code is governed by a BSD-style license that can be
 * found in the LICENSE file.
 */

<<<<<<< HEAD
#include "include/core/SkTypes.h"
=======
>>>>>>> 40be567a
#include "tests/Test.h"

#include "include/gpu/GrContext.h"
#include "include/gpu/GrGpuResource.h"
#include "src/gpu/GrClip.h"
#include "src/gpu/GrContextPriv.h"
#include "src/gpu/GrMemoryPool.h"
#include "src/gpu/GrProxyProvider.h"
#include "src/gpu/GrRenderTargetContext.h"
#include "src/gpu/GrRenderTargetContextPriv.h"
#include "src/gpu/GrResourceProvider.h"
#include "src/gpu/glsl/GrGLSLFragmentProcessor.h"
#include "src/gpu/glsl/GrGLSLFragmentShaderBuilder.h"
#include "src/gpu/ops/GrFillRectOp.h"
#include "src/gpu/ops/GrMeshDrawOp.h"
#include "tests/TestUtils.h"
<<<<<<< HEAD

=======
>>>>>>> 40be567a
#include <atomic>
#include <random>

namespace {
class TestOp : public GrMeshDrawOp {
public:
    DEFINE_OP_CLASS_ID
    static std::unique_ptr<GrDrawOp> Make(GrContext* context,
                                          std::unique_ptr<GrFragmentProcessor> fp) {
        GrOpMemoryPool* pool = context->priv().opMemoryPool();

        return pool->allocate<TestOp>(std::move(fp));
    }

    const char* name() const override { return "TestOp"; }

    void visitProxies(const VisitProxyFunc& func) const override {
        fProcessors.visitProxies(func);
    }

    FixedFunctionFlags fixedFunctionFlags() const override { return FixedFunctionFlags::kNone; }

<<<<<<< HEAD
    GrProcessorSet::Analysis finalize(const GrCaps& caps, const GrAppliedClip* clip,
                                      GrFSAAType fsaaType, GrClampType clampType) override {
=======
    GrProcessorSet::Analysis finalize(
            const GrCaps& caps, const GrAppliedClip* clip, bool hasMixedSampledCoverage,
            GrClampType clampType) override {
>>>>>>> 40be567a
        static constexpr GrProcessorAnalysisColor kUnknownColor;
        SkPMColor4f overrideColor;
        return fProcessors.finalize(
                kUnknownColor, GrProcessorAnalysisCoverage::kNone, clip,
<<<<<<< HEAD
                &GrUserStencilSettings::kUnused, fsaaType, caps, clampType, &overrideColor);
=======
                &GrUserStencilSettings::kUnused, hasMixedSampledCoverage, caps, clampType,
                &overrideColor);
>>>>>>> 40be567a
    }

private:
    friend class ::GrOpMemoryPool; // for ctor

    TestOp(std::unique_ptr<GrFragmentProcessor> fp)
            : INHERITED(ClassID()), fProcessors(std::move(fp)) {
        this->setBounds(SkRect::MakeWH(100, 100), HasAABloat::kNo, IsZeroArea::kNo);
    }

    void onPrepareDraws(Target* target) override { return; }
    void onExecute(GrOpFlushState*, const SkRect&) override { return; }

    GrProcessorSet fProcessors;

    typedef GrMeshDrawOp INHERITED;
};

/**
 * FP used to test ref counts on owned GrGpuResources. Can also be a parent FP to test counts
 * of resources owned by child FPs.
 */
class TestFP : public GrFragmentProcessor {
public:
    static std::unique_ptr<GrFragmentProcessor> Make(std::unique_ptr<GrFragmentProcessor> child) {
        return std::unique_ptr<GrFragmentProcessor>(new TestFP(std::move(child)));
    }
    static std::unique_ptr<GrFragmentProcessor> Make(const SkTArray<sk_sp<GrTextureProxy>>& proxies,
                                                     const SkTArray<sk_sp<GrGpuBuffer>>& buffers) {
        return std::unique_ptr<GrFragmentProcessor>(new TestFP(proxies, buffers));
    }

    const char* name() const override { return "test"; }

    void onGetGLSLProcessorKey(const GrShaderCaps&, GrProcessorKeyBuilder* b) const override {
        static std::atomic<int32_t> nextKey{0};
        b->add32(nextKey++);
    }

    std::unique_ptr<GrFragmentProcessor> clone() const override {
        return std::unique_ptr<GrFragmentProcessor>(new TestFP(*this));
    }

private:
    TestFP(const SkTArray<sk_sp<GrTextureProxy>>& proxies,
           const SkTArray<sk_sp<GrGpuBuffer>>& buffers)
            : INHERITED(kTestFP_ClassID, kNone_OptimizationFlags), fSamplers(4) {
        for (const auto& proxy : proxies) {
            fSamplers.emplace_back(proxy);
        }
        this->setTextureSamplerCnt(fSamplers.count());
    }

    TestFP(std::unique_ptr<GrFragmentProcessor> child)
            : INHERITED(kTestFP_ClassID, kNone_OptimizationFlags), fSamplers(4) {
        this->registerChildProcessor(std::move(child));
    }

    explicit TestFP(const TestFP& that)
            : INHERITED(kTestFP_ClassID, that.optimizationFlags()), fSamplers(4) {
        for (int i = 0; i < that.fSamplers.count(); ++i) {
            fSamplers.emplace_back(that.fSamplers[i]);
        }
        for (int i = 0; i < that.numChildProcessors(); ++i) {
            this->registerChildProcessor(that.childProcessor(i).clone());
        }
        this->setTextureSamplerCnt(fSamplers.count());
    }

    virtual GrGLSLFragmentProcessor* onCreateGLSLInstance() const override {
        class TestGLSLFP : public GrGLSLFragmentProcessor {
        public:
            TestGLSLFP() {}
            void emitCode(EmitArgs& args) override {
                GrGLSLFPFragmentBuilder* fragBuilder = args.fFragBuilder;
                fragBuilder->codeAppendf("%s = %s;", args.fOutputColor, args.fInputColor);
            }

        private:
        };
        return new TestGLSLFP();
    }

    bool onIsEqual(const GrFragmentProcessor&) const override { return false; }
    const TextureSampler& onTextureSampler(int i) const override { return fSamplers[i]; }

    GrTAllocator<TextureSampler> fSamplers;
    typedef GrFragmentProcessor INHERITED;
};
}

static void check_refs(skiatest::Reporter* reporter,
                       GrTextureProxy* proxy,
                       int32_t expectedProxyRefs,
                       int32_t expectedBackingRefs) {
    int32_t actualProxyRefs = proxy->priv().getProxyRefCnt();
    int32_t actualBackingRefs = proxy->testingOnly_getBackingRefCnt();

    SkASSERT(actualProxyRefs == expectedProxyRefs);
    SkASSERT(actualBackingRefs == expectedBackingRefs);

    REPORTER_ASSERT(reporter, actualProxyRefs == expectedProxyRefs);
    REPORTER_ASSERT(reporter, actualBackingRefs == expectedBackingRefs);
}

DEF_GPUTEST_FOR_ALL_CONTEXTS(ProcessorRefTest, reporter, ctxInfo) {
    GrContext* context = ctxInfo.grContext();
    GrProxyProvider* proxyProvider = context->priv().proxyProvider();

    GrSurfaceDesc desc;
    desc.fWidth = 10;
    desc.fHeight = 10;
    desc.fConfig = kRGBA_8888_GrPixelConfig;

    const GrBackendFormat format =
<<<<<<< HEAD
            context->priv().caps()->getBackendFormatFromColorType(kRGBA_8888_SkColorType);

    for (bool makeClone : {false, true}) {
        for (int parentCnt = 0; parentCnt < 2; parentCnt++) {
            sk_sp<GrRenderTargetContext> renderTargetContext(
                    context->priv().makeDeferredRenderTargetContext(
                                                             format, SkBackingFit::kApprox, 1, 1,
                                                             kRGBA_8888_GrPixelConfig, nullptr));
            {
                sk_sp<GrTextureProxy> proxy1 = proxyProvider->createProxy(
                        format, desc, kTopLeft_GrSurfaceOrigin, SkBackingFit::kExact,
                        SkBudgeted::kYes);
                sk_sp<GrTextureProxy> proxy2 = proxyProvider->createProxy(
                        format, desc, kTopLeft_GrSurfaceOrigin, SkBackingFit::kExact,
                        SkBudgeted::kYes);
                sk_sp<GrTextureProxy> proxy3 = proxyProvider->createProxy(
                        format, desc, kTopLeft_GrSurfaceOrigin, SkBackingFit::kExact,
                        SkBudgeted::kYes);
                sk_sp<GrTextureProxy> proxy4 = proxyProvider->createProxy(
                        format, desc, kTopLeft_GrSurfaceOrigin, SkBackingFit::kExact,
                        SkBudgeted::kYes);
                {
                    SkTArray<sk_sp<GrTextureProxy>> proxies;
                    SkTArray<sk_sp<GrGpuBuffer>> buffers;
                    proxies.push_back(proxy1);
=======
        context->priv().caps()->getDefaultBackendFormat(GrColorType::kRGBA_8888,
                                                        GrRenderable::kNo);

    for (bool makeClone : {false, true}) {
        for (int parentCnt = 0; parentCnt < 2; parentCnt++) {
            auto renderTargetContext = context->priv().makeDeferredRenderTargetContext(
                    SkBackingFit::kApprox, 1, 1, GrColorType::kRGBA_8888, nullptr);
            {
                sk_sp<GrTextureProxy> proxy = proxyProvider->createProxy(
                        format, desc, GrRenderable::kNo, 1, kTopLeft_GrSurfaceOrigin,
                        SkBackingFit::kExact, SkBudgeted::kYes, GrProtected::kNo);

                {
                    SkTArray<sk_sp<GrTextureProxy>> proxies;
                    SkTArray<sk_sp<GrGpuBuffer>> buffers;
                    proxies.push_back(proxy);
>>>>>>> 40be567a
                    auto fp = TestFP::Make(std::move(proxies), std::move(buffers));
                    for (int i = 0; i < parentCnt; ++i) {
                        fp = TestFP::Make(std::move(fp));
                    }
                    std::unique_ptr<GrFragmentProcessor> clone;
                    if (makeClone) {
                        clone = fp->clone();
                    }
                    std::unique_ptr<GrDrawOp> op(TestOp::Make(context, std::move(fp)));
                    renderTargetContext->priv().testingOnly_addDrawOp(std::move(op));
                    if (clone) {
                        op = TestOp::Make(context, std::move(clone));
                        renderTargetContext->priv().testingOnly_addDrawOp(std::move(op));
                    }
                }
<<<<<<< HEAD
                int refCnt, readCnt, writeCnt;

                testingOnly_getIORefCnts(proxy1.get(), &refCnt, &readCnt, &writeCnt);
                // IO counts should be double if there is a clone of the FP.
                int ioRefMul = makeClone ? 2 : 1;
                REPORTER_ASSERT(reporter, -1 == refCnt);
                REPORTER_ASSERT(reporter, ioRefMul * 1 == readCnt);
                REPORTER_ASSERT(reporter, ioRefMul * 0 == writeCnt);

                context->flush();
=======

                // If the fp is cloned the number of refs should increase by one (for the clone)
                int expectedProxyRefs = makeClone ? 3 : 2;
>>>>>>> 40be567a

                check_refs(reporter, proxy.get(), expectedProxyRefs, -1);

<<<<<<< HEAD
=======
                context->flush();

                check_refs(reporter, proxy.get(), 1, 1); // just one from the 'proxy' sk_sp
>>>>>>> 40be567a
            }
        }
    }
}

#include "tools/flags/CommandLineFlags.h"
static DEFINE_bool(randomProcessorTest, false,
                   "Use non-deterministic seed for random processor tests?");
static DEFINE_int(processorSeed, 0,
                  "Use specific seed for processor tests. Overridden by --randomProcessorTest.");

#if GR_TEST_UTILS

static GrColor input_texel_color(int i, int j, SkScalar delta) {
    // Delta must be less than 0.5 to prevent over/underflow issues with the input color
    SkASSERT(delta <= 0.5);

    SkColor color = SkColorSetARGB((uint8_t)(i & 0xFF),
                                   (uint8_t)(j & 0xFF),
                                   (uint8_t)((i + j) & 0xFF),
                                   (uint8_t)((2 * j - i) & 0xFF));
    SkColor4f color4f = SkColor4f::FromColor(color);
    for (int i = 0; i < 4; i++) {
        if (color4f[i] > 0.5) {
            color4f[i] -= delta;
        } else {
            color4f[i] += delta;
        }
    }
    return color4f.premul().toBytes_RGBA();
}

void test_draw_op(GrContext* context,
                  GrRenderTargetContext* rtc,
                  std::unique_ptr<GrFragmentProcessor> fp,
                  sk_sp<GrTextureProxy> inputDataProxy) {
    GrPaint paint;
    paint.addColorTextureProcessor(std::move(inputDataProxy), SkMatrix::I());
    paint.addColorFragmentProcessor(std::move(fp));
    paint.setPorterDuffXPFactory(SkBlendMode::kSrc);

<<<<<<< HEAD
    auto op = GrFillRectOp::Make(context, std::move(paint), GrAAType::kNone, SkMatrix::I(),
                                 SkRect::MakeWH(rtc->width(), rtc->height()));
=======
    auto op = GrFillRectOp::MakeNonAARect(context, std::move(paint), SkMatrix::I(),
                                          SkRect::MakeWH(rtc->width(), rtc->height()));
>>>>>>> 40be567a
    rtc->addDrawOp(GrNoClip(), std::move(op));
}

// This assumes that the output buffer will be the same size as inputDataProxy
void render_fp(GrContext* context, GrRenderTargetContext* rtc, GrFragmentProcessor* fp,
               sk_sp<GrTextureProxy> inputDataProxy, GrColor* buffer) {
    int width = inputDataProxy->width();
    int height = inputDataProxy->height();

    // test_draw_op needs to take ownership of an FP, so give it a clone that it can own
    test_draw_op(context, rtc, fp->clone(), inputDataProxy);
    memset(buffer, 0x0, sizeof(GrColor) * width * height);
<<<<<<< HEAD
           rtc->readPixels(SkImageInfo::Make(width, height, kRGBA_8888_SkColorType,
                                             kPremul_SkAlphaType),
                           buffer, 0, 0, 0);
=======
    rtc->readPixels(SkImageInfo::Make(width, height, kRGBA_8888_SkColorType, kPremul_SkAlphaType),
                    buffer, 0, {0, 0});
>>>>>>> 40be567a
}

/** Initializes the two test texture proxies that are available to the FP test factories. */
bool init_test_textures(GrResourceProvider* resourceProvider,
                        GrProxyProvider* proxyProvider,
                        SkRandom* random,
                        sk_sp<GrTextureProxy> proxies[2]) {
    static const int kTestTextureSize = 256;

    {
        // Put premul data into the RGBA texture that the test FPs can optionally use.
        std::unique_ptr<GrColor[]> rgbaData(new GrColor[kTestTextureSize * kTestTextureSize]);
        for (int y = 0; y < kTestTextureSize; ++y) {
            for (int x = 0; x < kTestTextureSize; ++x) {
                rgbaData[kTestTextureSize * y + x] = input_texel_color(
                        random->nextULessThan(256), random->nextULessThan(256), 0.0f);
            }
        }

        SkImageInfo ii = SkImageInfo::Make(kTestTextureSize, kTestTextureSize,
                                           kRGBA_8888_SkColorType, kPremul_SkAlphaType);
        SkPixmap pixmap(ii, rgbaData.get(), ii.minRowBytes());
        sk_sp<SkImage> img = SkImage::MakeRasterCopy(pixmap);
<<<<<<< HEAD
        proxies[0] = proxyProvider->createTextureProxy(img, kNone_GrSurfaceFlags, 1,
                                                       SkBudgeted::kYes, SkBackingFit::kExact);
=======
        proxies[0] =
                proxyProvider->createTextureProxy(img, 1, SkBudgeted::kYes, SkBackingFit::kExact);
>>>>>>> 40be567a
        proxies[0]->instantiate(resourceProvider);
    }

    {
        // Put random values into the alpha texture that the test FPs can optionally use.
        std::unique_ptr<uint8_t[]> alphaData(new uint8_t[kTestTextureSize * kTestTextureSize]);
        for (int y = 0; y < kTestTextureSize; ++y) {
            for (int x = 0; x < kTestTextureSize; ++x) {
                alphaData[kTestTextureSize * y + x] = random->nextULessThan(256);
            }
        }

        SkImageInfo ii = SkImageInfo::Make(kTestTextureSize, kTestTextureSize,
                                           kAlpha_8_SkColorType, kPremul_SkAlphaType);
        SkPixmap pixmap(ii, alphaData.get(), ii.minRowBytes());
        sk_sp<SkImage> img = SkImage::MakeRasterCopy(pixmap);
<<<<<<< HEAD
        proxies[1] = proxyProvider->createTextureProxy(img, kNone_GrSurfaceFlags, 1,
                                                       SkBudgeted::kYes, SkBackingFit::kExact);
=======
        proxies[1] =
                proxyProvider->createTextureProxy(img, 1, SkBudgeted::kYes, SkBackingFit::kExact);
>>>>>>> 40be567a
        proxies[1]->instantiate(resourceProvider);
    }

    return proxies[0] && proxies[1];
}

// Creates a texture of premul colors used as the output of the fragment processor that precedes
// the fragment processor under test. Color values are those provided by input_texel_color().
sk_sp<GrTextureProxy> make_input_texture(GrProxyProvider* proxyProvider, int width, int height,
                                         SkScalar delta) {
    std::unique_ptr<GrColor[]> data(new GrColor[width * height]);
    for (int y = 0; y < width; ++y) {
        for (int x = 0; x < height; ++x) {
            data.get()[width * y + x] = input_texel_color(x, y, delta);
        }
    }

    SkImageInfo ii = SkImageInfo::Make(width, height, kRGBA_8888_SkColorType, kPremul_SkAlphaType);
    SkPixmap pixmap(ii, data.get(), ii.minRowBytes());
    sk_sp<SkImage> img = SkImage::MakeRasterCopy(pixmap);
<<<<<<< HEAD
    return proxyProvider->createTextureProxy(img, kNone_GrSurfaceFlags, 1,
                                             SkBudgeted::kYes, SkBackingFit::kExact);
}

bool log_surface_context(sk_sp<GrSurfaceContext> src, SkString* dst) {
    SkImageInfo ii = SkImageInfo::Make(src->width(), src->height(), kRGBA_8888_SkColorType,
                                       kPremul_SkAlphaType);
    SkBitmap bm;
    SkAssertResult(bm.tryAllocPixels(ii));
    SkAssertResult(src->readPixels(ii, bm.getPixels(), bm.rowBytes(), 0, 0));

    return bitmap_to_base64_data_uri(bm, dst);
}

bool log_surface_proxy(GrContext* context, sk_sp<GrSurfaceProxy> src, SkString* dst) {
    sk_sp<GrSurfaceContext> sContext(context->priv().makeWrappedSurfaceContext(src));
    return log_surface_context(sContext, dst);
=======
    return proxyProvider->createTextureProxy(img, 1, SkBudgeted::kYes, SkBackingFit::kExact);
}

// We tag logged  data as unpremul to avoid conversion when encoding as  PNG. The input texture
// actually contains unpremul data. Also, even though we made the result data by rendering into
// a "unpremul" GrRenderTargetContext, our input texture is unpremul and outside of the random
// effect configuration, we didn't do anything to ensure the output is actually premul. We just
// don't currently allow kUnpremul GrRenderTargetContexts.
static constexpr auto kLogAlphaType = kUnpremul_SkAlphaType;

bool log_pixels(GrColor* pixels, int widthHeight, SkString* dst) {
    auto info = SkImageInfo::Make(widthHeight, widthHeight, kRGBA_8888_SkColorType, kLogAlphaType);
    SkBitmap bmp;
    bmp.installPixels(info, pixels, widthHeight * sizeof(GrColor));
    return bitmap_to_base64_data_uri(bmp, dst);
}

bool log_texture_proxy(GrContext* context, sk_sp<GrTextureProxy> src, SkString* dst) {
    auto sContext =
            context->priv().makeWrappedSurfaceContext(src, GrColorType::kRGBA_8888, kLogAlphaType);
    SkImageInfo ii =
            SkImageInfo::Make(src->width(), src->height(), kRGBA_8888_SkColorType, kLogAlphaType);
    SkBitmap bm;
    SkAssertResult(bm.tryAllocPixels(ii));
    SkAssertResult(sContext->readPixels(ii, bm.getPixels(), bm.rowBytes(), {0, 0}));
    return bitmap_to_base64_data_uri(bm, dst);
>>>>>>> 40be567a
}

bool fuzzy_color_equals(const SkPMColor4f& c1, const SkPMColor4f& c2) {
    // With the loss of precision of rendering into 32-bit color, then estimating the FP's output
    // from that, it is not uncommon for a valid output to differ from estimate by up to 0.01
    // (really 1/128 ~ .0078, but frequently floating point issues make that tolerance a little
    // too unforgiving).
    static constexpr SkScalar kTolerance = 0.01f;
    for (int i = 0; i < 4; i++) {
        if (!SkScalarNearlyEqual(c1[i], c2[i], kTolerance)) {
            return false;
        }
    }
    return true;
}

int modulation_index(int channelIndex, bool alphaModulation) {
    return alphaModulation ? 3 : channelIndex;
}

// Given three input colors (color preceding the FP being tested), and the output of the FP, this
// ensures that the out1 = fp * in1.a, out2 = fp * in2.a, and out3 = fp * in3.a, where fp is the
// pre-modulated color that should not be changing across frames (FP's state doesn't change).
//
// When alphaModulation is false, this tests the very similar conditions that out1 = fp * in1,
// etc. using per-channel modulation instead of modulation by just the input alpha channel.
// - This estimates the pre-modulated fp color from one of the input/output pairs and confirms the
//   conditions hold for the other two pairs.
bool legal_modulation(const GrColor& in1, const GrColor& in2, const GrColor& in3,
                      const GrColor& out1, const GrColor& out2, const GrColor& out3,
                      bool alphaModulation) {
    // Convert to floating point, which is the number space the FP operates in (more or less)
    SkPMColor4f in1f = SkPMColor4f::FromBytes_RGBA(in1);
    SkPMColor4f in2f = SkPMColor4f::FromBytes_RGBA(in2);
    SkPMColor4f in3f = SkPMColor4f::FromBytes_RGBA(in3);
    SkPMColor4f out1f = SkPMColor4f::FromBytes_RGBA(out1);
    SkPMColor4f out2f = SkPMColor4f::FromBytes_RGBA(out2);
    SkPMColor4f out3f = SkPMColor4f::FromBytes_RGBA(out3);

    // Reconstruct the output of the FP before the shader modulated its color with the input value.
    // When the original input is very small, it may cause the final output color to round
    // to 0, in which case we estimate the pre-modulated color using one of the stepped frames that
    // will then have a guaranteed larger channel value (since the offset will be added to it).
    SkPMColor4f fpPreModulation;
    for (int i = 0; i < 4; i++) {
        int modulationIndex = modulation_index(i, alphaModulation);
        if (in1f[modulationIndex] < 0.2f) {
            // Use the stepped frame
            fpPreModulation[i] = out2f[i] / in2f[modulationIndex];
        } else {
            fpPreModulation[i] = out1f[i] / in1f[modulationIndex];
        }
    }

    // With reconstructed pre-modulated FP output, derive the expected value of fp * input for each
    // of the transformed input colors.
    SkPMColor4f expected1 = alphaModulation ? (fpPreModulation * in1f.fA)
                                            : (fpPreModulation * in1f);
    SkPMColor4f expected2 = alphaModulation ? (fpPreModulation * in2f.fA)
                                            : (fpPreModulation * in2f);
    SkPMColor4f expected3 = alphaModulation ? (fpPreModulation * in3f.fA)
                                            : (fpPreModulation * in3f);

    return fuzzy_color_equals(out1f, expected1) &&
           fuzzy_color_equals(out2f, expected2) &&
           fuzzy_color_equals(out3f, expected3);
}

DEF_GPUTEST_FOR_GL_RENDERING_CONTEXTS(ProcessorOptimizationValidationTest, reporter, ctxInfo) {
    GrContext* context = ctxInfo.grContext();
    GrProxyProvider* proxyProvider = context->priv().proxyProvider();
    auto resourceProvider = context->priv().resourceProvider();
    using FPFactory = GrFragmentProcessorTestFactory;

    uint32_t seed = FLAGS_processorSeed;
    if (FLAGS_randomProcessorTest) {
        std::random_device rd;
        seed = rd();
    }
    // If a non-deterministic bot fails this test, check the output to see what seed it used, then
    // use --processorSeed <seed> (without --randomProcessorTest) to reproduce.
    SkRandom random(seed);

    const GrBackendFormat format =
            context->priv().caps()->getBackendFormatFromColorType(kRGBA_8888_SkColorType);

    // Make the destination context for the test.
    static constexpr int kRenderSize = 256;
<<<<<<< HEAD
    sk_sp<GrRenderTargetContext> rtc = context->priv().makeDeferredRenderTargetContext(
            format, SkBackingFit::kExact, kRenderSize, kRenderSize, kRGBA_8888_GrPixelConfig,
            nullptr);
=======
    auto rtc = context->priv().makeDeferredRenderTargetContext(
            SkBackingFit::kExact, kRenderSize, kRenderSize, GrColorType::kRGBA_8888, nullptr);
>>>>>>> 40be567a

    sk_sp<GrTextureProxy> proxies[2];
    if (!init_test_textures(resourceProvider, proxyProvider, &random, proxies)) {
        ERRORF(reporter, "Could not create test textures");
        return;
    }
    GrProcessorTestData testData(&random, context, rtc.get(), proxies);

    // Coverage optimization uses three frames with a linearly transformed input texture.  The first
    // frame has no offset, second frames add .2 and .4, which should then be present as a fixed
    // difference between the frame outputs if the FP is properly following the modulation
    // requirements of the coverage optimization.
    static constexpr SkScalar kInputDelta = 0.2f;
    auto inputTexture1 = make_input_texture(proxyProvider, kRenderSize, kRenderSize, 0.0f);
    auto inputTexture2 = make_input_texture(proxyProvider, kRenderSize, kRenderSize, kInputDelta);
    auto inputTexture3 = make_input_texture(proxyProvider, kRenderSize, kRenderSize, 2*kInputDelta);

    // Encoded images are very verbose and this tests many potential images, so only export the
    // first failure (subsequent failures have a reasonable chance of being related).
    bool loggedFirstFailure = false;
    bool loggedFirstWarning = false;

    // Storage for the three frames required for coverage compatibility optimization. Each frame
    // uses the correspondingly numbered inputTextureX.
    std::unique_ptr<GrColor[]> readData1(new GrColor[kRenderSize * kRenderSize]);
    std::unique_ptr<GrColor[]> readData2(new GrColor[kRenderSize * kRenderSize]);
    std::unique_ptr<GrColor[]> readData3(new GrColor[kRenderSize * kRenderSize]);

    // Because processor factories configure themselves in random ways, this is not exhaustive.
    for (int i = 0; i < FPFactory::Count(); ++i) {
        int timesToInvokeFactory = 5;
        // Increase the number of attempts if the FP has child FPs since optimizations likely depend
        // on child optimizations being present.
        std::unique_ptr<GrFragmentProcessor> fp = FPFactory::MakeIdx(i, &testData);
        for (int j = 0; j < fp->numChildProcessors(); ++j) {
            // This value made a reasonable trade off between time and coverage when this test was
            // written.
            timesToInvokeFactory *= FPFactory::Count() / 2;
        }
#if defined(__MSVC_RUNTIME_CHECKS)
        // This test is infuriatingly slow with MSVC runtime checks enabled
        timesToInvokeFactory = 1;
#endif
        for (int j = 0; j < timesToInvokeFactory; ++j) {
            fp = FPFactory::MakeIdx(i, &testData);

            if (!fp->hasConstantOutputForConstantInput() && !fp->preservesOpaqueInput() &&
                !fp->compatibleWithCoverageAsAlpha()) {
                continue;
            }

            if (fp->compatibleWithCoverageAsAlpha()) {
                // 2nd and 3rd frames are only used when checking coverage optimization
                render_fp(context, rtc.get(), fp.get(), inputTexture2, readData2.get());
                render_fp(context, rtc.get(), fp.get(), inputTexture3, readData3.get());
            }
            // Draw base frame last so that rtc holds the original FP behavior if we need to
            // dump the image to the log.
            render_fp(context, rtc.get(), fp.get(), inputTexture1, readData1.get());

            if (0) {  // Useful to see what FPs are being tested.
                SkString children;
                for (int c = 0; c < fp->numChildProcessors(); ++c) {
                    if (!c) {
                        children.append("(");
                    }
                    children.append(fp->childProcessor(c).name());
                    children.append(c == fp->numChildProcessors() - 1 ? ")" : ", ");
                }
                SkDebugf("%s %s\n", fp->name(), children.c_str());
            }

            // This test has a history of being flaky on a number of devices. If an FP is logically
            // violating the optimizations, it's reasonable to expect it to violate requirements on
            // a large number of pixels in the image. Sporadic pixel violations are more indicative
            // of device errors and represents a separate problem.
#if defined(SK_BUILD_FOR_SKQP)
            static constexpr int kMaxAcceptableFailedPixels = 0; // Strict when running as SKQP
#else
            static constexpr int kMaxAcceptableFailedPixels = 2 * kRenderSize; // ~0.7% of the image
#endif

            int failedPixelCount = 0;
            // Collect first optimization failure message, to be output later as a warning or an
            // error depending on whether the rendering "passed" or failed.
            SkString coverageMessage;
            SkString opaqueMessage;
            SkString constMessage;
            for (int y = 0; y < kRenderSize; ++y) {
                for (int x = 0; x < kRenderSize; ++x) {
                    bool passing = true;
                    GrColor input = input_texel_color(x, y, 0.0f);
                    GrColor output = readData1.get()[y * kRenderSize + x];

                    if (fp->compatibleWithCoverageAsAlpha()) {
                        GrColor i2 = input_texel_color(x, y, kInputDelta);
                        GrColor i3 = input_texel_color(x, y, 2 * kInputDelta);

                        GrColor o2 = readData2.get()[y * kRenderSize + x];
                        GrColor o3 = readData3.get()[y * kRenderSize + x];

                        // A compatible processor is allowed to modulate either the input color or
                        // just the input alpha.
                        bool legalAlphaModulation = legal_modulation(input, i2, i3, output, o2, o3,
                                                                     /* alpha */ true);
                        bool legalColorModulation = legal_modulation(input, i2, i3, output, o2, o3,
                                                                     /* alpha */ false);

                        if (!legalColorModulation && !legalAlphaModulation) {
                            passing = false;

                            if (coverageMessage.isEmpty()) {
                                coverageMessage.printf("\"Modulating\" processor %s did not match "
                                        "alpha-modulation nor color-modulation rules. "
                                        "Input: 0x%08x, Output: 0x%08x, pixel (%d, %d).",
                                        fp->name(), input, output, x, y);
                            }
                        }
                    }

                    SkPMColor4f input4f = SkPMColor4f::FromBytes_RGBA(input);
                    SkPMColor4f output4f = SkPMColor4f::FromBytes_RGBA(output);
                    SkPMColor4f expected4f;
                    if (fp->hasConstantOutputForConstantInput(input4f, &expected4f)) {
                        float rDiff = fabsf(output4f.fR - expected4f.fR);
                        float gDiff = fabsf(output4f.fG - expected4f.fG);
                        float bDiff = fabsf(output4f.fB - expected4f.fB);
                        float aDiff = fabsf(output4f.fA - expected4f.fA);
                        static constexpr float kTol = 4 / 255.f;
                        if (rDiff > kTol || gDiff > kTol || bDiff > kTol || aDiff > kTol) {
                            if (constMessage.isEmpty()) {
                                passing = false;

                                constMessage.printf("Processor %s claimed output for const input "
                                        "doesn't match actual output. Error: %f, Tolerance: %f, "
                                        "input: (%f, %f, %f, %f), actual: (%f, %f, %f, %f), "
                                        "expected(%f, %f, %f, %f)", fp->name(),
                                        SkTMax(rDiff, SkTMax(gDiff, SkTMax(bDiff, aDiff))), kTol,
                                        input4f.fR, input4f.fG, input4f.fB, input4f.fA,
                                        output4f.fR, output4f.fG, output4f.fB, output4f.fA,
                                        expected4f.fR, expected4f.fG, expected4f.fB, expected4f.fA);
                            }
                        }
                    }
                    if (input4f.isOpaque() && fp->preservesOpaqueInput() && !output4f.isOpaque()) {
                        passing = false;

                        if (opaqueMessage.isEmpty()) {
                            opaqueMessage.printf("Processor %s claimed opaqueness is preserved but "
                                    "it is not. Input: 0x%08x, Output: 0x%08x.",
                                    fp->name(), input, output);
                        }
                    }

                    if (!passing) {
                        // Regardless of how many optimizations the pixel violates, count it as a
                        // single bad pixel.
                        failedPixelCount++;
                    }
                }
            }

            // Finished analyzing the entire image, see if the number of pixel failures meets the
            // threshold for an FP violating the optimization requirements.
            if (failedPixelCount > kMaxAcceptableFailedPixels) {
                ERRORF(reporter, "Processor violated %d of %d pixels, seed: 0x%08x, processor: %s"
                       ", first failing pixel details are below:",
                       failedPixelCount, kRenderSize * kRenderSize, seed,
                       fp->dumpInfo().c_str());

                // Print first failing pixel's details.
                if (!coverageMessage.isEmpty()) {
                    ERRORF(reporter, coverageMessage.c_str());
                }
                if (!constMessage.isEmpty()) {
                    ERRORF(reporter, constMessage.c_str());
                }
                if (!opaqueMessage.isEmpty()) {
                    ERRORF(reporter, opaqueMessage.c_str());
                }

                if (!loggedFirstFailure) {
                    // Print with ERRORF to make sure the encoded image is output
                    SkString input;
<<<<<<< HEAD
                    log_surface_proxy(context, inputTexture1, &input);
                    SkString output;
                    log_surface_context(rtc, &output);
=======
                    log_texture_proxy(context, inputTexture1, &input);
                    SkString output;
                    log_pixels(readData1.get(), kRenderSize, &output);
>>>>>>> 40be567a
                    ERRORF(reporter, "Input image: %s\n\n"
                           "===========================================================\n\n"
                           "Output image: %s\n", input.c_str(), output.c_str());
                    loggedFirstFailure = true;
                }
            } else if(failedPixelCount > 0) {
                // Don't trigger an error, but don't just hide the failures either.
                INFOF(reporter, "Processor violated %d of %d pixels (below error threshold), seed: "
                      "0x%08x, processor: %s", failedPixelCount, kRenderSize * kRenderSize,
                      seed, fp->dumpInfo().c_str());
                if (!coverageMessage.isEmpty()) {
                    INFOF(reporter, coverageMessage.c_str());
                }
                if (!constMessage.isEmpty()) {
                    INFOF(reporter, constMessage.c_str());
                }
                if (!opaqueMessage.isEmpty()) {
                    INFOF(reporter, opaqueMessage.c_str());
                }
                if (!loggedFirstWarning) {
                    SkString input;
<<<<<<< HEAD
                    log_surface_proxy(context, inputTexture1, &input);
                    SkString output;
                    log_surface_context(rtc, &output);
=======
                    log_texture_proxy(context, inputTexture1, &input);
                    SkString output;
                    log_pixels(readData1.get(), kRenderSize, &output);
>>>>>>> 40be567a
                    INFOF(reporter, "Input image: %s\n\n"
                          "===========================================================\n\n"
                          "Output image: %s\n", input.c_str(), output.c_str());
                    loggedFirstWarning = true;
                }
            }
        }
    }
}

// Tests that fragment processors returned by GrFragmentProcessor::clone() are equivalent to their
// progenitors.
DEF_GPUTEST_FOR_GL_RENDERING_CONTEXTS(ProcessorCloneTest, reporter, ctxInfo) {
    GrContext* context = ctxInfo.grContext();
    GrProxyProvider* proxyProvider = context->priv().proxyProvider();
    auto resourceProvider = context->priv().resourceProvider();

    SkRandom random;

    const GrBackendFormat format =
            context->priv().caps()->getBackendFormatFromColorType(kRGBA_8888_SkColorType);

    // Make the destination context for the test.
    static constexpr int kRenderSize = 1024;
<<<<<<< HEAD
    sk_sp<GrRenderTargetContext> rtc = context->priv().makeDeferredRenderTargetContext(
            format, SkBackingFit::kExact, kRenderSize, kRenderSize, kRGBA_8888_GrPixelConfig,
            nullptr);
=======
    auto rtc = context->priv().makeDeferredRenderTargetContext(
            SkBackingFit::kExact, kRenderSize, kRenderSize, GrColorType::kRGBA_8888, nullptr);
>>>>>>> 40be567a

    sk_sp<GrTextureProxy> proxies[2];
    if (!init_test_textures(resourceProvider, proxyProvider, &random, proxies)) {
        ERRORF(reporter, "Could not create test textures");
        return;
    }
    GrProcessorTestData testData(&random, context, rtc.get(), proxies);

    auto inputTexture = make_input_texture(proxyProvider, kRenderSize, kRenderSize, 0.0f);
    std::unique_ptr<GrColor[]> readData1(new GrColor[kRenderSize * kRenderSize]);
    std::unique_ptr<GrColor[]> readData2(new GrColor[kRenderSize * kRenderSize]);
    // On failure we write out images, but just write the first failing set as the print is very
    // large.
    bool loggedFirstFailure = false;

    // This test has a history of being flaky on a number of devices. If an FP clone is logically
    // wrong, it's reasonable to expect it produce a large number of pixel differences in the image
    // Sporadic pixel violations are more indicative device errors and represents a separate
    // problem.
#if defined(SK_BUILD_FOR_SKQP)
    static constexpr int kMaxAcceptableFailedPixels = 0;  // Strict when running as SKQP
#else
    static constexpr int kMaxAcceptableFailedPixels = 2 * kRenderSize;  // ~0.7% of the image
#endif

    // Because processor factories configure themselves in random ways, this is not exhaustive.
    for (int i = 0; i < GrFragmentProcessorTestFactory::Count(); ++i) {
        static constexpr int kTimesToInvokeFactory = 10;
        for (int j = 0; j < kTimesToInvokeFactory; ++j) {
            auto fp = GrFragmentProcessorTestFactory::MakeIdx(i, &testData);
            auto clone = fp->clone();
            if (!clone) {
                ERRORF(reporter, "Clone of processor %s failed.", fp->name());
                continue;
            }
            const char* name = fp->name();
            REPORTER_ASSERT(reporter, !strcmp(fp->name(), clone->name()));
            REPORTER_ASSERT(reporter, fp->compatibleWithCoverageAsAlpha() ==
                                      clone->compatibleWithCoverageAsAlpha());
            REPORTER_ASSERT(reporter, fp->isEqual(*clone));
            REPORTER_ASSERT(reporter, fp->preservesOpaqueInput() == clone->preservesOpaqueInput());
            REPORTER_ASSERT(reporter, fp->hasConstantOutputForConstantInput() ==
                                      clone->hasConstantOutputForConstantInput());
            REPORTER_ASSERT(reporter, fp->numChildProcessors() == clone->numChildProcessors());
            REPORTER_ASSERT(reporter, fp->usesLocalCoords() == clone->usesLocalCoords());
            // Draw with original and read back the results.
            render_fp(context, rtc.get(), fp.get(), inputTexture, readData1.get());

            // Draw with clone and read back the results.
            render_fp(context, rtc.get(), clone.get(), inputTexture, readData2.get());

            // Check that the results are the same.
            bool passing = true;
            int failedPixelCount = 0;
            int firstWrongX = 0;
            int firstWrongY = 0;
            for (int y = 0; y < kRenderSize && passing; ++y) {
                for (int x = 0; x < kRenderSize && passing; ++x) {
                    int idx = y * kRenderSize + x;
                    if (readData1[idx] != readData2[idx]) {
                        if (!failedPixelCount) {
                            firstWrongX = x;
                            firstWrongY = y;
                        }
                        ++failedPixelCount;
                    }
                    if (failedPixelCount > kMaxAcceptableFailedPixels) {
                        passing = false;
                        idx = firstWrongY * kRenderSize + firstWrongX;
                        ERRORF(reporter,
                               "Processor %s made clone produced different output at (%d, %d). "
                               "Input color: 0x%08x, Original Output Color: 0x%08x, "
<<<<<<< HEAD
                               "Clone Output Color: 0x%08x..",
                               name, input_texel_color(x, y, 0.0f), readData1[idx], readData2[idx]);
                        passing = false;
=======
                               "Clone Output Color: 0x%08x.",
                               name, firstWrongX, firstWrongY, input_texel_color(x, y, 0.0f),
                               readData1[idx], readData2[idx]);
                        if (!loggedFirstFailure) {
                            // Write the images out as data urls for inspection.
                            // We mark the data as unpremul to avoid conversion when encoding as
                            // PNG. Also, even though we made the data by rendering into
                            // a "unpremul" GrRenderTargetContext, our input texture is unpremul and
                            // outside of the random effect configuration, we didn't do anything to
                            // ensure the output is actually premul.
                            auto info = SkImageInfo::Make(kRenderSize, kRenderSize,
                                                          kRGBA_8888_SkColorType,
                                                          kUnpremul_SkAlphaType);
                            SkString input, orig, clone;
                            if (log_texture_proxy(context, inputTexture, &input) &&
                                log_pixels(readData1.get(), kRenderSize, &orig) &&
                                log_pixels(readData2.get(), kRenderSize, &clone)) {
                                ERRORF(reporter,
                                       "\nInput image:\n%s\n\n"
                                       "==========================================================="
                                       "\n\n"
                                       "Orig output image:\n%s\n"
                                       "==========================================================="
                                       "\n\n"
                                       "Clone output image:\n%s\n",
                                       input.c_str(), orig.c_str(), clone.c_str());
                                loggedFirstFailure = true;
                            }
                        }
>>>>>>> 40be567a
                    }
                }
            }
        }
    }
}

#endif  // GR_TEST_UTILS<|MERGE_RESOLUTION|>--- conflicted
+++ resolved
@@ -5,10 +5,6 @@
  * found in the LICENSE file.
  */
 
-<<<<<<< HEAD
-#include "include/core/SkTypes.h"
-=======
->>>>>>> 40be567a
 #include "tests/Test.h"
 
 #include "include/gpu/GrContext.h"
@@ -25,10 +21,6 @@
 #include "src/gpu/ops/GrFillRectOp.h"
 #include "src/gpu/ops/GrMeshDrawOp.h"
 #include "tests/TestUtils.h"
-<<<<<<< HEAD
-
-=======
->>>>>>> 40be567a
 #include <atomic>
 #include <random>
 
@@ -51,24 +43,15 @@
 
     FixedFunctionFlags fixedFunctionFlags() const override { return FixedFunctionFlags::kNone; }
 
-<<<<<<< HEAD
-    GrProcessorSet::Analysis finalize(const GrCaps& caps, const GrAppliedClip* clip,
-                                      GrFSAAType fsaaType, GrClampType clampType) override {
-=======
     GrProcessorSet::Analysis finalize(
             const GrCaps& caps, const GrAppliedClip* clip, bool hasMixedSampledCoverage,
             GrClampType clampType) override {
->>>>>>> 40be567a
         static constexpr GrProcessorAnalysisColor kUnknownColor;
         SkPMColor4f overrideColor;
         return fProcessors.finalize(
                 kUnknownColor, GrProcessorAnalysisCoverage::kNone, clip,
-<<<<<<< HEAD
-                &GrUserStencilSettings::kUnused, fsaaType, caps, clampType, &overrideColor);
-=======
                 &GrUserStencilSettings::kUnused, hasMixedSampledCoverage, caps, clampType,
                 &overrideColor);
->>>>>>> 40be567a
     }
 
 private:
@@ -184,33 +167,6 @@
     desc.fConfig = kRGBA_8888_GrPixelConfig;
 
     const GrBackendFormat format =
-<<<<<<< HEAD
-            context->priv().caps()->getBackendFormatFromColorType(kRGBA_8888_SkColorType);
-
-    for (bool makeClone : {false, true}) {
-        for (int parentCnt = 0; parentCnt < 2; parentCnt++) {
-            sk_sp<GrRenderTargetContext> renderTargetContext(
-                    context->priv().makeDeferredRenderTargetContext(
-                                                             format, SkBackingFit::kApprox, 1, 1,
-                                                             kRGBA_8888_GrPixelConfig, nullptr));
-            {
-                sk_sp<GrTextureProxy> proxy1 = proxyProvider->createProxy(
-                        format, desc, kTopLeft_GrSurfaceOrigin, SkBackingFit::kExact,
-                        SkBudgeted::kYes);
-                sk_sp<GrTextureProxy> proxy2 = proxyProvider->createProxy(
-                        format, desc, kTopLeft_GrSurfaceOrigin, SkBackingFit::kExact,
-                        SkBudgeted::kYes);
-                sk_sp<GrTextureProxy> proxy3 = proxyProvider->createProxy(
-                        format, desc, kTopLeft_GrSurfaceOrigin, SkBackingFit::kExact,
-                        SkBudgeted::kYes);
-                sk_sp<GrTextureProxy> proxy4 = proxyProvider->createProxy(
-                        format, desc, kTopLeft_GrSurfaceOrigin, SkBackingFit::kExact,
-                        SkBudgeted::kYes);
-                {
-                    SkTArray<sk_sp<GrTextureProxy>> proxies;
-                    SkTArray<sk_sp<GrGpuBuffer>> buffers;
-                    proxies.push_back(proxy1);
-=======
         context->priv().caps()->getDefaultBackendFormat(GrColorType::kRGBA_8888,
                                                         GrRenderable::kNo);
 
@@ -227,7 +183,6 @@
                     SkTArray<sk_sp<GrTextureProxy>> proxies;
                     SkTArray<sk_sp<GrGpuBuffer>> buffers;
                     proxies.push_back(proxy);
->>>>>>> 40be567a
                     auto fp = TestFP::Make(std::move(proxies), std::move(buffers));
                     for (int i = 0; i < parentCnt; ++i) {
                         fp = TestFP::Make(std::move(fp));
@@ -243,31 +198,15 @@
                         renderTargetContext->priv().testingOnly_addDrawOp(std::move(op));
                     }
                 }
-<<<<<<< HEAD
-                int refCnt, readCnt, writeCnt;
-
-                testingOnly_getIORefCnts(proxy1.get(), &refCnt, &readCnt, &writeCnt);
-                // IO counts should be double if there is a clone of the FP.
-                int ioRefMul = makeClone ? 2 : 1;
-                REPORTER_ASSERT(reporter, -1 == refCnt);
-                REPORTER_ASSERT(reporter, ioRefMul * 1 == readCnt);
-                REPORTER_ASSERT(reporter, ioRefMul * 0 == writeCnt);
-
-                context->flush();
-=======
 
                 // If the fp is cloned the number of refs should increase by one (for the clone)
                 int expectedProxyRefs = makeClone ? 3 : 2;
->>>>>>> 40be567a
 
                 check_refs(reporter, proxy.get(), expectedProxyRefs, -1);
 
-<<<<<<< HEAD
-=======
                 context->flush();
 
                 check_refs(reporter, proxy.get(), 1, 1); // just one from the 'proxy' sk_sp
->>>>>>> 40be567a
             }
         }
     }
@@ -309,13 +248,8 @@
     paint.addColorFragmentProcessor(std::move(fp));
     paint.setPorterDuffXPFactory(SkBlendMode::kSrc);
 
-<<<<<<< HEAD
-    auto op = GrFillRectOp::Make(context, std::move(paint), GrAAType::kNone, SkMatrix::I(),
-                                 SkRect::MakeWH(rtc->width(), rtc->height()));
-=======
     auto op = GrFillRectOp::MakeNonAARect(context, std::move(paint), SkMatrix::I(),
                                           SkRect::MakeWH(rtc->width(), rtc->height()));
->>>>>>> 40be567a
     rtc->addDrawOp(GrNoClip(), std::move(op));
 }
 
@@ -328,14 +262,8 @@
     // test_draw_op needs to take ownership of an FP, so give it a clone that it can own
     test_draw_op(context, rtc, fp->clone(), inputDataProxy);
     memset(buffer, 0x0, sizeof(GrColor) * width * height);
-<<<<<<< HEAD
-           rtc->readPixels(SkImageInfo::Make(width, height, kRGBA_8888_SkColorType,
-                                             kPremul_SkAlphaType),
-                           buffer, 0, 0, 0);
-=======
     rtc->readPixels(SkImageInfo::Make(width, height, kRGBA_8888_SkColorType, kPremul_SkAlphaType),
                     buffer, 0, {0, 0});
->>>>>>> 40be567a
 }
 
 /** Initializes the two test texture proxies that are available to the FP test factories. */
@@ -359,13 +287,8 @@
                                            kRGBA_8888_SkColorType, kPremul_SkAlphaType);
         SkPixmap pixmap(ii, rgbaData.get(), ii.minRowBytes());
         sk_sp<SkImage> img = SkImage::MakeRasterCopy(pixmap);
-<<<<<<< HEAD
-        proxies[0] = proxyProvider->createTextureProxy(img, kNone_GrSurfaceFlags, 1,
-                                                       SkBudgeted::kYes, SkBackingFit::kExact);
-=======
         proxies[0] =
                 proxyProvider->createTextureProxy(img, 1, SkBudgeted::kYes, SkBackingFit::kExact);
->>>>>>> 40be567a
         proxies[0]->instantiate(resourceProvider);
     }
 
@@ -382,13 +305,8 @@
                                            kAlpha_8_SkColorType, kPremul_SkAlphaType);
         SkPixmap pixmap(ii, alphaData.get(), ii.minRowBytes());
         sk_sp<SkImage> img = SkImage::MakeRasterCopy(pixmap);
-<<<<<<< HEAD
-        proxies[1] = proxyProvider->createTextureProxy(img, kNone_GrSurfaceFlags, 1,
-                                                       SkBudgeted::kYes, SkBackingFit::kExact);
-=======
         proxies[1] =
                 proxyProvider->createTextureProxy(img, 1, SkBudgeted::kYes, SkBackingFit::kExact);
->>>>>>> 40be567a
         proxies[1]->instantiate(resourceProvider);
     }
 
@@ -409,25 +327,6 @@
     SkImageInfo ii = SkImageInfo::Make(width, height, kRGBA_8888_SkColorType, kPremul_SkAlphaType);
     SkPixmap pixmap(ii, data.get(), ii.minRowBytes());
     sk_sp<SkImage> img = SkImage::MakeRasterCopy(pixmap);
-<<<<<<< HEAD
-    return proxyProvider->createTextureProxy(img, kNone_GrSurfaceFlags, 1,
-                                             SkBudgeted::kYes, SkBackingFit::kExact);
-}
-
-bool log_surface_context(sk_sp<GrSurfaceContext> src, SkString* dst) {
-    SkImageInfo ii = SkImageInfo::Make(src->width(), src->height(), kRGBA_8888_SkColorType,
-                                       kPremul_SkAlphaType);
-    SkBitmap bm;
-    SkAssertResult(bm.tryAllocPixels(ii));
-    SkAssertResult(src->readPixels(ii, bm.getPixels(), bm.rowBytes(), 0, 0));
-
-    return bitmap_to_base64_data_uri(bm, dst);
-}
-
-bool log_surface_proxy(GrContext* context, sk_sp<GrSurfaceProxy> src, SkString* dst) {
-    sk_sp<GrSurfaceContext> sContext(context->priv().makeWrappedSurfaceContext(src));
-    return log_surface_context(sContext, dst);
-=======
     return proxyProvider->createTextureProxy(img, 1, SkBudgeted::kYes, SkBackingFit::kExact);
 }
 
@@ -454,7 +353,6 @@
     SkAssertResult(bm.tryAllocPixels(ii));
     SkAssertResult(sContext->readPixels(ii, bm.getPixels(), bm.rowBytes(), {0, 0}));
     return bitmap_to_base64_data_uri(bm, dst);
->>>>>>> 40be567a
 }
 
 bool fuzzy_color_equals(const SkPMColor4f& c1, const SkPMColor4f& c2) {
@@ -538,19 +436,10 @@
     // use --processorSeed <seed> (without --randomProcessorTest) to reproduce.
     SkRandom random(seed);
 
-    const GrBackendFormat format =
-            context->priv().caps()->getBackendFormatFromColorType(kRGBA_8888_SkColorType);
-
     // Make the destination context for the test.
     static constexpr int kRenderSize = 256;
-<<<<<<< HEAD
-    sk_sp<GrRenderTargetContext> rtc = context->priv().makeDeferredRenderTargetContext(
-            format, SkBackingFit::kExact, kRenderSize, kRenderSize, kRGBA_8888_GrPixelConfig,
-            nullptr);
-=======
     auto rtc = context->priv().makeDeferredRenderTargetContext(
             SkBackingFit::kExact, kRenderSize, kRenderSize, GrColorType::kRGBA_8888, nullptr);
->>>>>>> 40be567a
 
     sk_sp<GrTextureProxy> proxies[2];
     if (!init_test_textures(resourceProvider, proxyProvider, &random, proxies)) {
@@ -735,15 +624,9 @@
                 if (!loggedFirstFailure) {
                     // Print with ERRORF to make sure the encoded image is output
                     SkString input;
-<<<<<<< HEAD
-                    log_surface_proxy(context, inputTexture1, &input);
-                    SkString output;
-                    log_surface_context(rtc, &output);
-=======
                     log_texture_proxy(context, inputTexture1, &input);
                     SkString output;
                     log_pixels(readData1.get(), kRenderSize, &output);
->>>>>>> 40be567a
                     ERRORF(reporter, "Input image: %s\n\n"
                            "===========================================================\n\n"
                            "Output image: %s\n", input.c_str(), output.c_str());
@@ -765,15 +648,9 @@
                 }
                 if (!loggedFirstWarning) {
                     SkString input;
-<<<<<<< HEAD
-                    log_surface_proxy(context, inputTexture1, &input);
-                    SkString output;
-                    log_surface_context(rtc, &output);
-=======
                     log_texture_proxy(context, inputTexture1, &input);
                     SkString output;
                     log_pixels(readData1.get(), kRenderSize, &output);
->>>>>>> 40be567a
                     INFOF(reporter, "Input image: %s\n\n"
                           "===========================================================\n\n"
                           "Output image: %s\n", input.c_str(), output.c_str());
@@ -793,19 +670,10 @@
 
     SkRandom random;
 
-    const GrBackendFormat format =
-            context->priv().caps()->getBackendFormatFromColorType(kRGBA_8888_SkColorType);
-
     // Make the destination context for the test.
     static constexpr int kRenderSize = 1024;
-<<<<<<< HEAD
-    sk_sp<GrRenderTargetContext> rtc = context->priv().makeDeferredRenderTargetContext(
-            format, SkBackingFit::kExact, kRenderSize, kRenderSize, kRGBA_8888_GrPixelConfig,
-            nullptr);
-=======
     auto rtc = context->priv().makeDeferredRenderTargetContext(
             SkBackingFit::kExact, kRenderSize, kRenderSize, GrColorType::kRGBA_8888, nullptr);
->>>>>>> 40be567a
 
     sk_sp<GrTextureProxy> proxies[2];
     if (!init_test_textures(resourceProvider, proxyProvider, &random, proxies)) {
@@ -878,11 +746,6 @@
                         ERRORF(reporter,
                                "Processor %s made clone produced different output at (%d, %d). "
                                "Input color: 0x%08x, Original Output Color: 0x%08x, "
-<<<<<<< HEAD
-                               "Clone Output Color: 0x%08x..",
-                               name, input_texel_color(x, y, 0.0f), readData1[idx], readData2[idx]);
-                        passing = false;
-=======
                                "Clone Output Color: 0x%08x.",
                                name, firstWrongX, firstWrongY, input_texel_color(x, y, 0.0f),
                                readData1[idx], readData2[idx]);
@@ -912,7 +775,6 @@
                                 loggedFirstFailure = true;
                             }
                         }
->>>>>>> 40be567a
                     }
                 }
             }
