--- conflicted
+++ resolved
@@ -11,7 +11,6 @@
   extra_ldflags = []
 
   malloc = ""
-  werror = false
 }
 
 if (is_ios) {
@@ -141,41 +140,9 @@
   }
 
   if (is_android) {
-<<<<<<< HEAD
-    asmflags += [ "--target=$ndk_target" ]
-    cflags += [
-      "--sysroot=$ndk/sysroot",
-      "-isystem$ndk/sysroot/usr/include/$ndk_target",
-      "-D__ANDROID_API__=$ndk_api",
-      "--target=$ndk_target",
-    ]
-    cflags_cc += [
-      "-isystem$ndk/sources/cxx-stl/llvm-libc++/include",
-      "-isystem$ndk/sources/cxx-stl/llvm-libc++abi/include",
-      "-isystem$ndk/sources/android/support/include",
-    ]
-    ldflags += [
-      "--sysroot=$ndk/platforms/$ndk_platform",
-      "--target=$ndk_target",
-      "-B$ndk/toolchains/$ndk_gccdir-4.9/prebuilt/$ndk_host/$ndk_target/bin",
-    ]
-    lib_dirs = [
-      "$ndk/sources/cxx-stl/llvm-libc++/libs/$ndk_stdlib",
-      "$ndk/toolchains/$ndk_gccdir-4.9/prebuilt/$ndk_host/lib/gcc/$ndk_target/4.9.x",
-    ]
-
-    libs += [
-      "c++_static",
-      "c++abi",
-    ]
-    if (ndk_api < 21) {
-      libs += [ "android_support" ]
-    }
-=======
     cflags += [ "--sysroot=$ndk/sysroot" ]
     cflags_cc += [ "-isystem$ndk/sources/cxx-stl/llvm-libc++/include" ]
     ldflags += [ "-static-libstdc++" ]
->>>>>>> 40be567a
   }
 
   if (is_ios) {
