--- conflicted
+++ resolved
@@ -7,18 +7,11 @@
 #ifndef GrMockTexture_DEFINED
 #define GrMockTexture_DEFINED
 
-<<<<<<< HEAD
-#include "include/gpu/GrRenderTarget.h"
-#include "include/gpu/GrTexture.h"
-#include "include/gpu/mock/GrMockTypes.h"
-#include "src/gpu/GrRenderTargetPriv.h"
-=======
 #include "include/gpu/GrTexture.h"
 #include "include/gpu/mock/GrMockTypes.h"
 #include "src/gpu/GrRenderTarget.h"
 #include "src/gpu/GrRenderTargetPriv.h"
 #include "src/gpu/GrStencilAttachment.h"
->>>>>>> 40be567a
 #include "src/gpu/GrTexturePriv.h"
 #include "src/gpu/mock/GrMockGpu.h"
 
@@ -31,16 +24,10 @@
         this->registerWithCache(budgeted);
     }
 
-<<<<<<< HEAD
-    GrMockTexture(GrMockGpu* gpu, const GrSurfaceDesc& desc, GrMipMapsStatus mipMapsStatus,
-                  const GrMockTextureInfo& info, GrWrapCacheable cacheable, GrIOType ioType)
-            : GrMockTexture(gpu, desc, mipMapsStatus, info) {
-=======
     GrMockTexture(GrMockGpu* gpu, const GrSurfaceDesc& desc, GrProtected isProtected,
                   GrMipMapsStatus mipMapsStatus, const GrMockTextureInfo& info,
                   GrWrapCacheable cacheable, GrIOType ioType)
             : GrMockTexture(gpu, desc, isProtected, mipMapsStatus, info) {
->>>>>>> 40be567a
         if (ioType == kRead_GrIOType) {
             this->setReadOnly();
         }
@@ -55,29 +42,18 @@
     }
 
     GrBackendFormat backendFormat() const override {
-<<<<<<< HEAD
-        return GrBackendFormat::MakeMock(fInfo.fConfig);
-=======
         return fInfo.getBackendFormat();
->>>>>>> 40be567a
     }
 
     void textureParamsModified() override {}
 
 protected:
     // constructor for subclasses
-<<<<<<< HEAD
-    GrMockTexture(GrMockGpu* gpu, const GrSurfaceDesc& desc, GrMipMapsStatus mipMapsStatus,
-                  const GrMockTextureInfo& info)
-            : GrSurface(gpu, desc)
-            , INHERITED(gpu, desc, GrTextureType::k2D, mipMapsStatus)
-=======
     GrMockTexture(GrMockGpu* gpu, const GrSurfaceDesc& desc, GrProtected isProtected,
                   GrMipMapsStatus mipMapsStatus, const GrMockTextureInfo& info)
             : GrSurface(gpu, {desc.fWidth, desc.fHeight}, desc.fConfig, isProtected)
             , INHERITED(gpu, {desc.fWidth, desc.fHeight}, desc.fConfig, isProtected,
                         GrTextureType::k2D, mipMapsStatus)
->>>>>>> 40be567a
             , fInfo(info) {}
 
     void onRelease() override {
@@ -99,82 +75,6 @@
 };
 
 class GrMockRenderTarget : public GrRenderTarget {
-<<<<<<< HEAD
-public:
-    GrMockRenderTarget(GrMockGpu* gpu, SkBudgeted budgeted, const GrSurfaceDesc& desc,
-                       const GrMockRenderTargetInfo& info)
-            : GrSurface(gpu, desc), INHERITED(gpu, desc), fInfo(info) {
-        this->registerWithCache(budgeted);
-    }
-
-    enum Wrapped { kWrapped };
-    GrMockRenderTarget(GrMockGpu* gpu, Wrapped, const GrSurfaceDesc& desc,
-                       const GrMockRenderTargetInfo& info)
-            : GrSurface(gpu, desc), INHERITED(gpu, desc), fInfo(info) {
-        this->registerWithCacheWrapped(GrWrapCacheable::kNo);
-    }
-
-    ResolveType getResolveType() const override { return kCanResolve_ResolveType; }
-    bool canAttemptStencilAttachment() const override { return true; }
-    bool completeStencilAttachment() override { return true; }
-
-    size_t onGpuMemorySize() const override {
-        int numColorSamples = this->numColorSamples();
-        if (numColorSamples > 1) {
-            // Add one to account for the resolve buffer.
-            ++numColorSamples;
-        }
-        return GrSurface::ComputeSize(this->config(), this->width(), this->height(),
-                                      numColorSamples, GrMipMapped::kNo);
-    }
-
-    GrBackendRenderTarget getBackendRenderTarget() const override {
-        int numStencilBits = 0;
-        if (GrStencilAttachment* stencil = this->renderTargetPriv().getStencilAttachment()) {
-            numStencilBits = stencil->bits();
-        }
-        return {this->width(), this->height(), this->numColorSamples(), numStencilBits, fInfo};
-    }
-
-    GrBackendFormat backendFormat() const override {
-        return GrBackendFormat::MakeMock(fInfo.fConfig);
-    }
-
-protected:
-    // constructor for subclasses
-    GrMockRenderTarget(GrMockGpu* gpu, const GrSurfaceDesc& desc,
-                       const GrMockRenderTargetInfo& info)
-            : GrSurface(gpu, desc), INHERITED(gpu, desc), fInfo(info) {}
-
-private:
-    GrMockRenderTargetInfo fInfo;
-
-    typedef GrRenderTarget INHERITED;
-};
-
-class GrMockTextureRenderTarget : public GrMockTexture, public GrMockRenderTarget {
-public:
-    // Internally created.
-    GrMockTextureRenderTarget(GrMockGpu* gpu, SkBudgeted budgeted, const GrSurfaceDesc& desc,
-                              GrMipMapsStatus mipMapsStatus, const GrMockTextureInfo& texInfo,
-                              const GrMockRenderTargetInfo& rtInfo)
-            : GrSurface(gpu, desc)
-            , GrMockTexture(gpu, desc, mipMapsStatus, texInfo)
-            , GrMockRenderTarget(gpu, desc, rtInfo) {
-        this->registerWithCache(budgeted);
-    }
-
-    // Renderable wrapped backend texture.
-    GrMockTextureRenderTarget(GrMockGpu* gpu, const GrSurfaceDesc& desc,
-                              GrMipMapsStatus mipMapsStatus, const GrMockTextureInfo& texInfo,
-                              const GrMockRenderTargetInfo& rtInfo, GrWrapCacheable cacheble)
-            : GrSurface(gpu, desc)
-            , GrMockTexture(gpu, desc, mipMapsStatus, texInfo)
-            , GrMockRenderTarget(gpu, desc, rtInfo) {
-        this->registerWithCacheWrapped(cacheble);
-    }
-
-=======
 public:
     GrMockRenderTarget(GrMockGpu* gpu, SkBudgeted budgeted, const GrSurfaceDesc& desc,
                        int sampleCnt, GrProtected isProtected, const GrMockRenderTargetInfo& info)
@@ -260,7 +160,6 @@
         this->registerWithCacheWrapped(cacheble);
     }
 
->>>>>>> 40be567a
     GrTexture* asTexture() override { return this; }
     GrRenderTarget* asRenderTarget() override { return this; }
     const GrTexture* asTexture() const override { return this; }
