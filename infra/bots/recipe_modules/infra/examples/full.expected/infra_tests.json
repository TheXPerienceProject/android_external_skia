[
  {
    "cmd": [
      "[START_DIR]/go/go/bin/go",
      "version"
    ],
    "env": {
      "CHROME_HEADLESS": "1",
      "GOCACHE": "[START_DIR]/cache/go_cache",
      "GOPATH": "[START_DIR]/cache/gopath",
      "GOROOT": "[START_DIR]/go/go",
      "PATH": "[START_DIR]/go/go/bin:[START_DIR]/cache/gopath/bin:<PATH>:RECIPE_REPO[depot_tools]"
    },
    "name": "go version"
  },
  {
    "cmd": [
      "go",
      "version"
    ],
    "env": {
      "CHROME_HEADLESS": "1",
      "GOCACHE": "[START_DIR]/cache/go_cache",
      "GOPATH": "[START_DIR]/cache/gopath",
      "GOROOT": "[START_DIR]/go/go",
      "PATH": "[START_DIR]/go/go/bin:[START_DIR]/cache/gopath/bin:<PATH>:RECIPE_REPO[depot_tools]"
    },
    "name": "env go version"
  },
  {
    "cmd": [
      "python",
      "-u",
      "\nimport os\nimport urllib2\n\nTOKEN_FILE = 'file'\nTOKEN_URL = 'http://metadata/computeMetadata/v1/project/attributes/key'\n\nreq = urllib2.Request(TOKEN_URL, headers={'Metadata-Flavor': 'Google'})\ncontents = urllib2.urlopen(req).read()\n\nhome = os.path.expanduser('~')\ntoken_file = os.path.join(home, TOKEN_FILE)\n\nwith open(token_file, 'w') as f:\n  f.write(contents)\n"
    ],
    "name": "download file",
    "~followup_annotations": [
      "@@@STEP_LOG_LINE@python.inline@@@@",
      "@@@STEP_LOG_LINE@python.inline@import os@@@",
      "@@@STEP_LOG_LINE@python.inline@import urllib2@@@",
      "@@@STEP_LOG_LINE@python.inline@@@@",
      "@@@STEP_LOG_LINE@python.inline@TOKEN_FILE = 'file'@@@",
      "@@@STEP_LOG_LINE@python.inline@TOKEN_URL = 'http://metadata/computeMetadata/v1/project/attributes/key'@@@",
      "@@@STEP_LOG_LINE@python.inline@@@@",
      "@@@STEP_LOG_LINE@python.inline@req = urllib2.Request(TOKEN_URL, headers={'Metadata-Flavor': 'Google'})@@@",
      "@@@STEP_LOG_LINE@python.inline@contents = urllib2.urlopen(req).read()@@@",
      "@@@STEP_LOG_LINE@python.inline@@@@",
      "@@@STEP_LOG_LINE@python.inline@home = os.path.expanduser('~')@@@",
      "@@@STEP_LOG_LINE@python.inline@token_file = os.path.join(home, TOKEN_FILE)@@@",
      "@@@STEP_LOG_LINE@python.inline@@@@",
      "@@@STEP_LOG_LINE@python.inline@with open(token_file, 'w') as f:@@@",
      "@@@STEP_LOG_LINE@python.inline@  f.write(contents)@@@",
      "@@@STEP_LOG_END@python.inline@@@"
    ]
  },
  {
    "cmd": [
      "python",
      "-u",
      "\nimport os\n\n\nTOKEN_FILE = 'file'\n\n\nhome = os.path.expanduser('~')\ntoken_file = os.path.join(home, TOKEN_FILE)\nif os.path.isfile(token_file):\n  os.remove(token_file)\n"
    ],
    "name": "cleanup file",
    "~followup_annotations": [
      "@@@STEP_LOG_LINE@python.inline@@@@",
      "@@@STEP_LOG_LINE@python.inline@import os@@@",
      "@@@STEP_LOG_LINE@python.inline@@@@",
      "@@@STEP_LOG_LINE@python.inline@@@@",
      "@@@STEP_LOG_LINE@python.inline@TOKEN_FILE = 'file'@@@",
      "@@@STEP_LOG_LINE@python.inline@@@@",
      "@@@STEP_LOG_LINE@python.inline@@@@",
      "@@@STEP_LOG_LINE@python.inline@home = os.path.expanduser('~')@@@",
      "@@@STEP_LOG_LINE@python.inline@token_file = os.path.join(home, TOKEN_FILE)@@@",
      "@@@STEP_LOG_LINE@python.inline@if os.path.isfile(token_file):@@@",
      "@@@STEP_LOG_LINE@python.inline@  os.remove(token_file)@@@",
      "@@@STEP_LOG_END@python.inline@@@"
    ]
  },
  {
<<<<<<< HEAD
    "jsonResult": null,
=======
>>>>>>> 40be567a
    "name": "$result"
  }
]<|MERGE_RESOLUTION|>--- conflicted
+++ resolved
@@ -76,10 +76,6 @@
     ]
   },
   {
-<<<<<<< HEAD
-    "jsonResult": null,
-=======
->>>>>>> 40be567a
     "name": "$result"
   }
 ]