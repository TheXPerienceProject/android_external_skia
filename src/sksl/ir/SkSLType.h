/*
 * Copyright 2016 Google Inc.
 *
 * Use of this source code is governed by a BSD-style license that can be
 * found in the LICENSE file.
 */

#ifndef SKIASL_TYPE
#define SKIASL_TYPE

#include "src/sksl/SkSLPosition.h"
#include "src/sksl/SkSLUtil.h"
#include "src/sksl/ir/SkSLModifiers.h"
#include "src/sksl/ir/SkSLSymbol.h"
#include "src/sksl/spirv.h"
#include <climits>
#include <vector>
#include <memory>

namespace SkSL {

class Context;

/**
 * Represents a type, such as int or float4.
 */
class Type : public Symbol {
public:
    struct Field {
        Field(Modifiers modifiers, StringFragment name, const Type* type)
        : fModifiers(modifiers)
        , fName(name)
        , fType(std::move(type)) {}

        const String description() const {
            return fType->description() + " " + fName + ";";
        }

        Modifiers fModifiers;
        StringFragment fName;
        const Type* fType;
    };

    enum Kind {
        kArray_Kind,
        kEnum_Kind,
        kGeneric_Kind,
        kNullable_Kind,
        kMatrix_Kind,
        kOther_Kind,
        kSampler_Kind,
        kSeparateSampler_Kind,
        kScalar_Kind,
        kStruct_Kind,
        kTexture_Kind,
        kVector_Kind
    };

    enum NumberKind {
        kFloat_NumberKind,
        kSigned_NumberKind,
        kUnsigned_NumberKind,
        kNonnumeric_NumberKind
    };

    // Create an "other" (special) type with the given name. These types cannot be directly
    // referenced from user code.
    Type(const char* name)
    : INHERITED(-1, kType_Kind, StringFragment())
    , fNameString(name)
    , fTypeKind(kOther_Kind)
    , fNumberKind(kNonnumeric_NumberKind) {
        fName.fChars = fNameString.c_str();
        fName.fLength = fNameString.size();
    }

    // Create an "other" (special) type that supports field access.
    Type(const char* name, std::vector<Field> fields)
    : INHERITED(-1, kType_Kind, StringFragment())
    , fNameString(name)
    , fTypeKind(kOther_Kind)
    , fNumberKind(kNonnumeric_NumberKind)
    , fFields(std::move(fields)) {
        fName.fChars = fNameString.c_str();
        fName.fLength = fNameString.size();
    }

    // Create a simple type.
    Type(String name, Kind kind)
    : INHERITED(-1, kType_Kind, StringFragment())
    , fNameString(std::move(name))
    , fTypeKind(kind)
    , fNumberKind(kNonnumeric_NumberKind) {
        fName.fChars = fNameString.c_str();
        fName.fLength = fNameString.size();
    }

    // Create a generic type which maps to the listed types.
    Type(const char* name, std::vector<const Type*> types)
    : INHERITED(-1, kType_Kind, StringFragment())
    , fNameString(name)
    , fTypeKind(kGeneric_Kind)
    , fNumberKind(kNonnumeric_NumberKind)
    , fCoercibleTypes(std::move(types)) {
        fName.fChars = fNameString.c_str();
        fName.fLength = fNameString.size();
    }

    // Create a struct type with the given fields.
    Type(int offset, String name, std::vector<Field> fields)
    : INHERITED(offset, kType_Kind, StringFragment())
    , fNameString(std::move(name))
    , fTypeKind(kStruct_Kind)
    , fNumberKind(kNonnumeric_NumberKind)
    , fFields(std::move(fields)) {
        fName.fChars = fNameString.c_str();
        fName.fLength = fNameString.size();
    }

    // Create a scalar type.
    Type(const char* name, NumberKind numberKind, int priority, bool highPrecision = false)
    : INHERITED(-1, kType_Kind, StringFragment())
    , fNameString(name)
    , fTypeKind(kScalar_Kind)
    , fNumberKind(numberKind)
    , fPriority(priority)
    , fColumns(1)
    , fRows(1)
    , fHighPrecision(highPrecision) {
        fName.fChars = fNameString.c_str();
        fName.fLength = fNameString.size();
    }

    // Create a scalar type which can be coerced to the listed types.
    Type(const char* name,
         NumberKind numberKind,
         int priority,
         std::vector<const Type*> coercibleTypes)
    : INHERITED(-1, kType_Kind, StringFragment())
    , fNameString(name)
    , fTypeKind(kScalar_Kind)
    , fNumberKind(numberKind)
    , fPriority(priority)
    , fCoercibleTypes(std::move(coercibleTypes))
    , fColumns(1)
    , fRows(1) {
        fName.fChars = fNameString.c_str();
        fName.fLength = fNameString.size();
    }

    // Create a nullable type.
    Type(String name, Kind kind, const Type& componentType)
    : INHERITED(-1, kType_Kind, StringFragment())
    , fNameString(std::move(name))
    , fTypeKind(kind)
    , fNumberKind(kNonnumeric_NumberKind)
    , fComponentType(&componentType)
    , fColumns(1)
    , fRows(1)
    , fDimensions(SpvDim1D) {
        fName.fChars = fNameString.c_str();
        fName.fLength = fNameString.size();
    }

    // Create a vector type.
    Type(const char* name, const Type& componentType, int columns)
    : Type(name, kVector_Kind, componentType, columns) {}

    // Create a vector or array type.
    Type(String name, Kind kind, const Type& componentType, int columns)
    : INHERITED(-1, kType_Kind, StringFragment())
    , fNameString(std::move(name))
    , fTypeKind(kind)
    , fNumberKind(kNonnumeric_NumberKind)
    , fComponentType(&componentType)
    , fColumns(columns)
    , fRows(1)
    , fDimensions(SpvDim1D) {
        fName.fChars = fNameString.c_str();
        fName.fLength = fNameString.size();
    }

    // Create a matrix type.
    Type(const char* name, const Type& componentType, int columns, int rows)
    : INHERITED(-1, kType_Kind, StringFragment())
    , fNameString(name)
    , fTypeKind(kMatrix_Kind)
    , fNumberKind(kNonnumeric_NumberKind)
    , fComponentType(&componentType)
    , fColumns(columns)
    , fRows(rows)
    , fDimensions(SpvDim1D) {
        fName.fChars = fNameString.c_str();
        fName.fLength = fNameString.size();
    }

<<<<<<< HEAD
    // Create a sampler type.
=======
    // Create a texture type.
>>>>>>> 40be567a
    Type(const char* name, SpvDim_ dimensions, bool isDepth, bool isArrayed, bool isMultisampled,
         bool isSampled)
    : INHERITED(-1, kType_Kind, StringFragment())
    , fNameString(name)
<<<<<<< HEAD
    , fTypeKind(kSampler_Kind)
=======
    , fTypeKind(kTexture_Kind)
>>>>>>> 40be567a
    , fNumberKind(kNonnumeric_NumberKind)
    , fDimensions(dimensions)
    , fIsDepth(isDepth)
    , fIsArrayed(isArrayed)
    , fIsMultisampled(isMultisampled)
    , fIsSampled(isSampled)
    {
        fName.fChars = fNameString.c_str();
        fName.fLength = fNameString.size();
    }

    // Create a sampler type.
    Type(const char* name, const Type& textureType)
    : INHERITED(-1, kType_Kind, StringFragment())
    , fNameString(name)
    , fTypeKind(kSampler_Kind)
    , fNumberKind(kNonnumeric_NumberKind)
    , fDimensions(textureType.dimensions())
    , fIsDepth(textureType.isDepth())
    , fIsArrayed(textureType.isArrayed())
    , fIsMultisampled(textureType.isMultisampled())
    , fIsSampled(textureType.isSampled())
    , fTextureType(&textureType)
    {
        fName.fChars = fNameString.c_str();
        fName.fLength = fNameString.size();
    }

    const String& name() const {
        return fNameString;
    }

    String description() const override {
        if (fNameString == "$floatLiteral") {
            return "float";
        }
        if (fNameString == "$intLiteral") {
            return "int";
        }
        return fNameString;
    }

    bool operator==(const Type& other) const {
        return fName == other.fName;
    }

    bool operator!=(const Type& other) const {
        return fName != other.fName;
    }

    /**
     * Returns the category (scalar, vector, matrix, etc.) of this type.
     */
    Kind kind() const {
        return fTypeKind;
    }

    /**
     * Returns true if this is a numeric scalar type.
     */
    bool isNumber() const {
        return fNumberKind != kNonnumeric_NumberKind;
    }

    /**
     * Returns true if this is a floating-point scalar type (float, half, or double).
     */
    bool isFloat() const {
        return fNumberKind == kFloat_NumberKind;
    }

    /**
     * Returns true if this is a signed scalar type (int or short).
     */
    bool isSigned() const {
        return fNumberKind == kSigned_NumberKind;
    }

    /**
     * Returns true if this is an unsigned scalar type (uint or ushort).
     */
    bool isUnsigned() const {
        return fNumberKind == kUnsigned_NumberKind;
    }

    /**
     * Returns true if this is a signed or unsigned integer.
     */
    bool isInteger() const {
        return isSigned() || isUnsigned();
    }

    /**
     * Returns the "priority" of a number type, in order of double > float > half > int > short.
     * When operating on two number types, the result is the higher-priority type.
     */
    int priority() const {
        return fPriority;
    }

    /**
     * Returns true if an instance of this type can be freely coerced (implicitly converted) to
     * another type.
     */
    bool canCoerceTo(const Type& other) const {
        return coercionCost(other) != INT_MAX;
    }

    /**
     * Determines the "cost" of coercing (implicitly converting) this type to another type. The cost
     * is a number with no particular meaning other than that lower costs are preferable to higher
     * costs. Returns INT_MAX if the coercion is not possible.
     */
    int coercionCost(const Type& other) const;

    /**
     * For matrices and vectors, returns the type of individual cells (e.g. mat2 has a component
     * type of kFloat_Type). For all other types, causes an SkASSERTion failure.
     */
    const Type& componentType() const {
        SkASSERT(fComponentType);
        return *fComponentType;
    }

    /**
<<<<<<< HEAD
=======
     * For texturesamplers, returns the type of texture it samples (e.g., sampler2D has
     * a texture type of texture2D).
     */
    const Type& textureType() const {
        SkASSERT(fTextureType);
        return *fTextureType;
    }

    /**
>>>>>>> 40be567a
     * For nullable types, returns the base type, otherwise returns the type itself.
     */
    const Type& nonnullable() const {
        if (fTypeKind == kNullable_Kind) {
            return this->componentType();
        }
        return *this;
    }

    /**
     * For matrices and vectors, returns the number of columns (e.g. both mat3 and float3return 3).
     * For scalars, returns 1. For arrays, returns either the size of the array (if known) or -1.
     * For all other types, causes an SkASSERTion failure.
     */
    int columns() const {
        SkASSERT(fTypeKind == kScalar_Kind || fTypeKind == kVector_Kind ||
                 fTypeKind == kMatrix_Kind || fTypeKind == kArray_Kind);
        return fColumns;
    }

    /**
     * For matrices, returns the number of rows (e.g. mat2x4 returns 4). For vectors and scalars,
     * returns 1. For all other types, causes an SkASSERTion failure.
     */
    int rows() const {
        SkASSERT(fRows > 0);
        return fRows;
    }

    const std::vector<Field>& fields() const {
        SkASSERT(fTypeKind == kStruct_Kind || fTypeKind == kOther_Kind);
        return fFields;
    }

    /**
     * For generic types, returns the types that this generic type can substitute for. For other
     * types, returns a list of other types that this type can be coerced into.
     */
    const std::vector<const Type*>& coercibleTypes() const {
        SkASSERT(fCoercibleTypes.size() > 0);
        return fCoercibleTypes;
    }

    SpvDim_ dimensions() const {
<<<<<<< HEAD
        SkASSERT(kSampler_Kind == fTypeKind);
=======
        SkASSERT(kSampler_Kind == fTypeKind || kTexture_Kind == fTypeKind);
>>>>>>> 40be567a
        return fDimensions;
    }

    bool isDepth() const {
<<<<<<< HEAD
        SkASSERT(kSampler_Kind == fTypeKind);
=======
        SkASSERT(kSampler_Kind == fTypeKind || kTexture_Kind == fTypeKind);
>>>>>>> 40be567a
        return fIsDepth;
    }

    bool isArrayed() const {
<<<<<<< HEAD
        SkASSERT(kSampler_Kind == fTypeKind);
=======
        SkASSERT(kSampler_Kind == fTypeKind || kTexture_Kind == fTypeKind);
>>>>>>> 40be567a
        return fIsArrayed;
    }

    bool isMultisampled() const {
<<<<<<< HEAD
        SkASSERT(kSampler_Kind == fTypeKind);
=======
        SkASSERT(kSampler_Kind == fTypeKind || kTexture_Kind == fTypeKind);
>>>>>>> 40be567a
        return fIsMultisampled;
    }

    bool isSampled() const {
<<<<<<< HEAD
        SkASSERT(kSampler_Kind == fTypeKind);
=======
        SkASSERT(kSampler_Kind == fTypeKind || kTexture_Kind == fTypeKind);
>>>>>>> 40be567a
        return fIsSampled;
    }

    bool highPrecision() const {
        if (fComponentType) {
            return fComponentType->highPrecision();
        }
        return fHighPrecision;
    }

    /**
     * Returns the corresponding vector or matrix type with the specified number of columns and
     * rows.
     */
    const Type& toCompound(const Context& context, int columns, int rows) const;

private:
    typedef Symbol INHERITED;

    String fNameString;
    Kind fTypeKind;
    // always kNonnumeric_NumberKind for non-scalar values
    NumberKind fNumberKind;
    int fPriority = -1;
    const Type* fComponentType = nullptr;
    std::vector<const Type*> fCoercibleTypes;
    int fColumns = -1;
    int fRows = -1;
    std::vector<Field> fFields;
    SpvDim_ fDimensions = SpvDim1D;
    bool fIsDepth = false;
    bool fIsArrayed = false;
    bool fIsMultisampled = false;
    bool fIsSampled = false;
    bool fHighPrecision = false;
<<<<<<< HEAD
=======
    const Type* fTextureType = nullptr;
>>>>>>> 40be567a
};

} // namespace

#endif<|MERGE_RESOLUTION|>--- conflicted
+++ resolved
@@ -194,20 +194,12 @@
         fName.fLength = fNameString.size();
     }
 
-<<<<<<< HEAD
-    // Create a sampler type.
-=======
     // Create a texture type.
->>>>>>> 40be567a
     Type(const char* name, SpvDim_ dimensions, bool isDepth, bool isArrayed, bool isMultisampled,
          bool isSampled)
     : INHERITED(-1, kType_Kind, StringFragment())
     , fNameString(name)
-<<<<<<< HEAD
-    , fTypeKind(kSampler_Kind)
-=======
     , fTypeKind(kTexture_Kind)
->>>>>>> 40be567a
     , fNumberKind(kNonnumeric_NumberKind)
     , fDimensions(dimensions)
     , fIsDepth(isDepth)
@@ -333,8 +325,6 @@
     }
 
     /**
-<<<<<<< HEAD
-=======
      * For texturesamplers, returns the type of texture it samples (e.g., sampler2D has
      * a texture type of texture2D).
      */
@@ -344,7 +334,6 @@
     }
 
     /**
->>>>>>> 40be567a
      * For nullable types, returns the base type, otherwise returns the type itself.
      */
     const Type& nonnullable() const {
@@ -389,47 +378,27 @@
     }
 
     SpvDim_ dimensions() const {
-<<<<<<< HEAD
-        SkASSERT(kSampler_Kind == fTypeKind);
-=======
         SkASSERT(kSampler_Kind == fTypeKind || kTexture_Kind == fTypeKind);
->>>>>>> 40be567a
         return fDimensions;
     }
 
     bool isDepth() const {
-<<<<<<< HEAD
-        SkASSERT(kSampler_Kind == fTypeKind);
-=======
         SkASSERT(kSampler_Kind == fTypeKind || kTexture_Kind == fTypeKind);
->>>>>>> 40be567a
         return fIsDepth;
     }
 
     bool isArrayed() const {
-<<<<<<< HEAD
-        SkASSERT(kSampler_Kind == fTypeKind);
-=======
         SkASSERT(kSampler_Kind == fTypeKind || kTexture_Kind == fTypeKind);
->>>>>>> 40be567a
         return fIsArrayed;
     }
 
     bool isMultisampled() const {
-<<<<<<< HEAD
-        SkASSERT(kSampler_Kind == fTypeKind);
-=======
         SkASSERT(kSampler_Kind == fTypeKind || kTexture_Kind == fTypeKind);
->>>>>>> 40be567a
         return fIsMultisampled;
     }
 
     bool isSampled() const {
-<<<<<<< HEAD
-        SkASSERT(kSampler_Kind == fTypeKind);
-=======
         SkASSERT(kSampler_Kind == fTypeKind || kTexture_Kind == fTypeKind);
->>>>>>> 40be567a
         return fIsSampled;
     }
 
@@ -465,10 +434,7 @@
     bool fIsMultisampled = false;
     bool fIsSampled = false;
     bool fHighPrecision = false;
-<<<<<<< HEAD
-=======
     const Type* fTextureType = nullptr;
->>>>>>> 40be567a
 };
 
 } // namespace
