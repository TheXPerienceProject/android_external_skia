
/*
 * Copyright 2006 The Android Open Source Project
 *
 * Use of this source code is governed by a BSD-style license that can be
 * found in the LICENSE file.
 */


#ifndef SkDraw_DEFINED
#define SkDraw_DEFINED

#include "SkCanvas.h"
#include "SkMask.h"
#include "SkPaint.h"

class SkBitmap;
class SkBounder;
class SkClipStack;
class SkBaseDevice;
class SkMatrix;
class SkPath;
class SkRegion;
class SkRasterClip;
struct SkDrawProcs;
struct SkRect;
class SkRRect;

class SkDraw {
public:
    SkDraw();
    SkDraw(const SkDraw& src);

    void    drawPaint(const SkPaint&) const;
    void    drawPoints(SkCanvas::PointMode, size_t count, const SkPoint[],
                       const SkPaint&, bool forceUseDevice = false) const;
    void    drawRect(const SkRect&, const SkPaint&) const;
    void    drawRRect(const SkRRect&, const SkPaint&) const;
    /**
     *  To save on mallocs, we allow a flag that tells us that srcPath is
     *  mutable, so that we don't have to make copies of it as we transform it.
     *
     *  If prePathMatrix is not null, it should logically be applied before any
     *  stroking or other effects. If there are no effects on the paint that
     *  affect the geometry/rasterization, then the pre matrix can just be
     *  pre-concated with the current matrix.
     */
    void    drawPath(const SkPath& path, const SkPaint& paint,
                     const SkMatrix* prePathMatrix, bool pathIsMutable) const {
        this->drawPath(path, paint, prePathMatrix, pathIsMutable, false);
    }

    void drawPath(const SkPath& path, const SkPaint& paint) const {
        this->drawPath(path, paint, NULL, false, false);
    }

    void    drawBitmap(const SkBitmap&, const SkMatrix&, const SkPaint&) const;
    void    drawSprite(const SkBitmap&, int x, int y, const SkPaint&) const;
    void    drawText(const char text[], size_t byteLength, SkScalar x,
                     SkScalar y, const SkPaint& paint) const;
    void    drawPosText(const char text[], size_t byteLength,
                        const SkScalar pos[], SkScalar constY,
                        int scalarsPerPosition, const SkPaint& paint) const;
    void    drawTextOnPath(const char text[], size_t byteLength,
                        const SkPath&, const SkMatrix*, const SkPaint&) const;
    void    drawVertices(SkCanvas::VertexMode mode, int count,
                         const SkPoint vertices[], const SkPoint textures[],
                         const SkColor colors[], SkXfermode* xmode,
                         const uint16_t indices[], int ptCount,
                         const SkPaint& paint) const;

    /**
     *  Overwrite the target with the path's coverage (i.e. its mask).
     *  Will overwrite the entire device, so it need not be zero'd first.
     *
     *  Only device A8 is supported right now.
     */
    void drawPathCoverage(const SkPath& src, const SkPaint& paint) const {
        this->drawPath(src, paint, NULL, false, true);
    }

    /** Helper function that creates a mask from a path and an optional maskfilter.
        Note however, that the resulting mask will not have been actually filtered,
        that must be done afterwards (by calling filterMask). The maskfilter is provided
        solely to assist in computing the mask's bounds (if the mode requests that).
    */
    static bool DrawToMask(const SkPath& devPath, const SkIRect* clipBounds,
                           const SkMaskFilter*, const SkMatrix* filterMatrix,
                           SkMask* mask, SkMask::CreateMode mode,
                           SkPaint::Style style);

    enum RectType {
        kHair_RectType,
        kFill_RectType,
        kStroke_RectType,
        kPath_RectType
    };

    /**
     *  Based on the paint's style, strokeWidth, and the matrix, classify how
     *  to draw the rect. If no special-case is available, returns
     *  kPath_RectType.
     *
     *  Iff RectType == kStroke_RectType, then strokeSize is set to the device
     *  width and height of the stroke.
     */
    static RectType ComputeRectType(const SkPaint&, const SkMatrix&,
                                    SkPoint* strokeSize);

    void    drawText_asPaths(const char text[], size_t byteLength,
                             SkScalar x, SkScalar y, const SkPaint&) const;
    void    drawPosText_asPaths(const char text[], size_t byteLength,
                                const SkScalar pos[], SkScalar constY,
                                int scalarsPerPosition, const SkPaint&) const;

private:
    void    drawDevMask(const SkMask& mask, const SkPaint&) const;
    void    drawBitmapAsMask(const SkBitmap&, const SkPaint&) const;

<<<<<<< HEAD
=======
    void    drawPath(const SkPath&, const SkPaint&, const SkMatrix* preMatrix,
                     bool pathIsMutable, bool drawCoverage) const;

>>>>>>> 910f694a
    /**
     *  Return the current clip bounds, in local coordinates, with slop to account
     *  for antialiasing or hairlines (i.e. device-bounds outset by 1, and then
     *  run through the inverse of the matrix).
     *
     *  If the matrix cannot be inverted, or the current clip is empty, return
     *  false and ignore bounds parameter.
     */
    bool SK_WARN_UNUSED_RESULT
    computeConservativeLocalClipBounds(SkRect* bounds) const;

    static bool ShouldDrawTextAsPaths(const SkPaint&, const SkMatrix&);

public:
    const SkBitmap* fBitmap;        // required
    const SkMatrix* fMatrix;        // required
    const SkRegion* fClip;          // DEPRECATED
    const SkRasterClip* fRC;        // required

    const SkClipStack* fClipStack;  // optional
    SkBaseDevice*   fDevice;        // optional
    SkBounder*      fBounder;       // optional
    SkDrawProcs*    fProcs;         // optional

#ifdef SK_DEBUG
    void validate() const;
#else
    void validate() const {}
#endif
};

#endif<|MERGE_RESOLUTION|>--- conflicted
+++ resolved
@@ -117,12 +117,9 @@
     void    drawDevMask(const SkMask& mask, const SkPaint&) const;
     void    drawBitmapAsMask(const SkBitmap&, const SkPaint&) const;
 
-<<<<<<< HEAD
-=======
     void    drawPath(const SkPath&, const SkPaint&, const SkMatrix* preMatrix,
                      bool pathIsMutable, bool drawCoverage) const;
 
->>>>>>> 910f694a
     /**
      *  Return the current clip bounds, in local coordinates, with slop to account
      *  for antialiasing or hairlines (i.e. device-bounds outset by 1, and then
