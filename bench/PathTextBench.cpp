--- conflicted
+++ resolved
@@ -12,10 +12,7 @@
 #include "include/utils/SkRandom.h"
 #include "src/core/SkStrike.h"
 #include "src/core/SkStrikeCache.h"
-<<<<<<< HEAD
-=======
 #include "src/core/SkStrikeSpec.h"
->>>>>>> 40be567a
 #include "tools/ToolUtils.h"
 
 static constexpr int kScreenWidth = 1500;
@@ -50,12 +47,8 @@
 
     void onDelayedSetup() override {
         SkFont defaultFont;
-<<<<<<< HEAD
-        auto cache = SkStrikeCache::FindOrCreateStrikeWithNoDeviceExclusive(defaultFont);
-=======
         SkStrikeSpec strikeSpec = SkStrikeSpec::MakeWithNoDevice(defaultFont);
         auto cache = strikeSpec.findOrCreateExclusiveStrike();
->>>>>>> 40be567a
         for (int i = 0; i < kNumGlyphs; ++i) {
             SkPackedGlyphID id(defaultFont.unicharToGlyph(kGlyphs[i]));
             sk_ignore_unused_variable(cache->getScalerContext()->getPath(id, &fGlyphs[i]));
