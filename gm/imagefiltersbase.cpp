/*
 * Copyright 2011 Google Inc.
 *
 * Use of this source code is governed by a BSD-style license that can be
 * found in the LICENSE file.
 */

#include "gm/gm.h"
#include "include/core/SkBitmap.h"
#include "include/core/SkBlendMode.h"
#include "include/core/SkCanvas.h"
#include "include/core/SkColor.h"
#include "include/core/SkColorFilter.h"
#include "include/core/SkFlattenable.h"
#include "include/core/SkFont.h"
#include "include/core/SkImageFilter.h"
#include "include/core/SkPaint.h"
#include "include/core/SkPoint.h"
#include "include/core/SkRect.h"
#include "include/core/SkRefCnt.h"
#include "include/core/SkScalar.h"
#include "include/core/SkSize.h"
#include "include/core/SkString.h"
#include "include/core/SkTypeface.h"
#include "include/core/SkTypes.h"
<<<<<<< HEAD
#include "include/effects/SkBlurImageFilter.h"
#include "include/effects/SkColorFilterImageFilter.h"
#include "include/effects/SkDropShadowImageFilter.h"
#include "include/utils/SkTextUtils.h"
#include "src/core/SkImageFilterPriv.h"
=======
#include "include/effects/SkImageFilters.h"
#include "include/utils/SkTextUtils.h"
#include "src/core/SkImageFilter_Base.h"
>>>>>>> 40be567a
#include "src/core/SkSpecialImage.h"
#include "tools/ToolUtils.h"

#include <utility>

class SkReadBuffer;

<<<<<<< HEAD
class FailImageFilter : public SkImageFilter {
=======
class FailImageFilter : public SkImageFilter_Base {
>>>>>>> 40be567a
public:
    static sk_sp<SkImageFilter> Make() {
        return sk_sp<SkImageFilter>(new FailImageFilter);
    }

    SK_FLATTENABLE_HOOKS(FailImageFilter)
protected:
    FailImageFilter() : INHERITED(nullptr, 0, nullptr) {}

<<<<<<< HEAD
    sk_sp<SkSpecialImage> onFilterImage(SkSpecialImage* source, const Context&,
                                        SkIPoint* offset) const override {
=======
    sk_sp<SkSpecialImage> onFilterImage(const Context&, SkIPoint* offset) const override {
>>>>>>> 40be567a
        return nullptr;
    }

private:
<<<<<<< HEAD

    typedef SkImageFilter INHERITED;
};

=======

    typedef SkImageFilter_Base INHERITED;
};

>>>>>>> 40be567a
sk_sp<SkFlattenable> FailImageFilter::CreateProc(SkReadBuffer& buffer) {
    SK_IMAGEFILTER_UNFLATTEN_COMMON(common, 0);
    return FailImageFilter::Make();
}

<<<<<<< HEAD
class IdentityImageFilter : public SkImageFilter {
=======
class IdentityImageFilter : public SkImageFilter_Base {
>>>>>>> 40be567a
public:
    static sk_sp<SkImageFilter> Make(sk_sp<SkImageFilter> input) {
        return sk_sp<SkImageFilter>(new IdentityImageFilter(std::move(input)));
    }


    SK_FLATTENABLE_HOOKS(IdentityImageFilter)
protected:
    sk_sp<SkSpecialImage> onFilterImage(const Context& ctx, SkIPoint* offset) const override {
        offset->set(0, 0);
<<<<<<< HEAD
        return sk_ref_sp<SkSpecialImage>(source);
=======
        return sk_ref_sp<SkSpecialImage>(ctx.sourceImage());
>>>>>>> 40be567a
    }

private:
    IdentityImageFilter(sk_sp<SkImageFilter> input) : INHERITED(&input, 1, nullptr) {}

    typedef SkImageFilter_Base INHERITED;
};

// Register these image filters as deserializable before main().
namespace {
    static struct Initializer {
        Initializer() {
            SK_REGISTER_FLATTENABLE(IdentityImageFilter);
            SK_REGISTER_FLATTENABLE(FailImageFilter);
        }
    } initializer;
}

sk_sp<SkFlattenable> IdentityImageFilter::CreateProc(SkReadBuffer& buffer) {
    SK_IMAGEFILTER_UNFLATTEN_COMMON(common, 1);
    return IdentityImageFilter::Make(common.getInput(0));
}

///////////////////////////////////////////////////////////////////////////////

static void draw_paint(SkCanvas* canvas, const SkRect& r, sk_sp<SkImageFilter> imf) {
    SkPaint paint;
    paint.setImageFilter(std::move(imf));
    paint.setColor(SK_ColorGREEN);
    canvas->save();
    canvas->clipRect(r);
    canvas->drawPaint(paint);
    canvas->restore();
}

static void draw_line(SkCanvas* canvas, const SkRect& r, sk_sp<SkImageFilter> imf) {
    SkPaint paint;
    paint.setColor(SK_ColorBLUE);
    paint.setImageFilter(imf);
    paint.setStrokeWidth(r.width()/10);
    canvas->drawLine(r.fLeft, r.fTop, r.fRight, r.fBottom, paint);
}

static void draw_rect(SkCanvas* canvas, const SkRect& r, sk_sp<SkImageFilter> imf) {
    SkPaint paint;
    paint.setColor(SK_ColorYELLOW);
    paint.setImageFilter(imf);
    SkRect rr(r);
    rr.inset(r.width()/10, r.height()/10);
    canvas->drawRect(rr, paint);
}

static void draw_path(SkCanvas* canvas, const SkRect& r, sk_sp<SkImageFilter> imf) {
    SkPaint paint;
    paint.setColor(SK_ColorMAGENTA);
    paint.setImageFilter(imf);
    paint.setAntiAlias(true);
    canvas->drawCircle(r.centerX(), r.centerY(), r.width()*2/5, paint);
}

static void draw_text(SkCanvas* canvas, const SkRect& r, sk_sp<SkImageFilter> imf) {
    SkPaint paint;
    paint.setImageFilter(imf);
    paint.setColor(SK_ColorCYAN);
    SkFont font(ToolUtils::create_portable_typeface(), r.height() / 2);
    SkTextUtils::DrawString(canvas, "Text", r.centerX(), r.centerY(), font, paint,
                            SkTextUtils::kCenter_Align);
}

static void draw_bitmap(SkCanvas* canvas, const SkRect& r, sk_sp<SkImageFilter> imf) {
    SkPaint paint;
    paint.setImageFilter(std::move(imf));

    SkIRect bounds;
    r.roundOut(&bounds);

    SkBitmap bm;
    bm.allocN32Pixels(bounds.width(), bounds.height());
    bm.eraseColor(SK_ColorTRANSPARENT);
    SkCanvas c(bm);
    draw_path(&c, r, nullptr);

    canvas->drawBitmap(bm, 0, 0, &paint);
}

///////////////////////////////////////////////////////////////////////////////

class ImageFiltersBaseGM : public skiagm::GM {
public:
    ImageFiltersBaseGM () {}

protected:
    SkString onShortName() override {
        return SkString("imagefiltersbase");
    }

    SkISize onISize() override { return SkISize::Make(700, 500); }

    void draw_frame(SkCanvas* canvas, const SkRect& r) {
        SkPaint paint;
        paint.setStyle(SkPaint::kStroke_Style);
        paint.setColor(SK_ColorRED);
        canvas->drawRect(r, paint);
    }

    void onDraw(SkCanvas* canvas) override {
        void (*drawProc[])(SkCanvas*, const SkRect&, sk_sp<SkImageFilter>) = {
            draw_paint,
            draw_line, draw_rect, draw_path, draw_text,
            draw_bitmap,
        };

        auto cf = SkColorFilters::Blend(SK_ColorRED, SkBlendMode::kSrcIn);
        sk_sp<SkImageFilter> filters[] = {
            nullptr,
            IdentityImageFilter::Make(nullptr),
            FailImageFilter::Make(),
            SkImageFilters::ColorFilter(std::move(cf), nullptr),
            // The strange 0.29 value tickles an edge case where crop rect calculates
            // a small border, but the blur really needs no border. This tickles
            // an msan uninitialized value bug.
            SkImageFilters::Blur(12.0f, 0.29f, nullptr),
            SkImageFilters::DropShadow(10.0f, 5.0f, 3.0f, 3.0f, SK_ColorBLUE, nullptr),
        };

        SkRect r = SkRect::MakeWH(SkIntToScalar(64), SkIntToScalar(64));
        SkScalar MARGIN = SkIntToScalar(16);
        SkScalar DX = r.width() + MARGIN;
        SkScalar DY = r.height() + MARGIN;

        canvas->translate(MARGIN, MARGIN);
        for (size_t i = 0; i < SK_ARRAY_COUNT(drawProc); ++i) {
            canvas->save();
            for (size_t j = 0; j < SK_ARRAY_COUNT(filters); ++j) {
                drawProc[i](canvas, r, filters[j]);

                draw_frame(canvas, r);
                canvas->translate(0, DY);
            }
            canvas->restore();
            canvas->translate(DX, 0);
        }
    }

private:
    typedef GM INHERITED;
};
DEF_GM( return new ImageFiltersBaseGM; )

///////////////////////////////////////////////////////////////////////////////

/*
 *  Want to test combos of filter and LCD text, to be sure we disable LCD in the presence of
 *  a filter.
 */
class ImageFiltersTextBaseGM : public skiagm::GM {
    SkString fSuffix;
public:
    ImageFiltersTextBaseGM(const char suffix[]) : fSuffix(suffix) {}

protected:
    SkString onShortName() override {
        SkString name;
        name.printf("%s_%s", "textfilter", fSuffix.c_str());
        return name;
    }

    SkISize onISize() override { return SkISize::Make(512, 342); }

    void drawWaterfall(SkCanvas* canvas, const SkPaint& paint) {
        static const SkFont::Edging kEdgings[3] = {
            SkFont::Edging::kAlias,
            SkFont::Edging::kAntiAlias,
            SkFont::Edging::kSubpixelAntiAlias,
        };
        SkFont font(ToolUtils::create_portable_typeface(), 30);

        SkAutoCanvasRestore acr(canvas, true);
        for (SkFont::Edging edging : kEdgings) {
            font.setEdging(edging);
            canvas->drawString("Hamburgefon", 0, 0, font, paint);
            canvas->translate(0, 40);
        }
    }

    virtual void installFilter(SkPaint* paint) = 0;

    void onDraw(SkCanvas* canvas) override {
        SkPaint paint;

        canvas->translate(20, 40);

        for (int doSaveLayer = 0; doSaveLayer <= 1; ++doSaveLayer) {
            SkAutoCanvasRestore acr(canvas, true);
            for (int useFilter = 0; useFilter <= 1; ++useFilter) {
                SkAutoCanvasRestore acr2(canvas, true);

                SkPaint paint;
                if (useFilter) {
                    this->installFilter(&paint);
                }
                if (doSaveLayer) {
                    canvas->saveLayer(nullptr, &paint);
                    paint.setImageFilter(nullptr);
                }
                this->drawWaterfall(canvas, paint);

                acr2.restore();
                canvas->translate(250, 0);
            }
            acr.restore();
            canvas->translate(0, 200);
        }
    }

private:
    typedef GM INHERITED;
};

class ImageFiltersText_IF : public ImageFiltersTextBaseGM {
public:
    ImageFiltersText_IF() : ImageFiltersTextBaseGM("image") {}

    void installFilter(SkPaint* paint) override {
        paint->setImageFilter(SkImageFilters::Blur(1.5f, 1.5f, nullptr));
    }
};
DEF_GM( return new ImageFiltersText_IF; )

class ImageFiltersText_CF : public ImageFiltersTextBaseGM {
public:
    ImageFiltersText_CF() : ImageFiltersTextBaseGM("color") {}

    void installFilter(SkPaint* paint) override {
        paint->setColorFilter(SkColorFilters::Blend(SK_ColorBLUE, SkBlendMode::kSrcIn));
    }
};
DEF_GM( return new ImageFiltersText_CF; )<|MERGE_RESOLUTION|>--- conflicted
+++ resolved
@@ -23,17 +23,9 @@
 #include "include/core/SkString.h"
 #include "include/core/SkTypeface.h"
 #include "include/core/SkTypes.h"
-<<<<<<< HEAD
-#include "include/effects/SkBlurImageFilter.h"
-#include "include/effects/SkColorFilterImageFilter.h"
-#include "include/effects/SkDropShadowImageFilter.h"
-#include "include/utils/SkTextUtils.h"
-#include "src/core/SkImageFilterPriv.h"
-=======
 #include "include/effects/SkImageFilters.h"
 #include "include/utils/SkTextUtils.h"
 #include "src/core/SkImageFilter_Base.h"
->>>>>>> 40be567a
 #include "src/core/SkSpecialImage.h"
 #include "tools/ToolUtils.h"
 
@@ -41,11 +33,7 @@
 
 class SkReadBuffer;
 
-<<<<<<< HEAD
-class FailImageFilter : public SkImageFilter {
-=======
 class FailImageFilter : public SkImageFilter_Base {
->>>>>>> 40be567a
 public:
     static sk_sp<SkImageFilter> Make() {
         return sk_sp<SkImageFilter>(new FailImageFilter);
@@ -55,37 +43,21 @@
 protected:
     FailImageFilter() : INHERITED(nullptr, 0, nullptr) {}
 
-<<<<<<< HEAD
-    sk_sp<SkSpecialImage> onFilterImage(SkSpecialImage* source, const Context&,
-                                        SkIPoint* offset) const override {
-=======
     sk_sp<SkSpecialImage> onFilterImage(const Context&, SkIPoint* offset) const override {
->>>>>>> 40be567a
         return nullptr;
     }
 
 private:
-<<<<<<< HEAD
-
-    typedef SkImageFilter INHERITED;
-};
-
-=======
 
     typedef SkImageFilter_Base INHERITED;
 };
 
->>>>>>> 40be567a
 sk_sp<SkFlattenable> FailImageFilter::CreateProc(SkReadBuffer& buffer) {
     SK_IMAGEFILTER_UNFLATTEN_COMMON(common, 0);
     return FailImageFilter::Make();
 }
 
-<<<<<<< HEAD
-class IdentityImageFilter : public SkImageFilter {
-=======
 class IdentityImageFilter : public SkImageFilter_Base {
->>>>>>> 40be567a
 public:
     static sk_sp<SkImageFilter> Make(sk_sp<SkImageFilter> input) {
         return sk_sp<SkImageFilter>(new IdentityImageFilter(std::move(input)));
@@ -96,11 +68,7 @@
 protected:
     sk_sp<SkSpecialImage> onFilterImage(const Context& ctx, SkIPoint* offset) const override {
         offset->set(0, 0);
-<<<<<<< HEAD
-        return sk_ref_sp<SkSpecialImage>(source);
-=======
         return sk_ref_sp<SkSpecialImage>(ctx.sourceImage());
->>>>>>> 40be567a
     }
 
 private:
