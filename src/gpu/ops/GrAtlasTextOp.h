/*
 * Copyright 2015 Google Inc.
 *
 * Use of this source code is governed by a BSD-style license that can be
 * found in the LICENSE file.
 */

#ifndef GrAtlasTextOp_DEFINED
#define GrAtlasTextOp_DEFINED

#include "src/gpu/ops/GrMeshDrawOp.h"
#include "src/gpu/text/GrDistanceFieldAdjustTable.h"
#include "src/gpu/text/GrTextBlob.h"

class GrRecordingContext;
class SkAtlasTextTarget;

class GrAtlasTextOp final : public GrMeshDrawOp {
public:
    DEFINE_OP_CLASS_ID

    ~GrAtlasTextOp() override {
        for (int i = 0; i < fGeoCount; i++) {
            fGeoData[i].fBlob->unref();
        }
    }

    static const int kVerticesPerGlyph = GrTextBlob::kVerticesPerGlyph;
    static const int kIndicesPerGlyph = 6;

    typedef GrTextBlob Blob;
    struct Geometry {
        SkMatrix    fViewMatrix;
        SkIRect     fClipRect;
        Blob*       fBlob;
        SkScalar    fX;
        SkScalar    fY;
        uint16_t    fRun;
        uint16_t    fSubRun;
        SkPMColor4f fColor;
    };

    static std::unique_ptr<GrAtlasTextOp> MakeBitmap(GrRecordingContext*,
                                                     GrPaint&&,
                                                     GrMaskFormat,
                                                     int glyphCount,
                                                     bool needsTransform);

    static std::unique_ptr<GrAtlasTextOp> MakeDistanceField(
            GrRecordingContext*,
            GrPaint&&,
            int glyphCount,
            const GrDistanceFieldAdjustTable*,
            bool useGammaCorrectDistanceTable,
            SkColor luminanceColor,
            const SkSurfaceProps&,
            bool isAntiAliased,
            bool useLCD);

    // To avoid even the initial copy of the struct, we have a getter for the first item which
    // is used to seed the op with its initial geometry.  After seeding, the client should call
    // init() so the op can initialize itself
    Geometry& geometry() { return fGeoData[0]; }

    /** Called after this->geometry() has been configured. */
    void init();

    const char* name() const override { return "AtlasTextOp"; }

    void visitProxies(const VisitProxyFunc& func) const override;

#ifdef SK_DEBUG
    SkString dumpInfo() const override;
#endif

    FixedFunctionFlags fixedFunctionFlags() const override;

<<<<<<< HEAD
    GrProcessorSet::Analysis finalize(const GrCaps&, const GrAppliedClip*, GrFSAAType,
                                      GrClampType) override;
=======
    GrProcessorSet::Analysis finalize(const GrCaps&, const GrAppliedClip*,
                                      bool hasMixedSampledCoverage, GrClampType) override;
>>>>>>> 40be567a

    enum MaskType {
        kGrayscaleCoverageMask_MaskType,
        kLCDCoverageMask_MaskType,
        kColorBitmapMask_MaskType,
        kAliasedDistanceField_MaskType,
        kGrayscaleDistanceField_MaskType,
        kLCDDistanceField_MaskType,
        kLCDBGRDistanceField_MaskType,
    };

    MaskType maskType() const { return fMaskType; }

    void finalizeForTextTarget(uint32_t color, const GrCaps&);
    void executeForTextTarget(SkAtlasTextTarget*);

private:
    friend class GrOpMemoryPool; // for ctor

    // The minimum number of Geometry we will try to allocate.
    static constexpr auto kMinGeometryAllocated = 12;

    GrAtlasTextOp(GrPaint&& paint)
            : INHERITED(ClassID())
            , fGeoDataAllocSize(kMinGeometryAllocated)
            , fProcessors(std::move(paint)) {}

    struct FlushInfo {
        sk_sp<const GrBuffer> fVertexBuffer;
        sk_sp<const GrBuffer> fIndexBuffer;
        sk_sp<GrGeometryProcessor> fGeometryProcessor;
        GrPipeline::FixedDynamicState* fFixedDynamicState;
        int fGlyphsToFlush;
        int fVertexOffset;
    };

    void onPrepareDraws(Target*) override;
    void onExecute(GrOpFlushState*, const SkRect& chainBounds) override;

    GrMaskFormat maskFormat() const {
        switch (fMaskType) {
            case kLCDCoverageMask_MaskType:
                return kA565_GrMaskFormat;
            case kColorBitmapMask_MaskType:
                return kARGB_GrMaskFormat;
            case kGrayscaleCoverageMask_MaskType:
            case kAliasedDistanceField_MaskType:
            case kGrayscaleDistanceField_MaskType:
            case kLCDDistanceField_MaskType:
            case kLCDBGRDistanceField_MaskType:
                return kA8_GrMaskFormat;
        }
        return kA8_GrMaskFormat;  // suppress warning
    }

    bool usesDistanceFields() const {
        return kAliasedDistanceField_MaskType == fMaskType ||
               kGrayscaleDistanceField_MaskType == fMaskType ||
               kLCDDistanceField_MaskType == fMaskType ||
               kLCDBGRDistanceField_MaskType == fMaskType;
    }

    bool isLCD() const {
        return kLCDCoverageMask_MaskType == fMaskType ||
               kLCDDistanceField_MaskType == fMaskType ||
               kLCDBGRDistanceField_MaskType == fMaskType;
    }

    inline void flush(GrMeshDrawOp::Target* target, FlushInfo* flushInfo) const;

    const SkPMColor4f& color() const { SkASSERT(fGeoCount > 0); return fGeoData[0].fColor; }
    bool usesLocalCoords() const { return fUsesLocalCoords; }
    int numGlyphs() const { return fNumGlyphs; }

    CombineResult onCombineIfPossible(GrOp* t, const GrCaps& caps) override;

    sk_sp<GrGeometryProcessor> setupDfProcessor(const GrShaderCaps& caps,
                                                const sk_sp<GrTextureProxy>* proxies,
                                                unsigned int numActiveProxies) const;

    SkAutoSTMalloc<kMinGeometryAllocated, Geometry> fGeoData;
    int fGeoDataAllocSize;
    GrProcessorSet fProcessors;
    struct {
        uint32_t fUsesLocalCoords : 1;
        uint32_t fUseGammaCorrectDistanceTable : 1;
        uint32_t fNeedsGlyphTransform : 1;
    };
    int fGeoCount;
    int fNumGlyphs;
    MaskType fMaskType;
    // Distance field properties
    sk_sp<const GrDistanceFieldAdjustTable> fDistanceAdjustTable;
    SkColor fLuminanceColor;
    uint32_t fDFGPFlags = 0;

    typedef GrMeshDrawOp INHERITED;
};

#endif<|MERGE_RESOLUTION|>--- conflicted
+++ resolved
@@ -75,13 +75,8 @@
 
     FixedFunctionFlags fixedFunctionFlags() const override;
 
-<<<<<<< HEAD
-    GrProcessorSet::Analysis finalize(const GrCaps&, const GrAppliedClip*, GrFSAAType,
-                                      GrClampType) override;
-=======
     GrProcessorSet::Analysis finalize(const GrCaps&, const GrAppliedClip*,
                                       bool hasMixedSampledCoverage, GrClampType) override;
->>>>>>> 40be567a
 
     enum MaskType {
         kGrayscaleCoverageMask_MaskType,
