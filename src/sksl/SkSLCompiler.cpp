/*
 * Copyright 2016 Google Inc.
 *
 * Use of this source code is governed by a BSD-style license that can be
 * found in the LICENSE file.
 */

#include "src/sksl/SkSLCompiler.h"

#include "src/sksl/SkSLByteCodeGenerator.h"
#include "src/sksl/SkSLCFGGenerator.h"
#include "src/sksl/SkSLCPPCodeGenerator.h"
#include "src/sksl/SkSLGLSLCodeGenerator.h"
#include "src/sksl/SkSLHCodeGenerator.h"
#include "src/sksl/SkSLIRGenerator.h"
#include "src/sksl/SkSLMetalCodeGenerator.h"
#include "src/sksl/SkSLPipelineStageCodeGenerator.h"
#include "src/sksl/SkSLSPIRVCodeGenerator.h"
#include "src/sksl/ir/SkSLEnum.h"
#include "src/sksl/ir/SkSLExpression.h"
#include "src/sksl/ir/SkSLExpressionStatement.h"
#include "src/sksl/ir/SkSLFunctionCall.h"
#include "src/sksl/ir/SkSLIntLiteral.h"
#include "src/sksl/ir/SkSLModifiersDeclaration.h"
#include "src/sksl/ir/SkSLNop.h"
#include "src/sksl/ir/SkSLSymbolTable.h"
#include "src/sksl/ir/SkSLTernaryExpression.h"
#include "src/sksl/ir/SkSLUnresolvedFunction.h"
#include "src/sksl/ir/SkSLVarDeclarations.h"

#ifdef SK_ENABLE_SPIRV_VALIDATION
#include "spirv-tools/libspirv.hpp"
#endif

// include the built-in shader symbols as static strings

#define STRINGIFY(x) #x

static const char* SKSL_GPU_INCLUDE =
#include "sksl_gpu.inc"
;

static const char* SKSL_INTERP_INCLUDE =
#include "sksl_interp.inc"
;

static const char* SKSL_VERT_INCLUDE =
#include "sksl_vert.inc"
;

static const char* SKSL_FRAG_INCLUDE =
#include "sksl_frag.inc"
;

static const char* SKSL_GEOM_INCLUDE =
#include "sksl_geom.inc"
;

static const char* SKSL_FP_INCLUDE =
#include "sksl_enums.inc"
#include "sksl_fp.inc"
;

static const char* SKSL_PIPELINE_INCLUDE =
#include "sksl_pipeline.inc"
;

namespace SkSL {

Compiler::Compiler(Flags flags)
: fFlags(flags)
, fContext(new Context())
, fErrorCount(0) {
    auto types = std::shared_ptr<SymbolTable>(new SymbolTable(this));
    auto symbols = std::shared_ptr<SymbolTable>(new SymbolTable(types, this));
    fIRGenerator = new IRGenerator(fContext.get(), symbols, *this);
    fTypes = types;
    #define ADD_TYPE(t) types->addWithoutOwnership(fContext->f ## t ## _Type->fName, \
                                                   fContext->f ## t ## _Type.get())
    ADD_TYPE(Void);
    ADD_TYPE(Float);
    ADD_TYPE(Float2);
    ADD_TYPE(Float3);
    ADD_TYPE(Float4);
    ADD_TYPE(Half);
    ADD_TYPE(Half2);
    ADD_TYPE(Half3);
    ADD_TYPE(Half4);
    ADD_TYPE(Double);
    ADD_TYPE(Double2);
    ADD_TYPE(Double3);
    ADD_TYPE(Double4);
    ADD_TYPE(Int);
    ADD_TYPE(Int2);
    ADD_TYPE(Int3);
    ADD_TYPE(Int4);
    ADD_TYPE(UInt);
    ADD_TYPE(UInt2);
    ADD_TYPE(UInt3);
    ADD_TYPE(UInt4);
    ADD_TYPE(Short);
    ADD_TYPE(Short2);
    ADD_TYPE(Short3);
    ADD_TYPE(Short4);
    ADD_TYPE(UShort);
    ADD_TYPE(UShort2);
    ADD_TYPE(UShort3);
    ADD_TYPE(UShort4);
    ADD_TYPE(Byte);
    ADD_TYPE(Byte2);
    ADD_TYPE(Byte3);
    ADD_TYPE(Byte4);
    ADD_TYPE(UByte);
    ADD_TYPE(UByte2);
    ADD_TYPE(UByte3);
    ADD_TYPE(UByte4);
    ADD_TYPE(Bool);
    ADD_TYPE(Bool2);
    ADD_TYPE(Bool3);
    ADD_TYPE(Bool4);
    ADD_TYPE(Float2x2);
    ADD_TYPE(Float2x3);
    ADD_TYPE(Float2x4);
    ADD_TYPE(Float3x2);
    ADD_TYPE(Float3x3);
    ADD_TYPE(Float3x4);
    ADD_TYPE(Float4x2);
    ADD_TYPE(Float4x3);
    ADD_TYPE(Float4x4);
    ADD_TYPE(Half2x2);
    ADD_TYPE(Half2x3);
    ADD_TYPE(Half2x4);
    ADD_TYPE(Half3x2);
    ADD_TYPE(Half3x3);
    ADD_TYPE(Half3x4);
    ADD_TYPE(Half4x2);
    ADD_TYPE(Half4x3);
    ADD_TYPE(Half4x4);
    ADD_TYPE(Double2x2);
    ADD_TYPE(Double2x3);
    ADD_TYPE(Double2x4);
    ADD_TYPE(Double3x2);
    ADD_TYPE(Double3x3);
    ADD_TYPE(Double3x4);
    ADD_TYPE(Double4x2);
    ADD_TYPE(Double4x3);
    ADD_TYPE(Double4x4);
    ADD_TYPE(GenType);
    ADD_TYPE(GenHType);
    ADD_TYPE(GenDType);
    ADD_TYPE(GenIType);
    ADD_TYPE(GenUType);
    ADD_TYPE(GenBType);
    ADD_TYPE(Mat);
    ADD_TYPE(Vec);
    ADD_TYPE(GVec);
    ADD_TYPE(GVec2);
    ADD_TYPE(GVec3);
    ADD_TYPE(GVec4);
    ADD_TYPE(HVec);
    ADD_TYPE(DVec);
    ADD_TYPE(IVec);
    ADD_TYPE(UVec);
    ADD_TYPE(SVec);
    ADD_TYPE(USVec);
    ADD_TYPE(ByteVec);
    ADD_TYPE(UByteVec);
    ADD_TYPE(BVec);

    ADD_TYPE(Sampler1D);
    ADD_TYPE(Sampler2D);
    ADD_TYPE(Sampler3D);
    ADD_TYPE(SamplerExternalOES);
    ADD_TYPE(SamplerCube);
    ADD_TYPE(Sampler2DRect);
    ADD_TYPE(Sampler1DArray);
    ADD_TYPE(Sampler2DArray);
    ADD_TYPE(SamplerCubeArray);
    ADD_TYPE(SamplerBuffer);
    ADD_TYPE(Sampler2DMS);
    ADD_TYPE(Sampler2DMSArray);

    ADD_TYPE(ISampler2D);

    ADD_TYPE(Image2D);
    ADD_TYPE(IImage2D);

    ADD_TYPE(SubpassInput);
    ADD_TYPE(SubpassInputMS);

    ADD_TYPE(GSampler1D);
    ADD_TYPE(GSampler2D);
    ADD_TYPE(GSampler3D);
    ADD_TYPE(GSamplerCube);
    ADD_TYPE(GSampler2DRect);
    ADD_TYPE(GSampler1DArray);
    ADD_TYPE(GSampler2DArray);
    ADD_TYPE(GSamplerCubeArray);
    ADD_TYPE(GSamplerBuffer);
    ADD_TYPE(GSampler2DMS);
    ADD_TYPE(GSampler2DMSArray);

    ADD_TYPE(Sampler1DShadow);
    ADD_TYPE(Sampler2DShadow);
    ADD_TYPE(SamplerCubeShadow);
    ADD_TYPE(Sampler2DRectShadow);
    ADD_TYPE(Sampler1DArrayShadow);
    ADD_TYPE(Sampler2DArrayShadow);
    ADD_TYPE(SamplerCubeArrayShadow);
    ADD_TYPE(GSampler2DArrayShadow);
    ADD_TYPE(GSamplerCubeArrayShadow);
    ADD_TYPE(FragmentProcessor);
    ADD_TYPE(SkRasterPipeline);
<<<<<<< HEAD
=======
    ADD_TYPE(Sampler);
    ADD_TYPE(Texture2D);
>>>>>>> 40be567a

    StringFragment skCapsName("sk_Caps");
    Variable* skCaps = new Variable(-1, Modifiers(), skCapsName,
                                    *fContext->fSkCaps_Type, Variable::kGlobal_Storage);
    fIRGenerator->fSymbolTable->add(skCapsName, std::unique_ptr<Symbol>(skCaps));

    StringFragment skArgsName("sk_Args");
    Variable* skArgs = new Variable(-1, Modifiers(), skArgsName,
                                    *fContext->fSkArgs_Type, Variable::kGlobal_Storage);
    fIRGenerator->fSymbolTable->add(skArgsName, std::unique_ptr<Symbol>(skArgs));

    std::vector<std::unique_ptr<ProgramElement>> ignored;
    this->processIncludeFile(Program::kFragment_Kind, SKSL_GPU_INCLUDE, strlen(SKSL_GPU_INCLUDE),
                             symbols, &ignored, &fGpuSymbolTable);
    this->processIncludeFile(Program::kVertex_Kind, SKSL_VERT_INCLUDE, strlen(SKSL_VERT_INCLUDE),
                             fGpuSymbolTable, &fVertexInclude, &fVertexSymbolTable);
    this->processIncludeFile(Program::kFragment_Kind, SKSL_FRAG_INCLUDE, strlen(SKSL_FRAG_INCLUDE),
                             fGpuSymbolTable, &fFragmentInclude, &fFragmentSymbolTable);
    this->processIncludeFile(Program::kGeometry_Kind, SKSL_GEOM_INCLUDE, strlen(SKSL_GEOM_INCLUDE),
                             fGpuSymbolTable, &fGeometryInclude, &fGeometrySymbolTable);
    this->processIncludeFile(Program::kPipelineStage_Kind, SKSL_PIPELINE_INCLUDE,
                             strlen(SKSL_PIPELINE_INCLUDE), fGpuSymbolTable, &fPipelineInclude,
                             &fPipelineSymbolTable);
    this->processIncludeFile(Program::kGeneric_Kind, SKSL_INTERP_INCLUDE,
                             strlen(SKSL_INTERP_INCLUDE), symbols, &fInterpreterInclude,
                             &fInterpreterSymbolTable);
}

Compiler::~Compiler() {
    delete fIRGenerator;
}

void Compiler::processIncludeFile(Program::Kind kind, const char* src, size_t length,
                                  std::shared_ptr<SymbolTable> base,
                                  std::vector<std::unique_ptr<ProgramElement>>* outElements,
                                  std::shared_ptr<SymbolTable>* outSymbolTable) {
    fIRGenerator->fSymbolTable = std::move(base);
    Program::Settings settings;
    fIRGenerator->start(&settings, nullptr);
    fIRGenerator->convertProgram(kind, src, length, *fTypes, outElements);
    if (this->fErrorCount) {
        printf("Unexpected errors: %s\n", this->fErrorText.c_str());
    }
    SkASSERT(!fErrorCount);
    fIRGenerator->fSymbolTable->markAllFunctionsBuiltin();
    *outSymbolTable = fIRGenerator->fSymbolTable;
}

// add the definition created by assigning to the lvalue to the definition set
void Compiler::addDefinition(const Expression* lvalue, std::unique_ptr<Expression>* expr,
                             DefinitionMap* definitions) {
    switch (lvalue->fKind) {
        case Expression::kVariableReference_Kind: {
            const Variable& var = ((VariableReference*) lvalue)->fVariable;
            if (var.fStorage == Variable::kLocal_Storage) {
                (*definitions)[&var] = expr;
            }
            break;
        }
        case Expression::kSwizzle_Kind:
            // We consider the variable written to as long as at least some of its components have
            // been written to. This will lead to some false negatives (we won't catch it if you
            // write to foo.x and then read foo.y), but being stricter could lead to false positives
            // (we write to foo.x, and then pass foo to a function which happens to only read foo.x,
            // but since we pass foo as a whole it is flagged as an error) unless we perform a much
            // more complicated whole-program analysis. This is probably good enough.
            this->addDefinition(((Swizzle*) lvalue)->fBase.get(),
                                (std::unique_ptr<Expression>*) &fContext->fDefined_Expression,
                                definitions);
            break;
        case Expression::kIndex_Kind:
            // see comments in Swizzle
            this->addDefinition(((IndexExpression*) lvalue)->fBase.get(),
                                (std::unique_ptr<Expression>*) &fContext->fDefined_Expression,
                                definitions);
            break;
        case Expression::kFieldAccess_Kind:
            // see comments in Swizzle
            this->addDefinition(((FieldAccess*) lvalue)->fBase.get(),
                                (std::unique_ptr<Expression>*) &fContext->fDefined_Expression,
                                definitions);
            break;
        case Expression::kTernary_Kind:
            // To simplify analysis, we just pretend that we write to both sides of the ternary.
            // This allows for false positives (meaning we fail to detect that a variable might not
            // have been assigned), but is preferable to false negatives.
            this->addDefinition(((TernaryExpression*) lvalue)->fIfTrue.get(),
                                (std::unique_ptr<Expression>*) &fContext->fDefined_Expression,
                                definitions);
            this->addDefinition(((TernaryExpression*) lvalue)->fIfFalse.get(),
                                (std::unique_ptr<Expression>*) &fContext->fDefined_Expression,
                                definitions);
            break;
        case Expression::kExternalValue_Kind:
            break;
        default:
            // not an lvalue, can't happen
            SkASSERT(false);
    }
}

// add local variables defined by this node to the set
void Compiler::addDefinitions(const BasicBlock::Node& node,
                              DefinitionMap* definitions) {
    switch (node.fKind) {
        case BasicBlock::Node::kExpression_Kind: {
            SkASSERT(node.expression());
            const Expression* expr = (Expression*) node.expression()->get();
            switch (expr->fKind) {
                case Expression::kBinary_Kind: {
                    BinaryExpression* b = (BinaryExpression*) expr;
                    if (b->fOperator == Token::EQ) {
                        this->addDefinition(b->fLeft.get(), &b->fRight, definitions);
                    } else if (Compiler::IsAssignment(b->fOperator)) {
                        this->addDefinition(
                                      b->fLeft.get(),
                                      (std::unique_ptr<Expression>*) &fContext->fDefined_Expression,
                                      definitions);

                    }
                    break;
                }
                case Expression::kFunctionCall_Kind: {
                    const FunctionCall& c = (const FunctionCall&) *expr;
                    for (size_t i = 0; i < c.fFunction.fParameters.size(); ++i) {
                        if (c.fFunction.fParameters[i]->fModifiers.fFlags & Modifiers::kOut_Flag) {
                            this->addDefinition(
                                      c.fArguments[i].get(),
                                      (std::unique_ptr<Expression>*) &fContext->fDefined_Expression,
                                      definitions);
                        }
                    }
                    break;
                }
                case Expression::kPrefix_Kind: {
                    const PrefixExpression* p = (PrefixExpression*) expr;
                    if (p->fOperator == Token::MINUSMINUS || p->fOperator == Token::PLUSPLUS) {
                        this->addDefinition(
                                      p->fOperand.get(),
                                      (std::unique_ptr<Expression>*) &fContext->fDefined_Expression,
                                      definitions);
                    }
                    break;
                }
                case Expression::kPostfix_Kind: {
                    const PostfixExpression* p = (PostfixExpression*) expr;
                    if (p->fOperator == Token::MINUSMINUS || p->fOperator == Token::PLUSPLUS) {
                        this->addDefinition(
                                      p->fOperand.get(),
                                      (std::unique_ptr<Expression>*) &fContext->fDefined_Expression,
                                      definitions);
                    }
                    break;
                }
                case Expression::kVariableReference_Kind: {
                    const VariableReference* v = (VariableReference*) expr;
                    if (v->fRefKind != VariableReference::kRead_RefKind) {
                        this->addDefinition(
                                      v,
                                      (std::unique_ptr<Expression>*) &fContext->fDefined_Expression,
                                      definitions);
                    }
                }
                default:
                    break;
            }
            break;
        }
        case BasicBlock::Node::kStatement_Kind: {
            const Statement* stmt = (Statement*) node.statement()->get();
            if (stmt->fKind == Statement::kVarDeclaration_Kind) {
                VarDeclaration& vd = (VarDeclaration&) *stmt;
                if (vd.fValue) {
                    (*definitions)[vd.fVar] = &vd.fValue;
                }
            }
            break;
        }
    }
}

void Compiler::scanCFG(CFG* cfg, BlockId blockId, std::set<BlockId>* workList) {
    BasicBlock& block = cfg->fBlocks[blockId];

    // compute definitions after this block
    DefinitionMap after = block.fBefore;
    for (const BasicBlock::Node& n : block.fNodes) {
        this->addDefinitions(n, &after);
    }

    // propagate definitions to exits
    for (BlockId exitId : block.fExits) {
        if (exitId == blockId) {
            continue;
        }
        BasicBlock& exit = cfg->fBlocks[exitId];
        for (const auto& pair : after) {
            std::unique_ptr<Expression>* e1 = pair.second;
            auto found = exit.fBefore.find(pair.first);
            if (found == exit.fBefore.end()) {
                // exit has no definition for it, just copy it
                workList->insert(exitId);
                exit.fBefore[pair.first] = e1;
            } else {
                // exit has a (possibly different) value already defined
                std::unique_ptr<Expression>* e2 = exit.fBefore[pair.first];
                if (e1 != e2) {
                    // definition has changed, merge and add exit block to worklist
                    workList->insert(exitId);
                    if (e1 && e2) {
                        exit.fBefore[pair.first] =
                                      (std::unique_ptr<Expression>*) &fContext->fDefined_Expression;
                    } else {
                        exit.fBefore[pair.first] = nullptr;
                    }
                }
            }
        }
    }
}

// returns a map which maps all local variables in the function to null, indicating that their value
// is initially unknown
static DefinitionMap compute_start_state(const CFG& cfg) {
    DefinitionMap result;
    for (const auto& block : cfg.fBlocks) {
        for (const auto& node : block.fNodes) {
            if (node.fKind == BasicBlock::Node::kStatement_Kind) {
                SkASSERT(node.statement());
                const Statement* s = node.statement()->get();
                if (s->fKind == Statement::kVarDeclarations_Kind) {
                    const VarDeclarationsStatement* vd = (const VarDeclarationsStatement*) s;
                    for (const auto& decl : vd->fDeclaration->fVars) {
                        if (decl->fKind == Statement::kVarDeclaration_Kind) {
                            result[((VarDeclaration&) *decl).fVar] = nullptr;
                        }
                    }
                }
            }
        }
    }
    return result;
}

/**
 * Returns true if assigning to this lvalue has no effect.
 */
static bool is_dead(const Expression& lvalue) {
    switch (lvalue.fKind) {
        case Expression::kVariableReference_Kind:
            return ((VariableReference&) lvalue).fVariable.dead();
        case Expression::kSwizzle_Kind:
            return is_dead(*((Swizzle&) lvalue).fBase);
        case Expression::kFieldAccess_Kind:
            return is_dead(*((FieldAccess&) lvalue).fBase);
        case Expression::kIndex_Kind: {
            const IndexExpression& idx = (IndexExpression&) lvalue;
            return is_dead(*idx.fBase) && !idx.fIndex->hasSideEffects();
        }
        case Expression::kTernary_Kind: {
            const TernaryExpression& t = (TernaryExpression&) lvalue;
            return !t.fTest->hasSideEffects() && is_dead(*t.fIfTrue) && is_dead(*t.fIfFalse);
        }
        case Expression::kExternalValue_Kind:
            return false;
        default:
            ABORT("invalid lvalue: %s\n", lvalue.description().c_str());
    }
}

/**
 * Returns true if this is an assignment which can be collapsed down to just the right hand side due
 * to a dead target and lack of side effects on the left hand side.
 */
static bool dead_assignment(const BinaryExpression& b) {
    if (!Compiler::IsAssignment(b.fOperator)) {
        return false;
    }
    return is_dead(*b.fLeft);
}

void Compiler::computeDataFlow(CFG* cfg) {
    cfg->fBlocks[cfg->fStart].fBefore = compute_start_state(*cfg);
    std::set<BlockId> workList;
    for (BlockId i = 0; i < cfg->fBlocks.size(); i++) {
        workList.insert(i);
    }
    while (workList.size()) {
        BlockId next = *workList.begin();
        workList.erase(workList.begin());
        this->scanCFG(cfg, next, &workList);
    }
}

/**
 * Attempts to replace the expression pointed to by iter with a new one (in both the CFG and the
 * IR). If the expression can be cleanly removed, returns true and updates the iterator to point to
 * the newly-inserted element. Otherwise updates only the IR and returns false (and the CFG will
 * need to be regenerated).
 */
bool try_replace_expression(BasicBlock* b,
                            std::vector<BasicBlock::Node>::iterator* iter,
                            std::unique_ptr<Expression>* newExpression) {
    std::unique_ptr<Expression>* target = (*iter)->expression();
    if (!b->tryRemoveExpression(iter)) {
        *target = std::move(*newExpression);
        return false;
    }
    *target = std::move(*newExpression);
    return b->tryInsertExpression(iter, target);
}

/**
 * Returns true if the expression is a constant numeric literal with the specified value, or a
 * constant vector with all elements equal to the specified value.
 */
bool is_constant(const Expression& expr, double value) {
    switch (expr.fKind) {
        case Expression::kIntLiteral_Kind:
            return ((IntLiteral&) expr).fValue == value;
        case Expression::kFloatLiteral_Kind:
            return ((FloatLiteral&) expr).fValue == value;
        case Expression::kConstructor_Kind: {
            Constructor& c = (Constructor&) expr;
            bool isFloat = c.fType.columns() > 1 ? c.fType.componentType().isFloat()
                                                 : c.fType.isFloat();
            if (c.fType.kind() == Type::kVector_Kind && c.isConstant()) {
                for (int i = 0; i < c.fType.columns(); ++i) {
<<<<<<< HEAD
                    if (!is_constant(*c.getVecComponent(i), value)) {
=======
                    if (isFloat) {
                        if (c.getFVecComponent(i) != value) {
                            return false;
                        }
                    } else if (c.getIVecComponent(i) != value) {
>>>>>>> 40be567a
                        return false;
                    }
                }
                return true;
            }
            return false;
        }
        default:
            return false;
    }
}

/**
 * Collapses the binary expression pointed to by iter down to just the right side (in both the IR
 * and CFG structures).
 */
void delete_left(BasicBlock* b,
                 std::vector<BasicBlock::Node>::iterator* iter,
                 bool* outUpdated,
                 bool* outNeedsRescan) {
    *outUpdated = true;
    std::unique_ptr<Expression>* target = (*iter)->expression();
    SkASSERT((*target)->fKind == Expression::kBinary_Kind);
    BinaryExpression& bin = (BinaryExpression&) **target;
    SkASSERT(!bin.fLeft->hasSideEffects());
    bool result;
    if (bin.fOperator == Token::EQ) {
        result = b->tryRemoveLValueBefore(iter, bin.fLeft.get());
    } else {
        result = b->tryRemoveExpressionBefore(iter, bin.fLeft.get());
    }
    *target = std::move(bin.fRight);
    if (!result) {
        *outNeedsRescan = true;
        return;
    }
    if (*iter == b->fNodes.begin()) {
        *outNeedsRescan = true;
        return;
    }
    --(*iter);
    if ((*iter)->fKind != BasicBlock::Node::kExpression_Kind ||
        (*iter)->expression() != &bin.fRight) {
        *outNeedsRescan = true;
        return;
    }
    *iter = b->fNodes.erase(*iter);
    SkASSERT((*iter)->expression() == target);
}

/**
 * Collapses the binary expression pointed to by iter down to just the left side (in both the IR and
 * CFG structures).
 */
void delete_right(BasicBlock* b,
                  std::vector<BasicBlock::Node>::iterator* iter,
                  bool* outUpdated,
                  bool* outNeedsRescan) {
    *outUpdated = true;
    std::unique_ptr<Expression>* target = (*iter)->expression();
    SkASSERT((*target)->fKind == Expression::kBinary_Kind);
    BinaryExpression& bin = (BinaryExpression&) **target;
    SkASSERT(!bin.fRight->hasSideEffects());
    if (!b->tryRemoveExpressionBefore(iter, bin.fRight.get())) {
        *target = std::move(bin.fLeft);
        *outNeedsRescan = true;
        return;
    }
    *target = std::move(bin.fLeft);
    if (*iter == b->fNodes.begin()) {
        *outNeedsRescan = true;
        return;
    }
    --(*iter);
    if (((*iter)->fKind != BasicBlock::Node::kExpression_Kind ||
        (*iter)->expression() != &bin.fLeft)) {
        *outNeedsRescan = true;
        return;
    }
    *iter = b->fNodes.erase(*iter);
    SkASSERT((*iter)->expression() == target);
}

/**
 * Constructs the specified type using a single argument.
 */
static std::unique_ptr<Expression> construct(const Type& type, std::unique_ptr<Expression> v) {
    std::vector<std::unique_ptr<Expression>> args;
    args.push_back(std::move(v));
    auto result = std::unique_ptr<Expression>(new Constructor(-1, type, std::move(args)));
    return result;
}

/**
 * Used in the implementations of vectorize_left and vectorize_right. Given a vector type and an
 * expression x, deletes the expression pointed to by iter and replaces it with <type>(x).
 */
static void vectorize(BasicBlock* b,
                      std::vector<BasicBlock::Node>::iterator* iter,
                      const Type& type,
                      std::unique_ptr<Expression>* otherExpression,
                      bool* outUpdated,
                      bool* outNeedsRescan) {
    SkASSERT((*(*iter)->expression())->fKind == Expression::kBinary_Kind);
    SkASSERT(type.kind() == Type::kVector_Kind);
    SkASSERT((*otherExpression)->fType.kind() == Type::kScalar_Kind);
    *outUpdated = true;
    std::unique_ptr<Expression>* target = (*iter)->expression();
    if (!b->tryRemoveExpression(iter)) {
        *target = construct(type, std::move(*otherExpression));
        *outNeedsRescan = true;
    } else {
        *target = construct(type, std::move(*otherExpression));
        if (!b->tryInsertExpression(iter, target)) {
            *outNeedsRescan = true;
        }
    }
}

/**
 * Given a binary expression of the form x <op> vec<n>(y), deletes the right side and vectorizes the
 * left to yield vec<n>(x).
 */
static void vectorize_left(BasicBlock* b,
                           std::vector<BasicBlock::Node>::iterator* iter,
                           bool* outUpdated,
                           bool* outNeedsRescan) {
    BinaryExpression& bin = (BinaryExpression&) **(*iter)->expression();
    vectorize(b, iter, bin.fRight->fType, &bin.fLeft, outUpdated, outNeedsRescan);
}

/**
 * Given a binary expression of the form vec<n>(x) <op> y, deletes the left side and vectorizes the
 * right to yield vec<n>(y).
 */
static void vectorize_right(BasicBlock* b,
                            std::vector<BasicBlock::Node>::iterator* iter,
                            bool* outUpdated,
                            bool* outNeedsRescan) {
    BinaryExpression& bin = (BinaryExpression&) **(*iter)->expression();
    vectorize(b, iter, bin.fLeft->fType, &bin.fRight, outUpdated, outNeedsRescan);
}

// Mark that an expression which we were writing to is no longer being written to
void clear_write(const Expression& expr) {
    switch (expr.fKind) {
        case Expression::kVariableReference_Kind: {
            ((VariableReference&) expr).setRefKind(VariableReference::kRead_RefKind);
            break;
        }
        case Expression::kFieldAccess_Kind:
            clear_write(*((FieldAccess&) expr).fBase);
            break;
        case Expression::kSwizzle_Kind:
            clear_write(*((Swizzle&) expr).fBase);
            break;
        case Expression::kIndex_Kind:
            clear_write(*((IndexExpression&) expr).fBase);
            break;
        default:
            ABORT("shouldn't be writing to this kind of expression\n");
            break;
    }
}

void Compiler::simplifyExpression(DefinitionMap& definitions,
                                  BasicBlock& b,
                                  std::vector<BasicBlock::Node>::iterator* iter,
                                  std::unordered_set<const Variable*>* undefinedVariables,
                                  bool* outUpdated,
                                  bool* outNeedsRescan) {
    Expression* expr = (*iter)->expression()->get();
    SkASSERT(expr);
    if ((*iter)->fConstantPropagation) {
        std::unique_ptr<Expression> optimized = expr->constantPropagate(*fIRGenerator, definitions);
        if (optimized) {
            *outUpdated = true;
            if (!try_replace_expression(&b, iter, &optimized)) {
                *outNeedsRescan = true;
                return;
            }
            SkASSERT((*iter)->fKind == BasicBlock::Node::kExpression_Kind);
            expr = (*iter)->expression()->get();
        }
    }
    switch (expr->fKind) {
        case Expression::kVariableReference_Kind: {
            const VariableReference& ref = (VariableReference&) *expr;
            const Variable& var = ref.fVariable;
            if (ref.refKind() != VariableReference::kWrite_RefKind &&
                ref.refKind() != VariableReference::kPointer_RefKind &&
                var.fStorage == Variable::kLocal_Storage && !definitions[&var] &&
                (*undefinedVariables).find(&var) == (*undefinedVariables).end()) {
                (*undefinedVariables).insert(&var);
                this->error(expr->fOffset,
                            "'" + var.fName + "' has not been assigned");
            }
            break;
        }
        case Expression::kTernary_Kind: {
            TernaryExpression* t = (TernaryExpression*) expr;
            if (t->fTest->fKind == Expression::kBoolLiteral_Kind) {
                // ternary has a constant test, replace it with either the true or
                // false branch
                if (((BoolLiteral&) *t->fTest).fValue) {
                    (*iter)->setExpression(std::move(t->fIfTrue));
                } else {
                    (*iter)->setExpression(std::move(t->fIfFalse));
                }
                *outUpdated = true;
                *outNeedsRescan = true;
            }
            break;
        }
        case Expression::kBinary_Kind: {
            BinaryExpression* bin = (BinaryExpression*) expr;
            if (dead_assignment(*bin)) {
                delete_left(&b, iter, outUpdated, outNeedsRescan);
                break;
            }
            // collapse useless expressions like x * 1 or x + 0
            if (((bin->fLeft->fType.kind()  != Type::kScalar_Kind) &&
                 (bin->fLeft->fType.kind()  != Type::kVector_Kind)) ||
                ((bin->fRight->fType.kind() != Type::kScalar_Kind) &&
                 (bin->fRight->fType.kind() != Type::kVector_Kind))) {
                break;
            }
            switch (bin->fOperator) {
                case Token::STAR:
                    if (is_constant(*bin->fLeft, 1)) {
                        if (bin->fLeft->fType.kind() == Type::kVector_Kind &&
                            bin->fRight->fType.kind() == Type::kScalar_Kind) {
                            // float4(1) * x -> float4(x)
                            vectorize_right(&b, iter, outUpdated, outNeedsRescan);
                        } else {
                            // 1 * x -> x
                            // 1 * float4(x) -> float4(x)
                            // float4(1) * float4(x) -> float4(x)
                            delete_left(&b, iter, outUpdated, outNeedsRescan);
                        }
                    }
                    else if (is_constant(*bin->fLeft, 0)) {
                        if (bin->fLeft->fType.kind() == Type::kScalar_Kind &&
                            bin->fRight->fType.kind() == Type::kVector_Kind &&
                            !bin->fRight->hasSideEffects()) {
                            // 0 * float4(x) -> float4(0)
                            vectorize_left(&b, iter, outUpdated, outNeedsRescan);
                        } else {
                            // 0 * x -> 0
                            // float4(0) * x -> float4(0)
                            // float4(0) * float4(x) -> float4(0)
                            if (!bin->fRight->hasSideEffects()) {
                                delete_right(&b, iter, outUpdated, outNeedsRescan);
                            }
                        }
                    }
                    else if (is_constant(*bin->fRight, 1)) {
                        if (bin->fLeft->fType.kind() == Type::kScalar_Kind &&
                            bin->fRight->fType.kind() == Type::kVector_Kind) {
                            // x * float4(1) -> float4(x)
                            vectorize_left(&b, iter, outUpdated, outNeedsRescan);
                        } else {
                            // x * 1 -> x
                            // float4(x) * 1 -> float4(x)
                            // float4(x) * float4(1) -> float4(x)
                            delete_right(&b, iter, outUpdated, outNeedsRescan);
                        }
                    }
                    else if (is_constant(*bin->fRight, 0)) {
                        if (bin->fLeft->fType.kind() == Type::kVector_Kind &&
                            bin->fRight->fType.kind() == Type::kScalar_Kind &&
                            !bin->fLeft->hasSideEffects()) {
                            // float4(x) * 0 -> float4(0)
                            vectorize_right(&b, iter, outUpdated, outNeedsRescan);
                        } else {
                            // x * 0 -> 0
                            // x * float4(0) -> float4(0)
                            // float4(x) * float4(0) -> float4(0)
                            if (!bin->fLeft->hasSideEffects()) {
                                delete_left(&b, iter, outUpdated, outNeedsRescan);
                            }
                        }
                    }
                    break;
                case Token::PLUS:
                    if (is_constant(*bin->fLeft, 0)) {
                        if (bin->fLeft->fType.kind() == Type::kVector_Kind &&
                            bin->fRight->fType.kind() == Type::kScalar_Kind) {
                            // float4(0) + x -> float4(x)
                            vectorize_right(&b, iter, outUpdated, outNeedsRescan);
                        } else {
                            // 0 + x -> x
                            // 0 + float4(x) -> float4(x)
                            // float4(0) + float4(x) -> float4(x)
                            delete_left(&b, iter, outUpdated, outNeedsRescan);
                        }
                    } else if (is_constant(*bin->fRight, 0)) {
                        if (bin->fLeft->fType.kind() == Type::kScalar_Kind &&
                            bin->fRight->fType.kind() == Type::kVector_Kind) {
                            // x + float4(0) -> float4(x)
                            vectorize_left(&b, iter, outUpdated, outNeedsRescan);
                        } else {
                            // x + 0 -> x
                            // float4(x) + 0 -> float4(x)
                            // float4(x) + float4(0) -> float4(x)
                            delete_right(&b, iter, outUpdated, outNeedsRescan);
                        }
                    }
                    break;
                case Token::MINUS:
                    if (is_constant(*bin->fRight, 0)) {
                        if (bin->fLeft->fType.kind() == Type::kScalar_Kind &&
                            bin->fRight->fType.kind() == Type::kVector_Kind) {
                            // x - float4(0) -> float4(x)
                            vectorize_left(&b, iter, outUpdated, outNeedsRescan);
                        } else {
                            // x - 0 -> x
                            // float4(x) - 0 -> float4(x)
                            // float4(x) - float4(0) -> float4(x)
                            delete_right(&b, iter, outUpdated, outNeedsRescan);
                        }
                    }
                    break;
                case Token::SLASH:
                    if (is_constant(*bin->fRight, 1)) {
                        if (bin->fLeft->fType.kind() == Type::kScalar_Kind &&
                            bin->fRight->fType.kind() == Type::kVector_Kind) {
                            // x / float4(1) -> float4(x)
                            vectorize_left(&b, iter, outUpdated, outNeedsRescan);
                        } else {
                            // x / 1 -> x
                            // float4(x) / 1 -> float4(x)
                            // float4(x) / float4(1) -> float4(x)
                            delete_right(&b, iter, outUpdated, outNeedsRescan);
                        }
                    } else if (is_constant(*bin->fLeft, 0)) {
                        if (bin->fLeft->fType.kind() == Type::kScalar_Kind &&
                            bin->fRight->fType.kind() == Type::kVector_Kind &&
                            !bin->fRight->hasSideEffects()) {
                            // 0 / float4(x) -> float4(0)
                            vectorize_left(&b, iter, outUpdated, outNeedsRescan);
                        } else {
                            // 0 / x -> 0
                            // float4(0) / x -> float4(0)
                            // float4(0) / float4(x) -> float4(0)
                            if (!bin->fRight->hasSideEffects()) {
                                delete_right(&b, iter, outUpdated, outNeedsRescan);
                            }
                        }
                    }
                    break;
                case Token::PLUSEQ:
                    if (is_constant(*bin->fRight, 0)) {
                        clear_write(*bin->fLeft);
                        delete_right(&b, iter, outUpdated, outNeedsRescan);
                    }
                    break;
                case Token::MINUSEQ:
                    if (is_constant(*bin->fRight, 0)) {
                        clear_write(*bin->fLeft);
                        delete_right(&b, iter, outUpdated, outNeedsRescan);
                    }
                    break;
                case Token::STAREQ:
                    if (is_constant(*bin->fRight, 1)) {
                        clear_write(*bin->fLeft);
                        delete_right(&b, iter, outUpdated, outNeedsRescan);
                    }
                    break;
                case Token::SLASHEQ:
                    if (is_constant(*bin->fRight, 1)) {
                        clear_write(*bin->fLeft);
                        delete_right(&b, iter, outUpdated, outNeedsRescan);
                    }
                    break;
                default:
                    break;
            }
        }
        default:
            break;
    }
}

// returns true if this statement could potentially execute a break at the current level (we ignore
// nested loops and switches, since any breaks inside of them will merely break the loop / switch)
static bool contains_conditional_break(Statement& s, bool inConditional) {
    switch (s.fKind) {
        case Statement::kBlock_Kind:
            for (const auto& sub : ((Block&) s).fStatements) {
                if (contains_conditional_break(*sub, inConditional)) {
                    return true;
                }
            }
            return false;
        case Statement::kBreak_Kind:
            return inConditional;
        case Statement::kIf_Kind: {
            const IfStatement& i = (IfStatement&) s;
            return contains_conditional_break(*i.fIfTrue, true) ||
                   (i.fIfFalse && contains_conditional_break(*i.fIfFalse, true));
        }
        default:
            return false;
    }
}

// returns true if this statement definitely executes a break at the current level (we ignore
// nested loops and switches, since any breaks inside of them will merely break the loop / switch)
static bool contains_unconditional_break(Statement& s) {
    switch (s.fKind) {
        case Statement::kBlock_Kind:
            for (const auto& sub : ((Block&) s).fStatements) {
                if (contains_unconditional_break(*sub)) {
                    return true;
                }
            }
            return false;
        case Statement::kBreak_Kind:
            return true;
        default:
            return false;
    }
}

// Returns a block containing all of the statements that will be run if the given case matches
// (which, owing to the statements being owned by unique_ptrs, means the switch itself will be
// broken by this call and must then be discarded).
// Returns null (and leaves the switch unmodified) if no such simple reduction is possible, such as
// when break statements appear inside conditionals.
static std::unique_ptr<Statement> block_for_case(SwitchStatement* s, SwitchCase* c) {
    bool capturing = false;
    std::vector<std::unique_ptr<Statement>*> statementPtrs;
    for (const auto& current : s->fCases) {
        if (current.get() == c) {
            capturing = true;
        }
        if (capturing) {
            for (auto& stmt : current->fStatements) {
                if (contains_conditional_break(*stmt, s->fKind == Statement::kIf_Kind)) {
                    return nullptr;
                }
                if (contains_unconditional_break(*stmt)) {
                    capturing = false;
                    break;
                }
                statementPtrs.push_back(&stmt);
            }
            if (!capturing) {
                break;
            }
        }
    }
    std::vector<std::unique_ptr<Statement>> statements;
    for (const auto& s : statementPtrs) {
        statements.push_back(std::move(*s));
    }
    return std::unique_ptr<Statement>(new Block(-1, std::move(statements), s->fSymbols));
}

void Compiler::simplifyStatement(DefinitionMap& definitions,
                                 BasicBlock& b,
                                 std::vector<BasicBlock::Node>::iterator* iter,
                                 std::unordered_set<const Variable*>* undefinedVariables,
                                 bool* outUpdated,
                                 bool* outNeedsRescan) {
    Statement* stmt = (*iter)->statement()->get();
    switch (stmt->fKind) {
        case Statement::kVarDeclaration_Kind: {
            const auto& varDecl = (VarDeclaration&) *stmt;
            if (varDecl.fVar->dead() &&
                (!varDecl.fValue ||
                 !varDecl.fValue->hasSideEffects())) {
                if (varDecl.fValue) {
                    SkASSERT((*iter)->statement()->get() == stmt);
                    if (!b.tryRemoveExpressionBefore(iter, varDecl.fValue.get())) {
                        *outNeedsRescan = true;
                    }
                }
                (*iter)->setStatement(std::unique_ptr<Statement>(new Nop()));
                *outUpdated = true;
            }
            break;
        }
        case Statement::kIf_Kind: {
            IfStatement& i = (IfStatement&) *stmt;
            if (i.fTest->fKind == Expression::kBoolLiteral_Kind) {
                // constant if, collapse down to a single branch
                if (((BoolLiteral&) *i.fTest).fValue) {
                    SkASSERT(i.fIfTrue);
                    (*iter)->setStatement(std::move(i.fIfTrue));
                } else {
                    if (i.fIfFalse) {
                        (*iter)->setStatement(std::move(i.fIfFalse));
                    } else {
                        (*iter)->setStatement(std::unique_ptr<Statement>(new Nop()));
                    }
                }
                *outUpdated = true;
                *outNeedsRescan = true;
                break;
            }
            if (i.fIfFalse && i.fIfFalse->isEmpty()) {
                // else block doesn't do anything, remove it
                i.fIfFalse.reset();
                *outUpdated = true;
                *outNeedsRescan = true;
            }
            if (!i.fIfFalse && i.fIfTrue->isEmpty()) {
                // if block doesn't do anything, no else block
                if (i.fTest->hasSideEffects()) {
                    // test has side effects, keep it
                    (*iter)->setStatement(std::unique_ptr<Statement>(
                                                      new ExpressionStatement(std::move(i.fTest))));
                } else {
                    // no if, no else, no test side effects, kill the whole if
                    // statement
                    (*iter)->setStatement(std::unique_ptr<Statement>(new Nop()));
                }
                *outUpdated = true;
                *outNeedsRescan = true;
            }
            break;
        }
        case Statement::kSwitch_Kind: {
            SwitchStatement& s = (SwitchStatement&) *stmt;
            if (s.fValue->isConstant()) {
                // switch is constant, replace it with the case that matches
                bool found = false;
                SwitchCase* defaultCase = nullptr;
                for (const auto& c : s.fCases) {
                    if (!c->fValue) {
                        defaultCase = c.get();
                        continue;
                    }
                    SkASSERT(c->fValue->fKind == s.fValue->fKind);
                    found = c->fValue->compareConstant(*fContext, *s.fValue);
                    if (found) {
                        std::unique_ptr<Statement> newBlock = block_for_case(&s, c.get());
                        if (newBlock) {
                            (*iter)->setStatement(std::move(newBlock));
                            break;
                        } else {
                            if (s.fIsStatic && !(fFlags & kPermitInvalidStaticTests_Flag)) {
                                this->error(s.fOffset,
                                            "static switch contains non-static conditional break");
                                s.fIsStatic = false;
                            }
                            return; // can't simplify
                        }
                    }
                }
                if (!found) {
                    // no matching case. use default if it exists, or kill the whole thing
                    if (defaultCase) {
                        std::unique_ptr<Statement> newBlock = block_for_case(&s, defaultCase);
                        if (newBlock) {
                            (*iter)->setStatement(std::move(newBlock));
                        } else {
                            if (s.fIsStatic && !(fFlags & kPermitInvalidStaticTests_Flag)) {
                                this->error(s.fOffset,
                                            "static switch contains non-static conditional break");
                                s.fIsStatic = false;
                            }
                            return; // can't simplify
                        }
                    } else {
                        (*iter)->setStatement(std::unique_ptr<Statement>(new Nop()));
                    }
                }
                *outUpdated = true;
                *outNeedsRescan = true;
            }
            break;
        }
        case Statement::kExpression_Kind: {
            ExpressionStatement& e = (ExpressionStatement&) *stmt;
            SkASSERT((*iter)->statement()->get() == &e);
            if (!e.fExpression->hasSideEffects()) {
                // Expression statement with no side effects, kill it
                if (!b.tryRemoveExpressionBefore(iter, e.fExpression.get())) {
                    *outNeedsRescan = true;
                }
                SkASSERT((*iter)->statement()->get() == stmt);
                (*iter)->setStatement(std::unique_ptr<Statement>(new Nop()));
                *outUpdated = true;
            }
            break;
        }
        default:
            break;
    }
}

void Compiler::scanCFG(FunctionDefinition& f) {
    CFG cfg = CFGGenerator().getCFG(f);
    this->computeDataFlow(&cfg);

    // check for unreachable code
    for (size_t i = 0; i < cfg.fBlocks.size(); i++) {
        if (i != cfg.fStart && !cfg.fBlocks[i].fEntrances.size() &&
            cfg.fBlocks[i].fNodes.size()) {
            int offset;
            switch (cfg.fBlocks[i].fNodes[0].fKind) {
                case BasicBlock::Node::kStatement_Kind:
                    offset = (*cfg.fBlocks[i].fNodes[0].statement())->fOffset;
                    break;
                case BasicBlock::Node::kExpression_Kind:
                    offset = (*cfg.fBlocks[i].fNodes[0].expression())->fOffset;
                    break;
            }
            this->error(offset, String("unreachable"));
        }
    }
    if (fErrorCount) {
        return;
    }

    // check for dead code & undefined variables, perform constant propagation
    std::unordered_set<const Variable*> undefinedVariables;
    bool updated;
    bool needsRescan = false;
    do {
        if (needsRescan) {
            cfg = CFGGenerator().getCFG(f);
            this->computeDataFlow(&cfg);
            needsRescan = false;
        }

        updated = false;
        for (BasicBlock& b : cfg.fBlocks) {
            DefinitionMap definitions = b.fBefore;

            for (auto iter = b.fNodes.begin(); iter != b.fNodes.end() && !needsRescan; ++iter) {
                if (iter->fKind == BasicBlock::Node::kExpression_Kind) {
                    this->simplifyExpression(definitions, b, &iter, &undefinedVariables, &updated,
                                             &needsRescan);
                } else {
                    this->simplifyStatement(definitions, b, &iter, &undefinedVariables, &updated,
                                             &needsRescan);
                }
                if (needsRescan) {
                    break;
                }
                this->addDefinitions(*iter, &definitions);
            }
        }
    } while (updated);
    SkASSERT(!needsRescan);

    // verify static ifs & switches, clean up dead variable decls
    for (BasicBlock& b : cfg.fBlocks) {
        DefinitionMap definitions = b.fBefore;

        for (auto iter = b.fNodes.begin(); iter != b.fNodes.end() && !needsRescan;) {
            if (iter->fKind == BasicBlock::Node::kStatement_Kind) {
                const Statement& s = **iter->statement();
                switch (s.fKind) {
                    case Statement::kIf_Kind:
                        if (((const IfStatement&) s).fIsStatic &&
                            !(fFlags & kPermitInvalidStaticTests_Flag)) {
                            this->error(s.fOffset, "static if has non-static test");
                        }
                        ++iter;
                        break;
                    case Statement::kSwitch_Kind:
                        if (((const SwitchStatement&) s).fIsStatic &&
                             !(fFlags & kPermitInvalidStaticTests_Flag)) {
                            this->error(s.fOffset, "static switch has non-static test");
                        }
                        ++iter;
                        break;
                    case Statement::kVarDeclarations_Kind: {
                        VarDeclarations& decls = *((VarDeclarationsStatement&) s).fDeclaration;
                        for (auto varIter = decls.fVars.begin(); varIter != decls.fVars.end();) {
                            if ((*varIter)->fKind == Statement::kNop_Kind) {
                                varIter = decls.fVars.erase(varIter);
                            } else {
                                ++varIter;
                            }
                        }
                        if (!decls.fVars.size()) {
                            iter = b.fNodes.erase(iter);
                        } else {
                            ++iter;
                        }
                        break;
                    }
                    default:
                        ++iter;
                        break;
                }
            } else {
                ++iter;
            }
        }
    }

    // check for missing return
    if (f.fDeclaration.fReturnType != *fContext->fVoid_Type) {
        if (cfg.fBlocks[cfg.fExit].fEntrances.size()) {
            this->error(f.fOffset, String("function can exit without returning a value"));
        }
    }
}

void Compiler::registerExternalValue(ExternalValue* value) {
    fIRGenerator->fRootSymbolTable->addWithoutOwnership(value->fName, value);
}

Symbol* Compiler::takeOwnership(std::unique_ptr<Symbol> symbol) {
    return fIRGenerator->fRootSymbolTable->takeOwnership(std::move(symbol));
}

std::unique_ptr<Program> Compiler::convertProgram(Program::Kind kind, String text,
                                                  const Program::Settings& settings) {
    fErrorText = "";
    fErrorCount = 0;
    std::vector<std::unique_ptr<ProgramElement>>* inherited;
    std::vector<std::unique_ptr<ProgramElement>> elements;
    switch (kind) {
        case Program::kVertex_Kind:
            inherited = &fVertexInclude;
            fIRGenerator->fSymbolTable = fVertexSymbolTable;
            fIRGenerator->start(&settings, inherited);
            break;
        case Program::kFragment_Kind:
            inherited = &fFragmentInclude;
            fIRGenerator->fSymbolTable = fFragmentSymbolTable;
            fIRGenerator->start(&settings, inherited);
            break;
        case Program::kGeometry_Kind:
            inherited = &fGeometryInclude;
            fIRGenerator->fSymbolTable = fGeometrySymbolTable;
            fIRGenerator->start(&settings, inherited);
            break;
        case Program::kFragmentProcessor_Kind:
            inherited = nullptr;
            fIRGenerator->fSymbolTable = fGpuSymbolTable;
            fIRGenerator->start(&settings, nullptr);
            fIRGenerator->convertProgram(kind, SKSL_FP_INCLUDE, strlen(SKSL_FP_INCLUDE), *fTypes,
                                         &elements);
            fIRGenerator->fSymbolTable->markAllFunctionsBuiltin();
            break;
        case Program::kPipelineStage_Kind:
            inherited = &fPipelineInclude;
            fIRGenerator->fSymbolTable = fPipelineSymbolTable;
            fIRGenerator->start(&settings, inherited);
            break;
        case Program::kGeneric_Kind:
            inherited = &fInterpreterInclude;
            fIRGenerator->fSymbolTable = fInterpreterSymbolTable;
            fIRGenerator->start(&settings, inherited);
            break;
    }
    for (auto& element : elements) {
        if (element->fKind == ProgramElement::kEnum_Kind) {
            ((Enum&) *element).fBuiltin = true;
        }
    }
    std::unique_ptr<String> textPtr(new String(std::move(text)));
    fSource = textPtr.get();
    fIRGenerator->convertProgram(kind, textPtr->c_str(), textPtr->size(), *fTypes, &elements);
    auto result = std::unique_ptr<Program>(new Program(kind,
                                                       std::move(textPtr),
                                                       settings,
                                                       fContext,
                                                       inherited,
                                                       std::move(elements),
                                                       fIRGenerator->fSymbolTable,
                                                       fIRGenerator->fInputs));
    if (fErrorCount) {
        return nullptr;
    }
    return result;
}

bool Compiler::optimize(Program& program) {
    SkASSERT(!fErrorCount);
    if (!program.fIsOptimized) {
        program.fIsOptimized = true;
        fIRGenerator->fKind = program.fKind;
        fIRGenerator->fSettings = &program.fSettings;
        for (auto& element : program) {
            if (element.fKind == ProgramElement::kFunction_Kind) {
                this->scanCFG((FunctionDefinition&) element);
            }
        }
        if (program.fKind != Program::kFragmentProcessor_Kind) {
            for (auto iter = program.fElements.begin(); iter != program.fElements.end();) {
                if ((*iter)->fKind == ProgramElement::kVar_Kind) {
                    VarDeclarations& vars = (VarDeclarations&) **iter;
                    for (auto varIter = vars.fVars.begin(); varIter != vars.fVars.end();) {
                        const Variable& var = *((VarDeclaration&) **varIter).fVar;
                        if (var.dead()) {
                            varIter = vars.fVars.erase(varIter);
                        } else {
                            ++varIter;
                        }
                    }
                    if (vars.fVars.size() == 0) {
                        iter = program.fElements.erase(iter);
                        continue;
                    }
                }
                ++iter;
            }
        }
    }
    return fErrorCount == 0;
}

std::unique_ptr<Program> Compiler::specialize(
                   Program& program,
                   const std::unordered_map<SkSL::String, SkSL::Program::Settings::Value>& inputs) {
    std::vector<std::unique_ptr<ProgramElement>> elements;
    for (const auto& e : program) {
        elements.push_back(e.clone());
    }
    Program::Settings settings;
    settings.fCaps = program.fSettings.fCaps;
    for (auto iter = inputs.begin(); iter != inputs.end(); ++iter) {
        settings.fArgs.insert(*iter);
    }
    std::unique_ptr<Program> result(new Program(program.fKind,
                                                nullptr,
                                                settings,
                                                program.fContext,
                                                program.fInheritedElements,
                                                std::move(elements),
                                                program.fSymbols,
                                                program.fInputs));
    return result;
}

<<<<<<< HEAD
=======
#if defined(SKSL_STANDALONE) || SK_SUPPORT_GPU

>>>>>>> 40be567a
bool Compiler::toSPIRV(Program& program, OutputStream& out) {
    if (!this->optimize(program)) {
        return false;
    }
#ifdef SK_ENABLE_SPIRV_VALIDATION
    StringStream buffer;
    fSource = program.fSource.get();
    SPIRVCodeGenerator cg(fContext.get(), &program, this, &buffer);
    bool result = cg.generateCode();
    fSource = nullptr;
    if (result) {
        spvtools::SpirvTools tools(SPV_ENV_VULKAN_1_0);
        const String& data = buffer.str();
        SkASSERT(0 == data.size() % 4);
        auto dumpmsg = [](spv_message_level_t, const char*, const spv_position_t&, const char* m) {
            SkDebugf("SPIR-V validation error: %s\n", m);
        };
        tools.SetMessageConsumer(dumpmsg);
        // Verify that the SPIR-V we produced is valid. If this SkASSERT fails, check the logs prior
        // to the failure to see the validation errors.
        SkAssertResult(tools.Validate((const uint32_t*) data.c_str(), data.size() / 4));
        out.write(data.c_str(), data.size());
    }
#else
    fSource = program.fSource.get();
    SPIRVCodeGenerator cg(fContext.get(), &program, this, &out);
    bool result = cg.generateCode();
    fSource = nullptr;
#endif
    return result;
}

bool Compiler::toSPIRV(Program& program, String* out) {
    StringStream buffer;
    bool result = this->toSPIRV(program, buffer);
    if (result) {
        *out = buffer.str();
    }
    return result;
}

bool Compiler::toGLSL(Program& program, OutputStream& out) {
    if (!this->optimize(program)) {
        return false;
    }
    fSource = program.fSource.get();
    GLSLCodeGenerator cg(fContext.get(), &program, this, &out);
    bool result = cg.generateCode();
    fSource = nullptr;
    return result;
}

bool Compiler::toGLSL(Program& program, String* out) {
    StringStream buffer;
    bool result = this->toGLSL(program, buffer);
    if (result) {
        *out = buffer.str();
    }
    return result;
}

bool Compiler::toMetal(Program& program, OutputStream& out) {
    if (!this->optimize(program)) {
        return false;
    }
    MetalCodeGenerator cg(fContext.get(), &program, this, &out);
    bool result = cg.generateCode();
    return result;
}

bool Compiler::toMetal(Program& program, String* out) {
    if (!this->optimize(program)) {
        return false;
    }
    StringStream buffer;
    bool result = this->toMetal(program, buffer);
    if (result) {
        *out = buffer.str();
    }
    return result;
}

bool Compiler::toCPP(Program& program, String name, OutputStream& out) {
    if (!this->optimize(program)) {
        return false;
    }
    fSource = program.fSource.get();
    CPPCodeGenerator cg(fContext.get(), &program, this, name, &out);
    bool result = cg.generateCode();
    fSource = nullptr;
    return result;
}

bool Compiler::toH(Program& program, String name, OutputStream& out) {
    if (!this->optimize(program)) {
        return false;
    }
    fSource = program.fSource.get();
    HCodeGenerator cg(fContext.get(), &program, this, name, &out);
    bool result = cg.generateCode();
    fSource = nullptr;
    return result;
}

bool Compiler::toPipelineStage(const Program& program, String* out,
                               std::vector<FormatArg>* outFormatArgs) {
    SkASSERT(program.fIsOptimized);
    fSource = program.fSource.get();
    StringStream buffer;
    PipelineStageCodeGenerator cg(fContext.get(), &program, this, &buffer, outFormatArgs);
    bool result = cg.generateCode();
    fSource = nullptr;
    if (result) {
        *out = buffer.str();
    }
    return result;
}

<<<<<<< HEAD
std::unique_ptr<ByteCode> Compiler::toByteCode(Program& program) {
=======
#endif

std::unique_ptr<ByteCode> Compiler::toByteCode(Program& program) {
#if defined(SK_ENABLE_SKSL_INTERPRETER)
>>>>>>> 40be567a
    if (!this->optimize(program)) {
        return nullptr;
    }
    std::unique_ptr<ByteCode> result(new ByteCode());
    ByteCodeGenerator cg(fContext.get(), &program, this, result.get());
    if (cg.generateCode()) {
        return result;
    }
<<<<<<< HEAD
=======
#else
    ABORT("ByteCode interpreter not enabled");
#endif
>>>>>>> 40be567a
    return nullptr;
}

const char* Compiler::OperatorName(Token::Kind kind) {
    switch (kind) {
        case Token::PLUS:         return "+";
        case Token::MINUS:        return "-";
        case Token::STAR:         return "*";
        case Token::SLASH:        return "/";
        case Token::PERCENT:      return "%";
        case Token::SHL:          return "<<";
        case Token::SHR:          return ">>";
        case Token::LOGICALNOT:   return "!";
        case Token::LOGICALAND:   return "&&";
        case Token::LOGICALOR:    return "||";
        case Token::LOGICALXOR:   return "^^";
        case Token::BITWISENOT:   return "~";
        case Token::BITWISEAND:   return "&";
        case Token::BITWISEOR:    return "|";
        case Token::BITWISEXOR:   return "^";
        case Token::EQ:           return "=";
        case Token::EQEQ:         return "==";
        case Token::NEQ:          return "!=";
        case Token::LT:           return "<";
        case Token::GT:           return ">";
        case Token::LTEQ:         return "<=";
        case Token::GTEQ:         return ">=";
        case Token::PLUSEQ:       return "+=";
        case Token::MINUSEQ:      return "-=";
        case Token::STAREQ:       return "*=";
        case Token::SLASHEQ:      return "/=";
        case Token::PERCENTEQ:    return "%=";
        case Token::SHLEQ:        return "<<=";
        case Token::SHREQ:        return ">>=";
        case Token::LOGICALANDEQ: return "&&=";
        case Token::LOGICALOREQ:  return "||=";
        case Token::LOGICALXOREQ: return "^^=";
        case Token::BITWISEANDEQ: return "&=";
        case Token::BITWISEOREQ:  return "|=";
        case Token::BITWISEXOREQ: return "^=";
        case Token::PLUSPLUS:     return "++";
        case Token::MINUSMINUS:   return "--";
        case Token::COMMA:        return ",";
        default:
            ABORT("unsupported operator: %d\n", kind);
    }
}


bool Compiler::IsAssignment(Token::Kind op) {
    switch (op) {
        case Token::EQ:           // fall through
        case Token::PLUSEQ:       // fall through
        case Token::MINUSEQ:      // fall through
        case Token::STAREQ:       // fall through
        case Token::SLASHEQ:      // fall through
        case Token::PERCENTEQ:    // fall through
        case Token::SHLEQ:        // fall through
        case Token::SHREQ:        // fall through
        case Token::BITWISEOREQ:  // fall through
        case Token::BITWISEXOREQ: // fall through
        case Token::BITWISEANDEQ: // fall through
        case Token::LOGICALOREQ:  // fall through
        case Token::LOGICALXOREQ: // fall through
        case Token::LOGICALANDEQ:
            return true;
        default:
            return false;
    }
}

Position Compiler::position(int offset) {
    SkASSERT(fSource);
    int line = 1;
    int column = 1;
    for (int i = 0; i < offset; i++) {
        if ((*fSource)[i] == '\n') {
            ++line;
            column = 1;
        }
        else {
            ++column;
        }
    }
    return Position(line, column);
}

void Compiler::error(int offset, String msg) {
    fErrorCount++;
    Position pos = this->position(offset);
    fErrorText += "error: " + to_string(pos.fLine) + ": " + msg.c_str() + "\n";
}

String Compiler::errorText() {
    this->writeErrorCount();
    fErrorCount = 0;
    String result = fErrorText;
    return result;
}

void Compiler::writeErrorCount() {
    if (fErrorCount) {
        fErrorText += to_string(fErrorCount) + " error";
        if (fErrorCount > 1) {
            fErrorText += "s";
        }
        fErrorText += "\n";
    }
}

} // namespace<|MERGE_RESOLUTION|>--- conflicted
+++ resolved
@@ -211,11 +211,8 @@
     ADD_TYPE(GSamplerCubeArrayShadow);
     ADD_TYPE(FragmentProcessor);
     ADD_TYPE(SkRasterPipeline);
-<<<<<<< HEAD
-=======
     ADD_TYPE(Sampler);
     ADD_TYPE(Texture2D);
->>>>>>> 40be567a
 
     StringFragment skCapsName("sk_Caps");
     Variable* skCaps = new Variable(-1, Modifiers(), skCapsName,
@@ -544,15 +541,11 @@
                                                  : c.fType.isFloat();
             if (c.fType.kind() == Type::kVector_Kind && c.isConstant()) {
                 for (int i = 0; i < c.fType.columns(); ++i) {
-<<<<<<< HEAD
-                    if (!is_constant(*c.getVecComponent(i), value)) {
-=======
                     if (isFloat) {
                         if (c.getFVecComponent(i) != value) {
                             return false;
                         }
                     } else if (c.getIVecComponent(i) != value) {
->>>>>>> 40be567a
                         return false;
                     }
                 }
@@ -1388,11 +1381,8 @@
     return result;
 }
 
-<<<<<<< HEAD
-=======
 #if defined(SKSL_STANDALONE) || SK_SUPPORT_GPU
 
->>>>>>> 40be567a
 bool Compiler::toSPIRV(Program& program, OutputStream& out) {
     if (!this->optimize(program)) {
         return false;
@@ -1511,14 +1501,10 @@
     return result;
 }
 
-<<<<<<< HEAD
-std::unique_ptr<ByteCode> Compiler::toByteCode(Program& program) {
-=======
 #endif
 
 std::unique_ptr<ByteCode> Compiler::toByteCode(Program& program) {
 #if defined(SK_ENABLE_SKSL_INTERPRETER)
->>>>>>> 40be567a
     if (!this->optimize(program)) {
         return nullptr;
     }
@@ -1527,12 +1513,9 @@
     if (cg.generateCode()) {
         return result;
     }
-<<<<<<< HEAD
-=======
 #else
     ABORT("ByteCode interpreter not enabled");
 #endif
->>>>>>> 40be567a
     return nullptr;
 }
 
