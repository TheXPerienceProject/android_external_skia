/*
 * Copyright 2016 Google Inc.
 *
 * Use of this source code is governed by a BSD-style license that can be
 * found in the LICENSE file.
 */

// This is a GPU-backend specific test.

#include "tests/Test.h"

#include "include/gpu/GrBackendSurface.h"
#include "include/gpu/GrTexture.h"
<<<<<<< HEAD
#include "include/private/GrRenderTargetProxy.h"
#include "include/private/GrTextureProxy.h"
#include "src/gpu/GrContextPriv.h"
#include "src/gpu/GrProxyProvider.h"
#include "src/gpu/GrRenderTargetPriv.h"
#include "src/gpu/GrResourceProvider.h"
#include "src/gpu/GrSurfacePriv.h"
#include "src/gpu/GrSurfaceProxyPriv.h"
#include "src/gpu/SkGr.h"
#include "src/gpu/gl/GrGLDefines.h"
=======
#include "src/gpu/GrContextPriv.h"
#include "src/gpu/GrProxyProvider.h"
#include "src/gpu/GrRenderTargetPriv.h"
#include "src/gpu/GrRenderTargetProxy.h"
#include "src/gpu/GrResourceProvider.h"
#include "src/gpu/GrSurfacePriv.h"
#include "src/gpu/GrSurfaceProxyPriv.h"
#include "src/gpu/GrTextureProxy.h"
#include "src/gpu/SkGr.h"
#include "src/gpu/gl/GrGLDefines.h"
#include "src/gpu/gl/GrGLUtil.h"
>>>>>>> 40be567a

// Check that the surface proxy's member vars are set as expected
static void check_surface(skiatest::Reporter* reporter,
                          GrSurfaceProxy* proxy,
                          GrSurfaceOrigin origin,
                          int width, int height,
                          GrPixelConfig config,
                          SkBudgeted budgeted) {
    REPORTER_ASSERT(reporter, proxy->origin() == origin);
    REPORTER_ASSERT(reporter, proxy->width() == width);
    REPORTER_ASSERT(reporter, proxy->height() == height);
#ifdef SK_DEBUG
    REPORTER_ASSERT(reporter, GrCaps::AreConfigsCompatible(config, proxy->config()));
#endif
    REPORTER_ASSERT(reporter, !proxy->uniqueID().isInvalid());
    REPORTER_ASSERT(reporter, proxy->isBudgeted() == budgeted);
}

static void check_rendertarget(skiatest::Reporter* reporter,
                               const GrCaps& caps,
                               GrResourceProvider* provider,
                               GrRenderTargetProxy* rtProxy,
                               int numSamples,
                               SkBackingFit fit,
                               int expectedMaxWindowRects) {
    REPORTER_ASSERT(reporter, rtProxy->maxWindowRectangles(caps) == expectedMaxWindowRects);
    REPORTER_ASSERT(reporter, rtProxy->numSamples() == numSamples);

    GrSurfaceProxy::UniqueID idBefore = rtProxy->uniqueID();
    bool preinstantiated = rtProxy->isInstantiated();
    REPORTER_ASSERT(reporter, rtProxy->instantiate(provider));
    GrRenderTarget* rt = rtProxy->peekRenderTarget();

    REPORTER_ASSERT(reporter, rtProxy->uniqueID() == idBefore);
    // Deferred resources should always have a different ID from their instantiated rendertarget
    if (preinstantiated) {
        REPORTER_ASSERT(reporter, rtProxy->uniqueID().asUInt() == rt->uniqueID().asUInt());
    } else {
        REPORTER_ASSERT(reporter, rtProxy->uniqueID().asUInt() != rt->uniqueID().asUInt());
    }

    if (SkBackingFit::kExact == fit) {
        REPORTER_ASSERT(reporter, rt->width() == rtProxy->width());
        REPORTER_ASSERT(reporter, rt->height() == rtProxy->height());
    } else {
        REPORTER_ASSERT(reporter, rt->width() >= rtProxy->width());
        REPORTER_ASSERT(reporter, rt->height() >= rtProxy->height());
    }
    REPORTER_ASSERT(reporter, rt->config() == rtProxy->config());

<<<<<<< HEAD
    REPORTER_ASSERT(reporter, rt->fsaaType() == rtProxy->fsaaType());
    REPORTER_ASSERT(reporter, rt->numColorSamples() == rtProxy->numColorSamples());
    REPORTER_ASSERT(reporter, rt->numStencilSamples() == rtProxy->numStencilSamples());
=======
    REPORTER_ASSERT(reporter, rt->numSamples() == rtProxy->numSamples());
>>>>>>> 40be567a
    REPORTER_ASSERT(reporter, rt->surfacePriv().flags() == rtProxy->testingOnly_getFlags());
}

static void check_texture(skiatest::Reporter* reporter,
                          GrResourceProvider* provider,
                          GrTextureProxy* texProxy,
                          SkBackingFit fit) {
    GrSurfaceProxy::UniqueID idBefore = texProxy->uniqueID();

    bool preinstantiated = texProxy->isInstantiated();
    REPORTER_ASSERT(reporter, texProxy->instantiate(provider));
    GrTexture* tex = texProxy->peekTexture();

    REPORTER_ASSERT(reporter, texProxy->uniqueID() == idBefore);
    // Deferred resources should always have a different ID from their instantiated texture
    if (preinstantiated) {
        REPORTER_ASSERT(reporter, texProxy->uniqueID().asUInt() == tex->uniqueID().asUInt());
    } else {
        REPORTER_ASSERT(reporter, texProxy->uniqueID().asUInt() != tex->uniqueID().asUInt());
    }

    if (SkBackingFit::kExact == fit) {
        REPORTER_ASSERT(reporter, tex->width() == texProxy->width());
        REPORTER_ASSERT(reporter, tex->height() == texProxy->height());
    } else {
        REPORTER_ASSERT(reporter, tex->width() >= texProxy->width());
        REPORTER_ASSERT(reporter, tex->height() >= texProxy->height());
    }
    REPORTER_ASSERT(reporter, tex->config() == texProxy->config());
}


DEF_GPUTEST_FOR_RENDERING_CONTEXTS(DeferredProxyTest, reporter, ctxInfo) {
    GrProxyProvider* proxyProvider = ctxInfo.grContext()->priv().proxyProvider();
    GrResourceProvider* resourceProvider = ctxInfo.grContext()->priv().resourceProvider();
    const GrCaps& caps = *ctxInfo.grContext()->priv().caps();

    int attempt = 0; // useful for debugging

    for (auto origin : { kBottomLeft_GrSurfaceOrigin, kTopLeft_GrSurfaceOrigin }) {
        for (auto widthHeight : { 100, 128, 1048576 }) {
<<<<<<< HEAD
            for (auto config : { kAlpha_8_GrPixelConfig, kRGB_565_GrPixelConfig,
                                 kRGBA_8888_GrPixelConfig, kRGBA_1010102_GrPixelConfig,
                                 kRGB_ETC1_GrPixelConfig }) {
                for (auto fit : { SkBackingFit::kExact, SkBackingFit::kApprox }) {
                    for (auto budgeted : { SkBudgeted::kYes, SkBudgeted::kNo }) {
                        for (auto numSamples : {1, 4, 16, 128}) {
                            // We don't have recycling support for compressed textures
                            if (GrPixelConfigIsCompressed(config) && SkBackingFit::kApprox == fit) {
                                continue;
                            }

                            GrSurfaceDesc desc;
                            desc.fFlags = kRenderTarget_GrSurfaceFlag;
=======
            for (auto ct : { GrColorType::kAlpha_8, GrColorType::kBGR_565,
                             GrColorType::kRGBA_8888, GrColorType::kRGBA_1010102 } ) {
                for (auto fit : { SkBackingFit::kExact, SkBackingFit::kApprox }) {
                    for (auto budgeted : { SkBudgeted::kYes, SkBudgeted::kNo }) {
                        for (auto numSamples : {1, 4, 16, 128}) {

                            auto config = GrColorTypeToPixelConfig(ct);
                            SkASSERT(kUnknown_GrPixelConfig != config);

                            GrSurfaceDesc desc;
>>>>>>> 40be567a
                            desc.fWidth = widthHeight;
                            desc.fHeight = widthHeight;
                            desc.fConfig = config;

<<<<<<< HEAD
                            GrSRGBEncoded srgbEncoded;
                            GrColorType colorType =
                                    GrPixelConfigToColorTypeAndEncoding(config, &srgbEncoded);
                            const GrBackendFormat format =
                                    caps.getBackendFormatFromGrColorType(colorType, srgbEncoded);

=======
                            auto format = caps.getDefaultBackendFormat(ct, GrRenderable::kYes);
                            if (!format.isValid()) {
                                continue;
                            }

                            // Renderable
>>>>>>> 40be567a
                            {
                                sk_sp<GrTexture> tex;
                                if (SkBackingFit::kApprox == fit) {
                                    tex = resourceProvider->createApproxTexture(
<<<<<<< HEAD
                                            desc, GrResourceProvider::Flags::kNoPendingIO);
                                } else {
                                    tex = resourceProvider->createTexture(
                                        desc, budgeted, GrResourceProvider::Flags::kNoPendingIO);
                                }

                                sk_sp<GrTextureProxy> proxy =
                                        proxyProvider->createProxy(format, desc, origin, fit,
                                                                   budgeted);
=======
                                            desc, format, GrRenderable::kYes, numSamples,
                                            GrProtected::kNo,
                                            GrResourceProvider::Flags::kNoPendingIO);
                                } else {
                                    tex = resourceProvider->createTexture(
                                            desc, format, GrRenderable::kYes, numSamples, budgeted,
                                            GrProtected::kNo,
                                            GrResourceProvider::Flags::kNoPendingIO);
                                }

                                sk_sp<GrTextureProxy> proxy = proxyProvider->createProxy(
                                        format, desc, GrRenderable::kYes, numSamples, origin, fit,
                                        budgeted, GrProtected::kNo);
>>>>>>> 40be567a
                                REPORTER_ASSERT(reporter, SkToBool(tex) == SkToBool(proxy));
                                if (proxy) {
                                    REPORTER_ASSERT(reporter, proxy->asRenderTargetProxy());
                                    // This forces the proxy to compute and cache its
                                    // pre-instantiation size guess. Later, when it is actually
                                    // instantiated, it checks that the instantiated size is <= to
                                    // the pre-computation. If the proxy never computed its
                                    // pre-instantiation size then the check is skipped.
                                    proxy->gpuMemorySize();

                                    check_surface(reporter, proxy.get(), origin,
                                                  widthHeight, widthHeight, config, budgeted);
                                    int supportedSamples =
                                            caps.getRenderTargetSampleCount(numSamples, format);
                                    check_rendertarget(reporter, caps, resourceProvider,
                                                       proxy->asRenderTargetProxy(),
                                                       supportedSamples,
                                                       fit, caps.maxWindowRectangles());
                                }
                            }

                            // Not renderable
                            {
                                sk_sp<GrTexture> tex;
                                if (SkBackingFit::kApprox == fit) {
                                    tex = resourceProvider->createApproxTexture(
<<<<<<< HEAD
                                            desc, GrResourceProvider::Flags::kNoPendingIO);
                                } else {
                                    tex = resourceProvider->createTexture(
                                        desc, budgeted, GrResourceProvider::Flags::kNoPendingIO);
                                }

                                sk_sp<GrTextureProxy> proxy(
                                        proxyProvider->createProxy(format, desc, origin, fit,
                                                                   budgeted));
=======
                                            desc, format, GrRenderable::kNo, numSamples,
                                            GrProtected::kNo,
                                            GrResourceProvider::Flags::kNoPendingIO);
                                } else {
                                    tex = resourceProvider->createTexture(
                                            desc, format, GrRenderable::kNo, numSamples, budgeted,
                                            GrProtected::kNo,
                                            GrResourceProvider::Flags::kNoPendingIO);
                                }

                                sk_sp<GrTextureProxy> proxy(proxyProvider->createProxy(
                                        format, desc, GrRenderable::kNo, numSamples, origin, fit,
                                        budgeted, GrProtected::kNo));
>>>>>>> 40be567a
                                REPORTER_ASSERT(reporter, SkToBool(tex) == SkToBool(proxy));
                                if (proxy) {
                                    // This forces the proxy to compute and cache its
                                    // pre-instantiation size guess. Later, when it is actually
                                    // instantiated, it checks that the instantiated size is <= to
                                    // the pre-computation. If the proxy never computed its
                                    // pre-instantiation size then the check is skipped.
                                    proxy->gpuMemorySize();

                                    check_surface(reporter, proxy.get(), origin,
                                                  widthHeight, widthHeight, config, budgeted);
                                    check_texture(reporter, resourceProvider,
                                                  proxy->asTextureProxy(), fit);
                                }
                            }

                            attempt++;
                        }
                    }
                }
            }
        }
    }
}

DEF_GPUTEST_FOR_RENDERING_CONTEXTS(WrappedProxyTest, reporter, ctxInfo) {
    GrProxyProvider* proxyProvider = ctxInfo.grContext()->priv().proxyProvider();
    GrContext* context = ctxInfo.grContext();
    GrResourceProvider* resourceProvider = context->priv().resourceProvider();
    GrGpu* gpu = context->priv().getGpu();
    const GrCaps& caps = *context->priv().caps();

    static const int kWidthHeight = 100;

    for (auto origin : { kBottomLeft_GrSurfaceOrigin, kTopLeft_GrSurfaceOrigin }) {
        for (auto colorType : { kAlpha_8_SkColorType, kRGBA_8888_SkColorType,
                                kRGBA_1010102_SkColorType }) {
<<<<<<< HEAD
=======
            GrColorType grColorType = SkColorTypeToGrColorType(colorType);
            GrPixelConfig config = GrColorTypeToPixelConfig(grColorType);
            SkASSERT(kUnknown_GrPixelConfig != config);

>>>>>>> 40be567a
            // External on-screen render target.
            // Tests wrapBackendRenderTarget with a GrBackendRenderTarget
            // Our test-only function that creates a backend render target doesn't currently support
            // sample counts :(.
            if (ctxInfo.grContext()->colorTypeSupportedAsSurface(colorType)) {
                GrBackendRenderTarget backendRT = gpu->createTestingOnlyBackendRenderTarget(
<<<<<<< HEAD
                        kWidthHeight, kWidthHeight, SkColorTypeToGrColorType(colorType));
                sk_sp<GrSurfaceProxy> sProxy(
                        proxyProvider->wrapBackendRenderTarget(backendRT, origin, nullptr,
                                                               nullptr));
                check_surface(reporter, sProxy.get(), origin, kWidthHeight, kWidthHeight,
                              backendRT.pixelConfig(), SkBudgeted::kNo);
=======
                        kWidthHeight, kWidthHeight, grColorType);
                sk_sp<GrSurfaceProxy> sProxy(
                        proxyProvider->wrapBackendRenderTarget(backendRT, grColorType,
                                                               origin, nullptr, nullptr));
                check_surface(reporter, sProxy.get(), origin, kWidthHeight, kWidthHeight,
                              config, SkBudgeted::kNo);
>>>>>>> 40be567a
                static constexpr int kExpectedNumSamples = 1;
                check_rendertarget(reporter, caps, resourceProvider, sProxy->asRenderTargetProxy(),
                                   kExpectedNumSamples, SkBackingFit::kExact,
                                   caps.maxWindowRectangles());
                gpu->deleteTestingOnlyBackendRenderTarget(backendRT);
            }
<<<<<<< HEAD

            for (auto numSamples : {1, 4}) {
                GrPixelConfig config = SkColorType2GrPixelConfig(colorType);
                SkASSERT(kUnknown_GrPixelConfig != config);
                int supportedNumSamples = caps.getRenderTargetSampleCount(numSamples, config);
=======
>>>>>>> 40be567a

            for (auto numSamples : {1, 4}) {
                auto beFormat = caps.getDefaultBackendFormat(grColorType, GrRenderable::kYes);
                int supportedNumSamples = caps.getRenderTargetSampleCount(numSamples, beFormat);
                if (!supportedNumSamples) {
                    continue;
                }

                // Test wrapping FBO 0 (with made up properties). This tests sample count and the
                // special case where FBO 0 doesn't support window rectangles.
                if (GrBackendApi::kOpenGL == ctxInfo.backend()) {
                    GrGLFramebufferInfo fboInfo;
                    fboInfo.fFBOID = 0;
<<<<<<< HEAD
                    fboInfo.fFormat = GR_GL_RGBA8;
                    static constexpr int kStencilBits = 8;
                    GrBackendRenderTarget backendRT(kWidthHeight, kWidthHeight, numSamples,
                                                    kStencilBits, fboInfo);
                    backendRT.setPixelConfig(config);
                    sk_sp<GrSurfaceProxy> sProxy(
                            proxyProvider->wrapBackendRenderTarget(backendRT, origin, nullptr,
                                                                   nullptr));
                    check_surface(reporter, sProxy.get(), origin,
                                  kWidthHeight, kWidthHeight,
                                  backendRT.pixelConfig(), SkBudgeted::kNo);
=======
                    fboInfo.fFormat = GrGLFormatToEnum(beFormat.asGLFormat());
                    SkASSERT(fboInfo.fFormat);
                    static constexpr int kStencilBits = 8;
                    GrBackendRenderTarget backendRT(kWidthHeight, kWidthHeight, numSamples,
                                                    kStencilBits, fboInfo);
                    sk_sp<GrSurfaceProxy> sProxy(
                            proxyProvider->wrapBackendRenderTarget(backendRT, grColorType,
                                                                   origin, nullptr, nullptr));
                    check_surface(reporter, sProxy.get(), origin,
                                  kWidthHeight, kWidthHeight,
                                  config, SkBudgeted::kNo);
>>>>>>> 40be567a
                    check_rendertarget(reporter, caps, resourceProvider,
                                       sProxy->asRenderTargetProxy(),
                                       supportedNumSamples, SkBackingFit::kExact, 0);
                }

                // Tests wrapBackendRenderTarget with a GrBackendTexture
                {
                    GrBackendTexture backendTex =
                            context->createBackendTexture(kWidthHeight, kWidthHeight,
                                                          colorType,
<<<<<<< HEAD
                                                          GrMipMapped::kNo,
                                                          GrRenderable::kYes);
                    sk_sp<GrSurfaceProxy> sProxy = proxyProvider->wrapBackendTextureAsRenderTarget(
                            backendTex, origin, supportedNumSamples);
=======
                                                          SkColors::kTransparent,
                                                          GrMipMapped::kNo,
                                                          GrRenderable::kYes,
                                                          GrProtected::kNo);
                    sk_sp<GrSurfaceProxy> sProxy = proxyProvider->wrapBackendTextureAsRenderTarget(
                            backendTex, grColorType, origin, supportedNumSamples);
>>>>>>> 40be567a
                    if (!sProxy) {
                        context->deleteBackendTexture(backendTex);
                        continue;  // This can fail on Mesa
                    }

                    check_surface(reporter, sProxy.get(), origin,
                                  kWidthHeight, kWidthHeight,
<<<<<<< HEAD
                                  backendTex.pixelConfig(), SkBudgeted::kNo);
=======
                                  config, SkBudgeted::kNo);
>>>>>>> 40be567a
                    check_rendertarget(reporter, caps, resourceProvider,
                                       sProxy->asRenderTargetProxy(),
                                       supportedNumSamples, SkBackingFit::kExact,
                                       caps.maxWindowRectangles());

                    context->deleteBackendTexture(backendTex);
                }

                // Tests wrapBackendTexture that is only renderable
                {
                    GrBackendTexture backendTex =
                            context->createBackendTexture(kWidthHeight, kWidthHeight,
                                                          colorType,
<<<<<<< HEAD
                                                          GrMipMapped::kNo,
                                                          GrRenderable::kYes);

                    sk_sp<GrSurfaceProxy> sProxy = proxyProvider->wrapRenderableBackendTexture(
                            backendTex, origin, supportedNumSamples, kBorrow_GrWrapOwnership,
=======
                                                          SkColors::kTransparent,
                                                          GrMipMapped::kNo,
                                                          GrRenderable::kYes,
                                                          GrProtected::kNo);

                    sk_sp<GrSurfaceProxy> sProxy = proxyProvider->wrapRenderableBackendTexture(
                            backendTex, origin, supportedNumSamples,
                            grColorType, kBorrow_GrWrapOwnership,
>>>>>>> 40be567a
                            GrWrapCacheable::kNo, nullptr, nullptr);
                    if (!sProxy) {
                        context->deleteBackendTexture(backendTex);
                        continue;  // This can fail on Mesa
                    }

                    check_surface(reporter, sProxy.get(), origin,
                                  kWidthHeight, kWidthHeight,
<<<<<<< HEAD
                                  backendTex.pixelConfig(), SkBudgeted::kNo);
=======
                                  config, SkBudgeted::kNo);
>>>>>>> 40be567a
                    check_rendertarget(reporter, caps, resourceProvider,
                                       sProxy->asRenderTargetProxy(),
                                       supportedNumSamples, SkBackingFit::kExact,
                                       caps.maxWindowRectangles());

                    context->deleteBackendTexture(backendTex);
                }

                // Tests wrapBackendTexture that is only textureable
                {
                    // Internal offscreen texture
                    GrBackendTexture backendTex =
                            context->createBackendTexture(kWidthHeight, kWidthHeight,
                                                          colorType,
<<<<<<< HEAD
                                                          GrMipMapped::kNo,
                                                          GrRenderable::kNo);

                    sk_sp<GrSurfaceProxy> sProxy = proxyProvider->wrapBackendTexture(
                            backendTex, origin, kBorrow_GrWrapOwnership, GrWrapCacheable::kNo,
                            kRead_GrIOType);
=======
                                                          SkColors::kTransparent,
                                                          GrMipMapped::kNo,
                                                          GrRenderable::kNo,
                                                          GrProtected::kNo);

                    sk_sp<GrSurfaceProxy> sProxy = proxyProvider->wrapBackendTexture(
                            backendTex, grColorType, origin, kBorrow_GrWrapOwnership,
                            GrWrapCacheable::kNo, kRead_GrIOType);
>>>>>>> 40be567a
                    if (!sProxy) {
                        context->deleteBackendTexture(backendTex);
                        continue;
                    }

                    check_surface(reporter, sProxy.get(), origin,
                                  kWidthHeight, kWidthHeight,
<<<<<<< HEAD
                                  backendTex.pixelConfig(), SkBudgeted::kNo);
=======
                                  config, SkBudgeted::kNo);
>>>>>>> 40be567a
                    check_texture(reporter, resourceProvider, sProxy->asTextureProxy(),
                                  SkBackingFit::kExact);

                    context->deleteBackendTexture(backendTex);
                }
            }
        }
    }
}

DEF_GPUTEST_FOR_RENDERING_CONTEXTS(ZeroSizedProxyTest, reporter, ctxInfo) {
<<<<<<< HEAD
    GrProxyProvider* provider = ctxInfo.grContext()->priv().proxyProvider();
=======
    GrContext* context = ctxInfo.grContext();
    GrProxyProvider* provider = context->priv().proxyProvider();
>>>>>>> 40be567a

    for (auto renderable : {GrRenderable::kNo, GrRenderable::kYes}) {
        for (auto fit : { SkBackingFit::kExact, SkBackingFit::kApprox }) {
            for (int width : { 0, 100 }) {
                for (int height : { 0, 100}) {
                    if (width && height) {
                        continue; // not zero-sized
                    }

                    GrSurfaceDesc desc;
<<<<<<< HEAD
                    desc.fFlags = flags;
=======
>>>>>>> 40be567a
                    desc.fWidth = width;
                    desc.fHeight = height;
                    desc.fConfig = kRGBA_8888_GrPixelConfig;

                    const GrBackendFormat format =
<<<<<<< HEAD
                        ctxInfo.grContext()->priv().caps()->getBackendFormatFromColorType(
                                kRGBA_8888_SkColorType);

                    sk_sp<GrTextureProxy> proxy = provider->createProxy(
                            format, desc, kBottomLeft_GrSurfaceOrigin, fit, SkBudgeted::kNo);
=======
                            context->priv().caps()->getDefaultBackendFormat(
                                GrColorType::kRGBA_8888,
                                renderable);

                    sk_sp<GrTextureProxy> proxy = provider->createProxy(
                            format, desc, renderable, 1, kBottomLeft_GrSurfaceOrigin, fit,
                            SkBudgeted::kNo, GrProtected::kNo);
>>>>>>> 40be567a
                    REPORTER_ASSERT(reporter, !proxy);
                }
            }
        }
    }
}<|MERGE_RESOLUTION|>--- conflicted
+++ resolved
@@ -11,18 +11,6 @@
 
 #include "include/gpu/GrBackendSurface.h"
 #include "include/gpu/GrTexture.h"
-<<<<<<< HEAD
-#include "include/private/GrRenderTargetProxy.h"
-#include "include/private/GrTextureProxy.h"
-#include "src/gpu/GrContextPriv.h"
-#include "src/gpu/GrProxyProvider.h"
-#include "src/gpu/GrRenderTargetPriv.h"
-#include "src/gpu/GrResourceProvider.h"
-#include "src/gpu/GrSurfacePriv.h"
-#include "src/gpu/GrSurfaceProxyPriv.h"
-#include "src/gpu/SkGr.h"
-#include "src/gpu/gl/GrGLDefines.h"
-=======
 #include "src/gpu/GrContextPriv.h"
 #include "src/gpu/GrProxyProvider.h"
 #include "src/gpu/GrRenderTargetPriv.h"
@@ -34,7 +22,6 @@
 #include "src/gpu/SkGr.h"
 #include "src/gpu/gl/GrGLDefines.h"
 #include "src/gpu/gl/GrGLUtil.h"
->>>>>>> 40be567a
 
 // Check that the surface proxy's member vars are set as expected
 static void check_surface(skiatest::Reporter* reporter,
@@ -85,13 +72,7 @@
     }
     REPORTER_ASSERT(reporter, rt->config() == rtProxy->config());
 
-<<<<<<< HEAD
-    REPORTER_ASSERT(reporter, rt->fsaaType() == rtProxy->fsaaType());
-    REPORTER_ASSERT(reporter, rt->numColorSamples() == rtProxy->numColorSamples());
-    REPORTER_ASSERT(reporter, rt->numStencilSamples() == rtProxy->numStencilSamples());
-=======
     REPORTER_ASSERT(reporter, rt->numSamples() == rtProxy->numSamples());
->>>>>>> 40be567a
     REPORTER_ASSERT(reporter, rt->surfacePriv().flags() == rtProxy->testingOnly_getFlags());
 }
 
@@ -133,21 +114,6 @@
 
     for (auto origin : { kBottomLeft_GrSurfaceOrigin, kTopLeft_GrSurfaceOrigin }) {
         for (auto widthHeight : { 100, 128, 1048576 }) {
-<<<<<<< HEAD
-            for (auto config : { kAlpha_8_GrPixelConfig, kRGB_565_GrPixelConfig,
-                                 kRGBA_8888_GrPixelConfig, kRGBA_1010102_GrPixelConfig,
-                                 kRGB_ETC1_GrPixelConfig }) {
-                for (auto fit : { SkBackingFit::kExact, SkBackingFit::kApprox }) {
-                    for (auto budgeted : { SkBudgeted::kYes, SkBudgeted::kNo }) {
-                        for (auto numSamples : {1, 4, 16, 128}) {
-                            // We don't have recycling support for compressed textures
-                            if (GrPixelConfigIsCompressed(config) && SkBackingFit::kApprox == fit) {
-                                continue;
-                            }
-
-                            GrSurfaceDesc desc;
-                            desc.fFlags = kRenderTarget_GrSurfaceFlag;
-=======
             for (auto ct : { GrColorType::kAlpha_8, GrColorType::kBGR_565,
                              GrColorType::kRGBA_8888, GrColorType::kRGBA_1010102 } ) {
                 for (auto fit : { SkBackingFit::kExact, SkBackingFit::kApprox }) {
@@ -158,41 +124,20 @@
                             SkASSERT(kUnknown_GrPixelConfig != config);
 
                             GrSurfaceDesc desc;
->>>>>>> 40be567a
                             desc.fWidth = widthHeight;
                             desc.fHeight = widthHeight;
                             desc.fConfig = config;
 
-<<<<<<< HEAD
-                            GrSRGBEncoded srgbEncoded;
-                            GrColorType colorType =
-                                    GrPixelConfigToColorTypeAndEncoding(config, &srgbEncoded);
-                            const GrBackendFormat format =
-                                    caps.getBackendFormatFromGrColorType(colorType, srgbEncoded);
-
-=======
                             auto format = caps.getDefaultBackendFormat(ct, GrRenderable::kYes);
                             if (!format.isValid()) {
                                 continue;
                             }
 
                             // Renderable
->>>>>>> 40be567a
                             {
                                 sk_sp<GrTexture> tex;
                                 if (SkBackingFit::kApprox == fit) {
                                     tex = resourceProvider->createApproxTexture(
-<<<<<<< HEAD
-                                            desc, GrResourceProvider::Flags::kNoPendingIO);
-                                } else {
-                                    tex = resourceProvider->createTexture(
-                                        desc, budgeted, GrResourceProvider::Flags::kNoPendingIO);
-                                }
-
-                                sk_sp<GrTextureProxy> proxy =
-                                        proxyProvider->createProxy(format, desc, origin, fit,
-                                                                   budgeted);
-=======
                                             desc, format, GrRenderable::kYes, numSamples,
                                             GrProtected::kNo,
                                             GrResourceProvider::Flags::kNoPendingIO);
@@ -206,7 +151,6 @@
                                 sk_sp<GrTextureProxy> proxy = proxyProvider->createProxy(
                                         format, desc, GrRenderable::kYes, numSamples, origin, fit,
                                         budgeted, GrProtected::kNo);
->>>>>>> 40be567a
                                 REPORTER_ASSERT(reporter, SkToBool(tex) == SkToBool(proxy));
                                 if (proxy) {
                                     REPORTER_ASSERT(reporter, proxy->asRenderTargetProxy());
@@ -233,17 +177,6 @@
                                 sk_sp<GrTexture> tex;
                                 if (SkBackingFit::kApprox == fit) {
                                     tex = resourceProvider->createApproxTexture(
-<<<<<<< HEAD
-                                            desc, GrResourceProvider::Flags::kNoPendingIO);
-                                } else {
-                                    tex = resourceProvider->createTexture(
-                                        desc, budgeted, GrResourceProvider::Flags::kNoPendingIO);
-                                }
-
-                                sk_sp<GrTextureProxy> proxy(
-                                        proxyProvider->createProxy(format, desc, origin, fit,
-                                                                   budgeted));
-=======
                                             desc, format, GrRenderable::kNo, numSamples,
                                             GrProtected::kNo,
                                             GrResourceProvider::Flags::kNoPendingIO);
@@ -257,7 +190,6 @@
                                 sk_sp<GrTextureProxy> proxy(proxyProvider->createProxy(
                                         format, desc, GrRenderable::kNo, numSamples, origin, fit,
                                         budgeted, GrProtected::kNo));
->>>>>>> 40be567a
                                 REPORTER_ASSERT(reporter, SkToBool(tex) == SkToBool(proxy));
                                 if (proxy) {
                                     // This forces the proxy to compute and cache its
@@ -295,48 +227,28 @@
     for (auto origin : { kBottomLeft_GrSurfaceOrigin, kTopLeft_GrSurfaceOrigin }) {
         for (auto colorType : { kAlpha_8_SkColorType, kRGBA_8888_SkColorType,
                                 kRGBA_1010102_SkColorType }) {
-<<<<<<< HEAD
-=======
             GrColorType grColorType = SkColorTypeToGrColorType(colorType);
             GrPixelConfig config = GrColorTypeToPixelConfig(grColorType);
             SkASSERT(kUnknown_GrPixelConfig != config);
 
->>>>>>> 40be567a
             // External on-screen render target.
             // Tests wrapBackendRenderTarget with a GrBackendRenderTarget
             // Our test-only function that creates a backend render target doesn't currently support
             // sample counts :(.
             if (ctxInfo.grContext()->colorTypeSupportedAsSurface(colorType)) {
                 GrBackendRenderTarget backendRT = gpu->createTestingOnlyBackendRenderTarget(
-<<<<<<< HEAD
-                        kWidthHeight, kWidthHeight, SkColorTypeToGrColorType(colorType));
-                sk_sp<GrSurfaceProxy> sProxy(
-                        proxyProvider->wrapBackendRenderTarget(backendRT, origin, nullptr,
-                                                               nullptr));
-                check_surface(reporter, sProxy.get(), origin, kWidthHeight, kWidthHeight,
-                              backendRT.pixelConfig(), SkBudgeted::kNo);
-=======
                         kWidthHeight, kWidthHeight, grColorType);
                 sk_sp<GrSurfaceProxy> sProxy(
                         proxyProvider->wrapBackendRenderTarget(backendRT, grColorType,
                                                                origin, nullptr, nullptr));
                 check_surface(reporter, sProxy.get(), origin, kWidthHeight, kWidthHeight,
                               config, SkBudgeted::kNo);
->>>>>>> 40be567a
                 static constexpr int kExpectedNumSamples = 1;
                 check_rendertarget(reporter, caps, resourceProvider, sProxy->asRenderTargetProxy(),
                                    kExpectedNumSamples, SkBackingFit::kExact,
                                    caps.maxWindowRectangles());
                 gpu->deleteTestingOnlyBackendRenderTarget(backendRT);
             }
-<<<<<<< HEAD
-
-            for (auto numSamples : {1, 4}) {
-                GrPixelConfig config = SkColorType2GrPixelConfig(colorType);
-                SkASSERT(kUnknown_GrPixelConfig != config);
-                int supportedNumSamples = caps.getRenderTargetSampleCount(numSamples, config);
-=======
->>>>>>> 40be567a
 
             for (auto numSamples : {1, 4}) {
                 auto beFormat = caps.getDefaultBackendFormat(grColorType, GrRenderable::kYes);
@@ -350,19 +262,6 @@
                 if (GrBackendApi::kOpenGL == ctxInfo.backend()) {
                     GrGLFramebufferInfo fboInfo;
                     fboInfo.fFBOID = 0;
-<<<<<<< HEAD
-                    fboInfo.fFormat = GR_GL_RGBA8;
-                    static constexpr int kStencilBits = 8;
-                    GrBackendRenderTarget backendRT(kWidthHeight, kWidthHeight, numSamples,
-                                                    kStencilBits, fboInfo);
-                    backendRT.setPixelConfig(config);
-                    sk_sp<GrSurfaceProxy> sProxy(
-                            proxyProvider->wrapBackendRenderTarget(backendRT, origin, nullptr,
-                                                                   nullptr));
-                    check_surface(reporter, sProxy.get(), origin,
-                                  kWidthHeight, kWidthHeight,
-                                  backendRT.pixelConfig(), SkBudgeted::kNo);
-=======
                     fboInfo.fFormat = GrGLFormatToEnum(beFormat.asGLFormat());
                     SkASSERT(fboInfo.fFormat);
                     static constexpr int kStencilBits = 8;
@@ -374,7 +273,6 @@
                     check_surface(reporter, sProxy.get(), origin,
                                   kWidthHeight, kWidthHeight,
                                   config, SkBudgeted::kNo);
->>>>>>> 40be567a
                     check_rendertarget(reporter, caps, resourceProvider,
                                        sProxy->asRenderTargetProxy(),
                                        supportedNumSamples, SkBackingFit::kExact, 0);
@@ -385,19 +283,12 @@
                     GrBackendTexture backendTex =
                             context->createBackendTexture(kWidthHeight, kWidthHeight,
                                                           colorType,
-<<<<<<< HEAD
-                                                          GrMipMapped::kNo,
-                                                          GrRenderable::kYes);
-                    sk_sp<GrSurfaceProxy> sProxy = proxyProvider->wrapBackendTextureAsRenderTarget(
-                            backendTex, origin, supportedNumSamples);
-=======
                                                           SkColors::kTransparent,
                                                           GrMipMapped::kNo,
                                                           GrRenderable::kYes,
                                                           GrProtected::kNo);
                     sk_sp<GrSurfaceProxy> sProxy = proxyProvider->wrapBackendTextureAsRenderTarget(
                             backendTex, grColorType, origin, supportedNumSamples);
->>>>>>> 40be567a
                     if (!sProxy) {
                         context->deleteBackendTexture(backendTex);
                         continue;  // This can fail on Mesa
@@ -405,11 +296,7 @@
 
                     check_surface(reporter, sProxy.get(), origin,
                                   kWidthHeight, kWidthHeight,
-<<<<<<< HEAD
-                                  backendTex.pixelConfig(), SkBudgeted::kNo);
-=======
                                   config, SkBudgeted::kNo);
->>>>>>> 40be567a
                     check_rendertarget(reporter, caps, resourceProvider,
                                        sProxy->asRenderTargetProxy(),
                                        supportedNumSamples, SkBackingFit::kExact,
@@ -423,13 +310,6 @@
                     GrBackendTexture backendTex =
                             context->createBackendTexture(kWidthHeight, kWidthHeight,
                                                           colorType,
-<<<<<<< HEAD
-                                                          GrMipMapped::kNo,
-                                                          GrRenderable::kYes);
-
-                    sk_sp<GrSurfaceProxy> sProxy = proxyProvider->wrapRenderableBackendTexture(
-                            backendTex, origin, supportedNumSamples, kBorrow_GrWrapOwnership,
-=======
                                                           SkColors::kTransparent,
                                                           GrMipMapped::kNo,
                                                           GrRenderable::kYes,
@@ -438,7 +318,6 @@
                     sk_sp<GrSurfaceProxy> sProxy = proxyProvider->wrapRenderableBackendTexture(
                             backendTex, origin, supportedNumSamples,
                             grColorType, kBorrow_GrWrapOwnership,
->>>>>>> 40be567a
                             GrWrapCacheable::kNo, nullptr, nullptr);
                     if (!sProxy) {
                         context->deleteBackendTexture(backendTex);
@@ -447,11 +326,7 @@
 
                     check_surface(reporter, sProxy.get(), origin,
                                   kWidthHeight, kWidthHeight,
-<<<<<<< HEAD
-                                  backendTex.pixelConfig(), SkBudgeted::kNo);
-=======
                                   config, SkBudgeted::kNo);
->>>>>>> 40be567a
                     check_rendertarget(reporter, caps, resourceProvider,
                                        sProxy->asRenderTargetProxy(),
                                        supportedNumSamples, SkBackingFit::kExact,
@@ -466,14 +341,6 @@
                     GrBackendTexture backendTex =
                             context->createBackendTexture(kWidthHeight, kWidthHeight,
                                                           colorType,
-<<<<<<< HEAD
-                                                          GrMipMapped::kNo,
-                                                          GrRenderable::kNo);
-
-                    sk_sp<GrSurfaceProxy> sProxy = proxyProvider->wrapBackendTexture(
-                            backendTex, origin, kBorrow_GrWrapOwnership, GrWrapCacheable::kNo,
-                            kRead_GrIOType);
-=======
                                                           SkColors::kTransparent,
                                                           GrMipMapped::kNo,
                                                           GrRenderable::kNo,
@@ -482,7 +349,6 @@
                     sk_sp<GrSurfaceProxy> sProxy = proxyProvider->wrapBackendTexture(
                             backendTex, grColorType, origin, kBorrow_GrWrapOwnership,
                             GrWrapCacheable::kNo, kRead_GrIOType);
->>>>>>> 40be567a
                     if (!sProxy) {
                         context->deleteBackendTexture(backendTex);
                         continue;
@@ -490,11 +356,7 @@
 
                     check_surface(reporter, sProxy.get(), origin,
                                   kWidthHeight, kWidthHeight,
-<<<<<<< HEAD
-                                  backendTex.pixelConfig(), SkBudgeted::kNo);
-=======
                                   config, SkBudgeted::kNo);
->>>>>>> 40be567a
                     check_texture(reporter, resourceProvider, sProxy->asTextureProxy(),
                                   SkBackingFit::kExact);
 
@@ -506,12 +368,8 @@
 }
 
 DEF_GPUTEST_FOR_RENDERING_CONTEXTS(ZeroSizedProxyTest, reporter, ctxInfo) {
-<<<<<<< HEAD
-    GrProxyProvider* provider = ctxInfo.grContext()->priv().proxyProvider();
-=======
     GrContext* context = ctxInfo.grContext();
     GrProxyProvider* provider = context->priv().proxyProvider();
->>>>>>> 40be567a
 
     for (auto renderable : {GrRenderable::kNo, GrRenderable::kYes}) {
         for (auto fit : { SkBackingFit::kExact, SkBackingFit::kApprox }) {
@@ -522,22 +380,11 @@
                     }
 
                     GrSurfaceDesc desc;
-<<<<<<< HEAD
-                    desc.fFlags = flags;
-=======
->>>>>>> 40be567a
                     desc.fWidth = width;
                     desc.fHeight = height;
                     desc.fConfig = kRGBA_8888_GrPixelConfig;
 
                     const GrBackendFormat format =
-<<<<<<< HEAD
-                        ctxInfo.grContext()->priv().caps()->getBackendFormatFromColorType(
-                                kRGBA_8888_SkColorType);
-
-                    sk_sp<GrTextureProxy> proxy = provider->createProxy(
-                            format, desc, kBottomLeft_GrSurfaceOrigin, fit, SkBudgeted::kNo);
-=======
                             context->priv().caps()->getDefaultBackendFormat(
                                 GrColorType::kRGBA_8888,
                                 renderable);
@@ -545,7 +392,6 @@
                     sk_sp<GrTextureProxy> proxy = provider->createProxy(
                             format, desc, renderable, 1, kBottomLeft_GrSurfaceOrigin, fit,
                             SkBudgeted::kNo, GrProtected::kNo);
->>>>>>> 40be567a
                     REPORTER_ASSERT(reporter, !proxy);
                 }
             }
