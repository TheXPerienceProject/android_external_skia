/*
 * Copyright 2018 Google Inc.
 *
 * Use of this source code is governed by a BSD-style license that can be
 * found in the LICENSE file.
 */

@header {
    #include "include/gpu/GrContext.h"
    #include "src/gpu/GrClip.h"
    #include "src/gpu/GrContextPriv.h"
    #include "src/gpu/GrProxyProvider.h"
    #include "src/gpu/GrRenderTargetContext.h"
}

@class {
    static bool TestForPreservingPMConversions(GrContext* context) {
        static constexpr int kSize = 256;
<<<<<<< HEAD
        static constexpr GrPixelConfig kConfig = kRGBA_8888_GrPixelConfig;
        static constexpr SkColorType kColorType = kRGBA_8888_SkColorType;
        const GrBackendFormat format =
                context->priv().caps()->getBackendFormatFromColorType(kColorType);
=======
        static constexpr GrColorType kColorType = GrColorType::kRGBA_8888;
>>>>>>> 40be567a
        SkAutoTMalloc<uint32_t> data(kSize * kSize * 3);
        uint32_t* srcData = data.get();
        uint32_t* firstRead = data.get() + kSize * kSize;
        uint32_t* secondRead = data.get() + 2 * kSize * kSize;

        // Fill with every possible premultiplied A, color channel value. There will be 256-y
        // duplicate values in row y. We set r, g, and b to the same value since they are handled
        // identically.
        for (int y = 0; y < kSize; ++y) {
            for (int x = 0; x < kSize; ++x) {
                uint8_t* color = reinterpret_cast<uint8_t*>(&srcData[kSize*y + x]);
                color[3] = y;
                color[2] = SkTMin(x, y);
                color[1] = SkTMin(x, y);
                color[0] = SkTMin(x, y);
            }
        }
        memset(firstRead, 0, kSize * kSize * sizeof(uint32_t));
        memset(secondRead, 0, kSize * kSize * sizeof(uint32_t));

        const SkImageInfo ii = SkImageInfo::Make(kSize, kSize,
                                                 kRGBA_8888_SkColorType, kPremul_SkAlphaType);

<<<<<<< HEAD
        sk_sp<GrRenderTargetContext> readRTC(
                context->priv().makeDeferredRenderTargetContext(format, SkBackingFit::kExact,
                                                                kSize, kSize,
                                                                kConfig, nullptr));
        sk_sp<GrRenderTargetContext> tempRTC(
                context->priv().makeDeferredRenderTargetContext(format, SkBackingFit::kExact,
                                                                kSize, kSize,
                                                                kConfig, nullptr));
=======
        auto readRTC =
                context->priv().makeDeferredRenderTargetContext(SkBackingFit::kExact,
                                                                kSize, kSize,
                                                                kColorType, nullptr);
        auto tempRTC =
                context->priv().makeDeferredRenderTargetContext(SkBackingFit::kExact,
                                                                kSize, kSize,
                                                                kColorType, nullptr);
>>>>>>> 40be567a
        if (!readRTC || !readRTC->asTextureProxy() || !tempRTC) {
            return false;
        }
        // Adding discard to appease vulkan validation warning about loading uninitialized data on
        // draw
        readRTC->discard();

        GrProxyProvider* proxyProvider = context->priv().proxyProvider();

        SkPixmap pixmap(ii, srcData, 4 * kSize);

        // This function is only ever called if we are in a GrContext that has a GrGpu since we are
        // calling read pixels here. Thus the pixel data will be uploaded immediately and we don't
        // need to keep the pixel data alive in the proxy. Therefore the ReleaseProc is nullptr.
        sk_sp<SkImage> image = SkImage::MakeFromRaster(pixmap, nullptr, nullptr);

        sk_sp<GrTextureProxy> dataProxy = proxyProvider->createTextureProxy(std::move(image),
<<<<<<< HEAD
                                                                            kNone_GrSurfaceFlags,
=======
>>>>>>> 40be567a
                                                                            1,
                                                                            SkBudgeted::kYes,
                                                                            SkBackingFit::kExact);
        if (!dataProxy) {
            return false;
        }

        static const SkRect kRect = SkRect::MakeIWH(kSize, kSize);

        // We do a PM->UPM draw from dataTex to readTex and read the data. Then we do a UPM->PM draw
        // from readTex to tempTex followed by a PM->UPM draw to readTex and finally read the data.
        // We then verify that two reads produced the same values.

        GrPaint paint1;
        GrPaint paint2;
        GrPaint paint3;
        std::unique_ptr<GrFragmentProcessor> pmToUPM(
                new GrConfigConversionEffect(PMConversion::kToUnpremul));
        std::unique_ptr<GrFragmentProcessor> upmToPM(
                new GrConfigConversionEffect(PMConversion::kToPremul));

        paint1.addColorTextureProcessor(dataProxy, SkMatrix::I());
        paint1.addColorFragmentProcessor(pmToUPM->clone());
        paint1.setPorterDuffXPFactory(SkBlendMode::kSrc);

        readRTC->fillRectToRect(GrNoClip(), std::move(paint1), GrAA::kNo, SkMatrix::I(), kRect,
                                kRect);
        if (!readRTC->readPixels(ii, firstRead, 0, {0, 0})) {
            return false;
        }

        // Adding discard to appease vulkan validation warning about loading uninitialized data on
        // draw
        tempRTC->discard();

        paint2.addColorTextureProcessor(readRTC->asTextureProxyRef(), SkMatrix::I());
        paint2.addColorFragmentProcessor(std::move(upmToPM));
        paint2.setPorterDuffXPFactory(SkBlendMode::kSrc);

        tempRTC->fillRectToRect(GrNoClip(), std::move(paint2), GrAA::kNo, SkMatrix::I(), kRect,
                                kRect);

        paint3.addColorTextureProcessor(tempRTC->asTextureProxyRef(), SkMatrix::I());
        paint3.addColorFragmentProcessor(std::move(pmToUPM));
        paint3.setPorterDuffXPFactory(SkBlendMode::kSrc);

        readRTC->fillRectToRect(GrNoClip(), std::move(paint3), GrAA::kNo, SkMatrix::I(), kRect,
                                kRect);

        if (!readRTC->readPixels(ii, secondRead, 0, {0, 0})) {
            return false;
        }

        for (int y = 0; y < kSize; ++y) {
            for (int x = 0; x <= y; ++x) {
                if (firstRead[kSize * y + x] != secondRead[kSize * y + x]) {
                    return false;
                }
            }
        }

        return true;
    }
}

@make {
    static std::unique_ptr<GrFragmentProcessor> Make(std::unique_ptr<GrFragmentProcessor> fp,
                                                     PMConversion pmConversion) {
        if (!fp) {
            return nullptr;
        }
        std::unique_ptr<GrFragmentProcessor> ccFP(new GrConfigConversionEffect(pmConversion));
        std::unique_ptr<GrFragmentProcessor> fpPipeline[] = { std::move(fp), std::move(ccFP) };
        return GrFragmentProcessor::RunInSeries(fpPipeline, 2);
    }
}

layout(key) in PMConversion pmConversion;

@emitCode {
    fragBuilder->forceHighPrecision();
}

void main() {
    // Aggressively round to the nearest exact (N / 255) floating point value. This lets us find a
    // round-trip preserving pair on some GPUs that do odd byte to float conversion.
    sk_OutColor = floor(sk_InColor * 255 + 0.5) / 255;

    @switch (pmConversion) {
        case PMConversion::kToPremul:
            sk_OutColor.rgb = floor(sk_OutColor.rgb * sk_OutColor.a * 255 + 0.5) / 255;
            break;

        case PMConversion::kToUnpremul:
            sk_OutColor.rgb = sk_OutColor.a <= 0.0 ?
                                          half3(0) :
                                          floor(sk_OutColor.rgb / sk_OutColor.a * 255 + 0.5) / 255;
            break;
    }
}

@test(data) {
    PMConversion pmConv = static_cast<PMConversion>(data->fRandom->nextULessThan(
                                                             (int) PMConversion::kPMConversionCnt));
    return std::unique_ptr<GrFragmentProcessor>(new GrConfigConversionEffect(pmConv));
}<|MERGE_RESOLUTION|>--- conflicted
+++ resolved
@@ -16,14 +16,7 @@
 @class {
     static bool TestForPreservingPMConversions(GrContext* context) {
         static constexpr int kSize = 256;
-<<<<<<< HEAD
-        static constexpr GrPixelConfig kConfig = kRGBA_8888_GrPixelConfig;
-        static constexpr SkColorType kColorType = kRGBA_8888_SkColorType;
-        const GrBackendFormat format =
-                context->priv().caps()->getBackendFormatFromColorType(kColorType);
-=======
         static constexpr GrColorType kColorType = GrColorType::kRGBA_8888;
->>>>>>> 40be567a
         SkAutoTMalloc<uint32_t> data(kSize * kSize * 3);
         uint32_t* srcData = data.get();
         uint32_t* firstRead = data.get() + kSize * kSize;
@@ -47,16 +40,6 @@
         const SkImageInfo ii = SkImageInfo::Make(kSize, kSize,
                                                  kRGBA_8888_SkColorType, kPremul_SkAlphaType);
 
-<<<<<<< HEAD
-        sk_sp<GrRenderTargetContext> readRTC(
-                context->priv().makeDeferredRenderTargetContext(format, SkBackingFit::kExact,
-                                                                kSize, kSize,
-                                                                kConfig, nullptr));
-        sk_sp<GrRenderTargetContext> tempRTC(
-                context->priv().makeDeferredRenderTargetContext(format, SkBackingFit::kExact,
-                                                                kSize, kSize,
-                                                                kConfig, nullptr));
-=======
         auto readRTC =
                 context->priv().makeDeferredRenderTargetContext(SkBackingFit::kExact,
                                                                 kSize, kSize,
@@ -65,7 +48,6 @@
                 context->priv().makeDeferredRenderTargetContext(SkBackingFit::kExact,
                                                                 kSize, kSize,
                                                                 kColorType, nullptr);
->>>>>>> 40be567a
         if (!readRTC || !readRTC->asTextureProxy() || !tempRTC) {
             return false;
         }
@@ -83,10 +65,6 @@
         sk_sp<SkImage> image = SkImage::MakeFromRaster(pixmap, nullptr, nullptr);
 
         sk_sp<GrTextureProxy> dataProxy = proxyProvider->createTextureProxy(std::move(image),
-<<<<<<< HEAD
-                                                                            kNone_GrSurfaceFlags,
-=======
->>>>>>> 40be567a
                                                                             1,
                                                                             SkBudgeted::kYes,
                                                                             SkBackingFit::kExact);
