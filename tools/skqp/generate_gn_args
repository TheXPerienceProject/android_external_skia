#! /usr/bin/env python

# Copyright 2018 Google Inc.
# Use of this source code is governed by a BSD-style license that can be
# found in the LICENSE file.

import argparse
import os
import sys

<<<<<<< HEAD
from skqp_gn_args import SkqpGnArgs

fmt = '''
target_cpu = "{arch}"
ndk = "{android_ndk_dir}"
is_debug = {debug}
ndk_api = {api_level}
'''
=======
import skqp_gn_args
>>>>>>> 40be567a

def parse_args():
    parser = argparse.ArgumentParser(description='Generate args.gn file.')
    parser.add_argument('target_build_dir')
    parser.add_argument('android_ndk_dir' )
    parser.add_argument('--arch',  metavar='architecture', default='arm',
        help='defaults to "arm", valid values: "arm" "arm64" "x86" "x64"')
    parser.add_argument('--api_level', type=int, metavar='api_level',
        default=26, help='android API level, defaults to 26')
    parser.add_argument('--debug', default=False, action='store_true',
        help='compile native code in debug mode, defaults to false')
    args = parser.parse_args()
    result = skqp_gn_args.GetGNArgs(args.arch,
                                    os.path.abspath(args.android_ndk_dir),
                                    args.debug,
                                    args.api_level)
    return args.target_build_dir, result)

def write_gn(o, args):
    l = max(len(k) for k in args)
    for k, v in sorted(args.items()):
        o.write('%-*s = %s\n' % (l, k, v))

def write_gn(o, args):
    o.write(fmt.format(**args))
    for k, v in SkqpGnArgs.iteritems():
        o.write('%s = %s\n' % (k,v) )

def make_args_gn(out_dir, args):
    if out_dir == '-':
        write_gn(sys.stdout, args)
        return
    if not os.path.exists(out_dir):
        os.makedirs(out_dir)
    with open(os.path.join(out_dir, 'args.gn'), 'w') as o:
        write_gn(o, args)

if __name__ == '__main__':
    build_dir, args = parse_args()
    make_args_gn(build_dir, args)<|MERGE_RESOLUTION|>--- conflicted
+++ resolved
@@ -8,18 +8,7 @@
 import os
 import sys
 
-<<<<<<< HEAD
-from skqp_gn_args import SkqpGnArgs
-
-fmt = '''
-target_cpu = "{arch}"
-ndk = "{android_ndk_dir}"
-is_debug = {debug}
-ndk_api = {api_level}
-'''
-=======
 import skqp_gn_args
->>>>>>> 40be567a
 
 def parse_args():
     parser = argparse.ArgumentParser(description='Generate args.gn file.')
@@ -43,11 +32,6 @@
     for k, v in sorted(args.items()):
         o.write('%-*s = %s\n' % (l, k, v))
 
-def write_gn(o, args):
-    o.write(fmt.format(**args))
-    for k, v in SkqpGnArgs.iteritems():
-        o.write('%s = %s\n' % (k,v) )
-
 def make_args_gn(out_dir, args):
     if out_dir == '-':
         write_gn(sys.stdout, args)
