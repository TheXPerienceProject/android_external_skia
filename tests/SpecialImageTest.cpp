/*
 * Copyright 2016 Google Inc.
 *
 * Use of this source code is governed by a BSD-style license that can be
 * found in the LICENSE file
 */

#include "include/core/SkBitmap.h"
#include "include/core/SkCanvas.h"
#include "include/core/SkImage.h"
#include "include/core/SkPixmap.h"
#include "include/core/SkSurface.h"
#include "src/core/SkAutoPixmapStorage.h"
#include "src/core/SkSpecialImage.h"
#include "src/core/SkSpecialSurface.h"
#include "tests/Test.h"

#include "include/gpu/GrBackendSurface.h"
#include "include/gpu/GrContext.h"
<<<<<<< HEAD
#include "include/private/GrSurfaceProxy.h"
#include "include/private/GrTextureProxy.h"
#include "src/gpu/GrContextPriv.h"
#include "src/gpu/GrProxyProvider.h"
=======
#include "src/gpu/GrContextPriv.h"
#include "src/gpu/GrProxyProvider.h"
#include "src/gpu/GrSurfaceProxy.h"
#include "src/gpu/GrTextureProxy.h"
>>>>>>> 40be567a
#include "src/gpu/SkGr.h"


// This test creates backing resources exactly sized to [kFullSize x kFullSize].
// It then wraps them in an SkSpecialImage with only the center (red) region being active.
// It then draws the SkSpecialImage to a full sized (all blue) canvas and checks that none
// of the inactive (green) region leaked out.

static const int kSmallerSize = 10;
static const int kPad = 3;
static const int kFullSize = kSmallerSize + 2 * kPad;

// Create a bitmap with red in the center and green around it
static SkBitmap create_bm() {
    SkBitmap bm;
    bm.allocN32Pixels(kFullSize, kFullSize, true);

    SkCanvas temp(bm);

    temp.clear(SK_ColorGREEN);
    SkPaint p;
    p.setColor(SK_ColorRED);
    p.setAntiAlias(false);

    temp.drawRect(SkRect::MakeXYWH(SkIntToScalar(kPad), SkIntToScalar(kPad),
                                   SkIntToScalar(kSmallerSize), SkIntToScalar(kSmallerSize)),
                  p);

    return bm;
}

// Basic test of the SkSpecialImage public API (e.g., peekTexture, peekPixels & draw)
static void test_image(const sk_sp<SkSpecialImage>& img, skiatest::Reporter* reporter,
                       GrContext* context, bool isGPUBacked) {
    const SkIRect subset = img->subset();
    REPORTER_ASSERT(reporter, kPad == subset.left());
    REPORTER_ASSERT(reporter, kPad == subset.top());
    REPORTER_ASSERT(reporter, kSmallerSize == subset.width());
    REPORTER_ASSERT(reporter, kSmallerSize == subset.height());

    //--------------
    // Test that isTextureBacked reports the correct backing type
    REPORTER_ASSERT(reporter, isGPUBacked == img->isTextureBacked());

    //--------------
    // Test asTextureProxyRef - as long as there is a context this should succeed
    if (context) {
        sk_sp<GrTextureProxy> proxy(img->asTextureProxyRef(context));
        REPORTER_ASSERT(reporter, proxy);
    }

    //--------------
    // Test getROPixels - this should always succeed regardless of backing store
    SkBitmap bitmap;
    REPORTER_ASSERT(reporter, img->getROPixels(&bitmap));
    REPORTER_ASSERT(reporter, kSmallerSize == bitmap.width());
    REPORTER_ASSERT(reporter, kSmallerSize == bitmap.height());

    //--------------
    // Test that draw restricts itself to the subset
<<<<<<< HEAD
    SkImageFilter::OutputProperties outProps(kN32_SkColorType, img->getColorSpace());
    sk_sp<SkSpecialSurface> surf(img->makeSurface(outProps, SkISize::Make(kFullSize, kFullSize),
=======
    sk_sp<SkSpecialSurface> surf(img->makeSurface(kN32_SkColorType, img->getColorSpace(),
                                                  SkISize::Make(kFullSize, kFullSize),
>>>>>>> 40be567a
                                                  kPremul_SkAlphaType));

    SkCanvas* canvas = surf->getCanvas();

    canvas->clear(SK_ColorBLUE);
    img->draw(canvas, SkIntToScalar(kPad), SkIntToScalar(kPad), nullptr);

    SkBitmap bm;
    bm.allocN32Pixels(kFullSize, kFullSize, false);

    bool result = canvas->readPixels(bm.info(), bm.getPixels(), bm.rowBytes(), 0, 0);
    SkASSERT_RELEASE(result);

    // Only the center (red) portion should've been drawn into the canvas
    REPORTER_ASSERT(reporter, SK_ColorBLUE == bm.getColor(kPad-1, kPad-1));
    REPORTER_ASSERT(reporter, SK_ColorRED  == bm.getColor(kPad, kPad));
    REPORTER_ASSERT(reporter, SK_ColorRED  == bm.getColor(kSmallerSize+kPad-1,
                                                          kSmallerSize+kPad-1));
    REPORTER_ASSERT(reporter, SK_ColorBLUE == bm.getColor(kSmallerSize+kPad,
                                                          kSmallerSize+kPad));

    //--------------
    // Test that asImage & makeTightSurface return appropriately sized objects
    // of the correct backing type
    SkIRect newSubset = SkIRect::MakeWH(subset.width(), subset.height());
    {
        sk_sp<SkImage> tightImg(img->asImage(&newSubset));

        REPORTER_ASSERT(reporter, tightImg->width() == subset.width());
        REPORTER_ASSERT(reporter, tightImg->height() == subset.height());
        REPORTER_ASSERT(reporter, isGPUBacked == tightImg->isTextureBacked());
        SkPixmap tmpPixmap;
        REPORTER_ASSERT(reporter, isGPUBacked != !!tightImg->peekPixels(&tmpPixmap));
    }
    {
<<<<<<< HEAD
        SkImageFilter::OutputProperties outProps(kN32_SkColorType, img->getColorSpace());
        sk_sp<SkSurface> tightSurf(img->makeTightSurface(outProps, subset.size()));
=======
        sk_sp<SkSurface> tightSurf(img->makeTightSurface(kN32_SkColorType, img->getColorSpace(),
                                                         subset.size()));
>>>>>>> 40be567a

        REPORTER_ASSERT(reporter, tightSurf->width() == subset.width());
        REPORTER_ASSERT(reporter, tightSurf->height() == subset.height());
        GrBackendTexture backendTex = tightSurf->getBackendTexture(
                                                    SkSurface::kDiscardWrite_BackendHandleAccess);
        REPORTER_ASSERT(reporter, isGPUBacked == backendTex.isValid());
        SkPixmap tmpPixmap;
        REPORTER_ASSERT(reporter, isGPUBacked != !!tightSurf->peekPixels(&tmpPixmap));
    }
}

DEF_TEST(SpecialImage_Raster, reporter) {
    SkBitmap bm = create_bm();

    sk_sp<SkSpecialImage> fullSImage(SkSpecialImage::MakeFromRaster(
                                                            SkIRect::MakeWH(kFullSize, kFullSize),
                                                            bm));

    const SkIRect& subset = SkIRect::MakeXYWH(kPad, kPad, kSmallerSize, kSmallerSize);

    {
        sk_sp<SkSpecialImage> subSImg1(SkSpecialImage::MakeFromRaster(subset, bm));
        test_image(subSImg1, reporter, nullptr, false);
    }

    {
        sk_sp<SkSpecialImage> subSImg2(fullSImage->makeSubset(subset));
        test_image(subSImg2, reporter, nullptr, false);
    }
}

static void test_specialimage_image(skiatest::Reporter* reporter) {
    SkBitmap bm = create_bm();

    sk_sp<SkImage> fullImage(SkImage::MakeFromBitmap(bm));

    sk_sp<SkSpecialImage> fullSImage(SkSpecialImage::MakeFromImage(
                                                            nullptr,
                                                            SkIRect::MakeWH(kFullSize, kFullSize),
                                                            fullImage));

    const SkIRect& subset = SkIRect::MakeXYWH(kPad, kPad, kSmallerSize, kSmallerSize);

    {
        sk_sp<SkSpecialImage> subSImg1(SkSpecialImage::MakeFromImage(nullptr, subset, fullImage));
<<<<<<< HEAD
        test_image(subSImg1, reporter, nullptr, false, kPad, kFullSize);
=======
        test_image(subSImg1, reporter, nullptr, false);
>>>>>>> 40be567a
    }

    {
        sk_sp<SkSpecialImage> subSImg2(fullSImage->makeSubset(subset));
        test_image(subSImg2, reporter, nullptr, false);
    }
}

DEF_TEST(SpecialImage_Image_Legacy, reporter) {
    test_specialimage_image(reporter);
}

static void test_texture_backed(skiatest::Reporter* reporter,
                                const sk_sp<SkSpecialImage>& orig,
                                const sk_sp<SkSpecialImage>& gpuBacked) {
    REPORTER_ASSERT(reporter, gpuBacked);
    REPORTER_ASSERT(reporter, gpuBacked->isTextureBacked());
    REPORTER_ASSERT(reporter, gpuBacked->uniqueID() == orig->uniqueID());
    REPORTER_ASSERT(reporter, gpuBacked->subset().width() == orig->subset().width() &&
                              gpuBacked->subset().height() == orig->subset().height());
    REPORTER_ASSERT(reporter, gpuBacked->getColorSpace() == orig->getColorSpace());
}

// Test out the SkSpecialImage::makeTextureImage entry point
DEF_GPUTEST_FOR_RENDERING_CONTEXTS(SpecialImage_MakeTexture, reporter, ctxInfo) {
    GrContext* context = ctxInfo.grContext();
    GrProxyProvider* proxyProvider = context->priv().proxyProvider();
    SkBitmap bm = create_bm();

    const SkIRect& subset = SkIRect::MakeXYWH(kPad, kPad, kSmallerSize, kSmallerSize);

    {
        // raster
        sk_sp<SkSpecialImage> rasterImage(SkSpecialImage::MakeFromRaster(
                                                                        SkIRect::MakeWH(kFullSize,
                                                                                        kFullSize),
                                                                        bm));

        {
            sk_sp<SkSpecialImage> fromRaster(rasterImage->makeTextureImage(context));
            test_texture_backed(reporter, rasterImage, fromRaster);
        }

        {
            sk_sp<SkSpecialImage> subRasterImage(rasterImage->makeSubset(subset));

            sk_sp<SkSpecialImage> fromSubRaster(subRasterImage->makeTextureImage(context));
            test_texture_backed(reporter, subRasterImage, fromSubRaster);
        }
    }

    {
        // gpu
        sk_sp<SkImage> rasterImage = SkImage::MakeFromBitmap(bm);
<<<<<<< HEAD
        sk_sp<GrTextureProxy> proxy =
                proxyProvider->createTextureProxy(rasterImage, kNone_GrSurfaceFlags, 1,
                                                  SkBudgeted::kNo, SkBackingFit::kExact);
=======
        sk_sp<GrTextureProxy> proxy = proxyProvider->createTextureProxy(
                rasterImage, 1, SkBudgeted::kNo, SkBackingFit::kExact);
>>>>>>> 40be567a
        if (!proxy) {
            return;
        }

        sk_sp<SkSpecialImage> gpuImage(SkSpecialImage::MakeDeferredFromGpu(
                                                            context,
                                                            SkIRect::MakeWH(kFullSize, kFullSize),
                                                            kNeedNewImageUniqueID_SpecialImage,
                                                            std::move(proxy), nullptr));

        {
            sk_sp<SkSpecialImage> fromGPU(gpuImage->makeTextureImage(context));
            test_texture_backed(reporter, gpuImage, fromGPU);
        }

        {
            sk_sp<SkSpecialImage> subGPUImage(gpuImage->makeSubset(subset));

            sk_sp<SkSpecialImage> fromSubGPU(subGPUImage->makeTextureImage(context));
            test_texture_backed(reporter, subGPUImage, fromSubGPU);
        }
    }
}

DEF_GPUTEST_FOR_RENDERING_CONTEXTS(SpecialImage_Gpu, reporter, ctxInfo) {
    GrContext* context = ctxInfo.grContext();
    GrProxyProvider* proxyProvider = context->priv().proxyProvider();
    SkBitmap bm = create_bm();
    sk_sp<SkImage> rasterImage = SkImage::MakeFromBitmap(bm);

<<<<<<< HEAD
    sk_sp<GrTextureProxy> proxy =
            proxyProvider->createTextureProxy(rasterImage, kNone_GrSurfaceFlags, 1,
                                              SkBudgeted::kNo, SkBackingFit::kExact);
=======
    sk_sp<GrTextureProxy> proxy = proxyProvider->createTextureProxy(rasterImage, 1, SkBudgeted::kNo,
                                                                    SkBackingFit::kExact);
>>>>>>> 40be567a
    if (!proxy) {
        return;
    }

    sk_sp<SkSpecialImage> fullSImg(SkSpecialImage::MakeDeferredFromGpu(
                                                            context,
                                                            SkIRect::MakeWH(kFullSize, kFullSize),
                                                            kNeedNewImageUniqueID_SpecialImage,
                                                            proxy, nullptr));

    const SkIRect& subset = SkIRect::MakeXYWH(kPad, kPad, kSmallerSize, kSmallerSize);

    {
        sk_sp<SkSpecialImage> subSImg1(SkSpecialImage::MakeDeferredFromGpu(
                                                               context, subset,
                                                               kNeedNewImageUniqueID_SpecialImage,
                                                               std::move(proxy), nullptr));
        test_image(subSImg1, reporter, context, true);
    }

    {
        sk_sp<SkSpecialImage> subSImg2(fullSImg->makeSubset(subset));
        test_image(subSImg2, reporter, context, true);
    }
}

DEF_GPUTEST_FOR_RENDERING_CONTEXTS(SpecialImage_ReadbackAndCachingSubsets_Gpu, reporter, ctxInfo) {
    GrContext* context = ctxInfo.grContext();
    SkImageInfo ii = SkImageInfo::Make(50, 50, kN32_SkColorType, kPremul_SkAlphaType);
    auto surface = SkSurface::MakeRenderTarget(context, SkBudgeted::kNo, ii);

    // Fill out our surface:
    // Green | Blue
    //  Red  | Green
    {
        surface->getCanvas()->clear(SK_ColorGREEN);
        SkPaint p;
        p.setColor(SK_ColorRED);
        surface->getCanvas()->drawRect(SkRect::MakeXYWH(0, 25, 25, 25), p);
        p.setColor(SK_ColorBLUE);
        surface->getCanvas()->drawRect(SkRect::MakeXYWH(25, 0, 25, 25), p);
    }

    auto image = surface->makeImageSnapshot();
    auto redImg  = SkSpecialImage::MakeFromImage(context, SkIRect::MakeXYWH(10, 30, 10, 10), image);
    auto blueImg = SkSpecialImage::MakeFromImage(context, SkIRect::MakeXYWH(30, 10, 10, 10), image);

    // This isn't necessary, but if it ever becomes false, then the cache collision bug that we're
    // checking below is irrelevant.
    REPORTER_ASSERT(reporter, redImg->uniqueID() == blueImg->uniqueID());

    SkBitmap redBM, blueBM;
    SkAssertResult(redImg->getROPixels(&redBM));
    SkAssertResult(blueImg->getROPixels(&blueBM));

    // Each image should read from the correct sub-rect. Past bugs (skbug.com/8448) have included:
    // - Always reading back from (0, 0), producing green
    // - Incorrectly hitting the cache on the 2nd read-back, causing blueBM to be red
    REPORTER_ASSERT(reporter, redBM.getColor(0, 0) == SK_ColorRED,
                    "0x%08x != 0x%08x", redBM.getColor(0, 0), SK_ColorRED);
    REPORTER_ASSERT(reporter, blueBM.getColor(0, 0) == SK_ColorBLUE,
                    "0x%08x != 0x%08x", blueBM.getColor(0, 0), SK_ColorBLUE);
}<|MERGE_RESOLUTION|>--- conflicted
+++ resolved
@@ -17,17 +17,10 @@
 
 #include "include/gpu/GrBackendSurface.h"
 #include "include/gpu/GrContext.h"
-<<<<<<< HEAD
-#include "include/private/GrSurfaceProxy.h"
-#include "include/private/GrTextureProxy.h"
-#include "src/gpu/GrContextPriv.h"
-#include "src/gpu/GrProxyProvider.h"
-=======
 #include "src/gpu/GrContextPriv.h"
 #include "src/gpu/GrProxyProvider.h"
 #include "src/gpu/GrSurfaceProxy.h"
 #include "src/gpu/GrTextureProxy.h"
->>>>>>> 40be567a
 #include "src/gpu/SkGr.h"
 
 
@@ -88,13 +81,8 @@
 
     //--------------
     // Test that draw restricts itself to the subset
-<<<<<<< HEAD
-    SkImageFilter::OutputProperties outProps(kN32_SkColorType, img->getColorSpace());
-    sk_sp<SkSpecialSurface> surf(img->makeSurface(outProps, SkISize::Make(kFullSize, kFullSize),
-=======
     sk_sp<SkSpecialSurface> surf(img->makeSurface(kN32_SkColorType, img->getColorSpace(),
                                                   SkISize::Make(kFullSize, kFullSize),
->>>>>>> 40be567a
                                                   kPremul_SkAlphaType));
 
     SkCanvas* canvas = surf->getCanvas();
@@ -130,13 +118,8 @@
         REPORTER_ASSERT(reporter, isGPUBacked != !!tightImg->peekPixels(&tmpPixmap));
     }
     {
-<<<<<<< HEAD
-        SkImageFilter::OutputProperties outProps(kN32_SkColorType, img->getColorSpace());
-        sk_sp<SkSurface> tightSurf(img->makeTightSurface(outProps, subset.size()));
-=======
         sk_sp<SkSurface> tightSurf(img->makeTightSurface(kN32_SkColorType, img->getColorSpace(),
                                                          subset.size()));
->>>>>>> 40be567a
 
         REPORTER_ASSERT(reporter, tightSurf->width() == subset.width());
         REPORTER_ASSERT(reporter, tightSurf->height() == subset.height());
@@ -182,11 +165,7 @@
 
     {
         sk_sp<SkSpecialImage> subSImg1(SkSpecialImage::MakeFromImage(nullptr, subset, fullImage));
-<<<<<<< HEAD
-        test_image(subSImg1, reporter, nullptr, false, kPad, kFullSize);
-=======
         test_image(subSImg1, reporter, nullptr, false);
->>>>>>> 40be567a
     }
 
     {
@@ -241,14 +220,8 @@
     {
         // gpu
         sk_sp<SkImage> rasterImage = SkImage::MakeFromBitmap(bm);
-<<<<<<< HEAD
-        sk_sp<GrTextureProxy> proxy =
-                proxyProvider->createTextureProxy(rasterImage, kNone_GrSurfaceFlags, 1,
-                                                  SkBudgeted::kNo, SkBackingFit::kExact);
-=======
         sk_sp<GrTextureProxy> proxy = proxyProvider->createTextureProxy(
                 rasterImage, 1, SkBudgeted::kNo, SkBackingFit::kExact);
->>>>>>> 40be567a
         if (!proxy) {
             return;
         }
@@ -279,14 +252,8 @@
     SkBitmap bm = create_bm();
     sk_sp<SkImage> rasterImage = SkImage::MakeFromBitmap(bm);
 
-<<<<<<< HEAD
-    sk_sp<GrTextureProxy> proxy =
-            proxyProvider->createTextureProxy(rasterImage, kNone_GrSurfaceFlags, 1,
-                                              SkBudgeted::kNo, SkBackingFit::kExact);
-=======
     sk_sp<GrTextureProxy> proxy = proxyProvider->createTextureProxy(rasterImage, 1, SkBudgeted::kNo,
                                                                     SkBackingFit::kExact);
->>>>>>> 40be567a
     if (!proxy) {
         return;
     }
