/*
 * Copyright 2011 Google Inc.
 *
 * Use of this source code is governed by a BSD-style license that can be
 * found in the LICENSE file.
 */

#include "include/core/SkCanvas.h"
#include "include/core/SkColorFilter.h"
#include "include/core/SkColorPriv.h"
#include "include/core/SkImage.h"
#include "include/core/SkMaskFilter.h"
#include "include/core/SkPath.h"
#include "include/core/SkRegion.h"
#include "include/core/SkShader.h"
#include "include/core/SkTime.h"
#include "include/core/SkTypeface.h"
#include "include/effects/SkBlurMaskFilter.h"
#include "include/effects/SkGradientShader.h"
#include "include/utils/SkCamera.h"
#include "include/utils/SkInterpolator.h"
#include "samplecode/Sample.h"
#include "src/core/SkClipOpPriv.h"
#include "src/utils/SkUTF.h"

static void make_paint(SkPaint* paint, const SkMatrix& localMatrix) {
    SkColor colors[] = { 0, SK_ColorWHITE };
    SkPoint pts[] = { { 0, 0 }, { 0, SK_Scalar1*20 } };
    paint->setShader(SkGradientShader::MakeLinear(pts, colors, nullptr, 2,
                                                  SkTileMode::kClamp, 0, &localMatrix));
    paint->setBlendMode(SkBlendMode::kDstIn);
}

// test drawing with strips of fading gradient above and below
static void test_fade(SkCanvas* canvas) {
    SkAutoCanvasRestore ar(canvas, true);

    SkRect r;

    SkPaint p;
    p.setAlpha(0x88);

    SkAutoCanvasRestore ar2(canvas, false);

    // create the layers

    r.set(0, 0, SkIntToScalar(100), SkIntToScalar(100));
    canvas->clipRect(r);

    r.fBottom = SkIntToScalar(20);
    canvas->saveLayer(&r, nullptr);

    r.fTop = SkIntToScalar(80);
    r.fBottom = SkIntToScalar(100);
    canvas->saveLayer(&r, nullptr);

    // now draw the "content"

    if (true) {
        r.set(0, 0, SkIntToScalar(100), SkIntToScalar(100));

        canvas->saveLayerAlpha(&r, 0x80);

        SkPaint p;
        p.setColor(SK_ColorRED);
        p.setAntiAlias(true);
        canvas->drawOval(r, p);

        canvas->restore();
    } else {
        r.set(0, 0, SkIntToScalar(100), SkIntToScalar(100));

        SkPaint p;
        p.setColor(SK_ColorRED);
        p.setAntiAlias(true);
        canvas->drawOval(r, p);
    }

//    return;

    // now apply an effect
    SkMatrix m;
    m.setScale(SK_Scalar1, -SK_Scalar1);
    m.postTranslate(0, SkIntToScalar(100));

    SkPaint paint;
    make_paint(&paint, m);
    r.set(0, 0, SkIntToScalar(100), SkIntToScalar(20));
//    SkDebugf("--------- draw top grad\n");
    canvas->drawRect(r, paint);

    r.fTop = SkIntToScalar(80);
    r.fBottom = SkIntToScalar(100);
//    SkDebugf("--------- draw bot grad\n");
    canvas->drawRect(r, paint);
}

class LayersView : public Sample {
public:
    LayersView() {}

protected:
<<<<<<< HEAD
    bool onQuery(Sample::Event* evt) override {
        if (Sample::TitleQ(*evt)) {
            Sample::TitleR(evt, "Layers");
            return true;
        }
        return this->INHERITED::onQuery(evt);
    }
=======
    SkString name() override { return SkString("Layers"); }
>>>>>>> 40be567a

    void drawBG(SkCanvas* canvas) {
        canvas->drawColor(SK_ColorGRAY);
    }

    void onDrawContent(SkCanvas* canvas) override {
        this->drawBG(canvas);

        if (true) {
            SkRect r;
            r.set(SkIntToScalar(0), SkIntToScalar(0),
                  SkIntToScalar(220), SkIntToScalar(120));
            SkPaint p;
            canvas->saveLayer(&r, &p);
            canvas->drawColor(0xFFFF0000);
            p.setAlpha(0);  // or 0
            p.setBlendMode(SkBlendMode::kSrc);
            canvas->drawOval(r, p);
            canvas->restore();
            return;
        }

        if (false) {
            SkRect r;
            r.set(SkIntToScalar(0), SkIntToScalar(0),
                  SkIntToScalar(220), SkIntToScalar(120));
            SkPaint p;
            p.setAlpha(0x88);
            p.setAntiAlias(true);

            if (true) {
                canvas->saveLayer(&r, &p);
                p.setColor(0xFFFF0000);
                canvas->drawOval(r, p);
                canvas->restore();
            }

            p.setColor(0xFF0000FF);
            r.offset(SkIntToScalar(20), SkIntToScalar(50));
            canvas->drawOval(r, p);
        }

        if (false) {
            SkPaint p;
            p.setAlpha(0x88);
            p.setAntiAlias(true);

            canvas->translate(SkIntToScalar(300), 0);

            SkRect r;
            r.set(SkIntToScalar(0), SkIntToScalar(0),
                  SkIntToScalar(220), SkIntToScalar(60));

            canvas->saveLayer(&r, &p);

            r.set(SkIntToScalar(0), SkIntToScalar(0),
                  SkIntToScalar(220), SkIntToScalar(120));
            p.setColor(SK_ColorBLUE);
            canvas->drawOval(r, p);
            canvas->restore();
            return;
        }

        test_fade(canvas);
    }

private:
    typedef Sample INHERITED;
};
DEF_SAMPLE( return new LayersView; )

//////////////////////////////////////////////////////////////////////////////

<<<<<<< HEAD
#include "include/effects/SkBlurImageFilter.h"
#include "include/effects/SkMatrixConvolutionImageFilter.h"
#include "include/effects/SkMorphologyImageFilter.h"

#include "tools/Resources.h"
#include "tools/timer/AnimTimer.h"
=======
#include "include/effects/SkImageFilters.h"

#include "tools/Resources.h"
>>>>>>> 40be567a

class BackdropView : public Sample {
    SkPoint fCenter;
    SkScalar fAngle;
    sk_sp<SkImage> fImage;
    sk_sp<SkImageFilter> fFilter;
public:
    BackdropView() {
        fCenter.set(200, 150);
        fAngle = 0;
        fImage = GetResourceAsImage("images/mandrill_512.png");
        fFilter = SkImageFilters::Dilate(8, 8, nullptr);
    }

protected:
<<<<<<< HEAD
    bool onQuery(Sample::Event* evt) override {
        if (Sample::TitleQ(*evt)) {
            Sample::TitleR(evt, "Backdrop");
            return true;
        }
        return this->INHERITED::onQuery(evt);
    }
=======
    SkString name() override { return SkString("Backdrop"); }
>>>>>>> 40be567a

    void onDrawContent(SkCanvas* canvas) override {
        canvas->drawImage(fImage.get(), 0, 0, nullptr);

        const SkScalar w = 250;
        const SkScalar h = 150;
        SkPath path;
        path.addOval(SkRect::MakeXYWH(-w/2, -h/2, w, h));
        SkMatrix m;
        m.setRotate(fAngle);
        m.postTranslate(fCenter.x(), fCenter.y());
        path.transform(m);

        canvas->clipPath(path, kIntersect_SkClipOp, true);
        const SkRect bounds = path.getBounds();

        SkPaint paint;
        paint.setAlpha(0xCC);
        canvas->saveLayer({ &bounds, &paint, fFilter.get(), nullptr, nullptr, 0 });

        canvas->restore();
    }

<<<<<<< HEAD
    bool onAnimate(const AnimTimer& timer) override {
        fAngle = SkDoubleToScalar(fmod(timer.secs() * 360 / 5, 360));
        return true;
    }

    Sample::Click* onFindClickHandler(SkScalar x, SkScalar y, unsigned modi) override {
        return new Click(this);
=======
    bool onAnimate(double nanos) override {
        fAngle = SkDoubleToScalar(fmod(1e-9 * nanos * 360 / 5, 360));
        return true;
    }

    Sample::Click* onFindClickHandler(SkScalar x, SkScalar y, ModifierKey modi) override {
        return new Click();
>>>>>>> 40be567a
    }

    bool onClick(Click* click) override {
        fCenter = click->fCurr;
        return true;
    }

private:
    typedef Sample INHERITED;
};
DEF_SAMPLE( return new BackdropView; )<|MERGE_RESOLUTION|>--- conflicted
+++ resolved
@@ -100,17 +100,7 @@
     LayersView() {}
 
 protected:
-<<<<<<< HEAD
-    bool onQuery(Sample::Event* evt) override {
-        if (Sample::TitleQ(*evt)) {
-            Sample::TitleR(evt, "Layers");
-            return true;
-        }
-        return this->INHERITED::onQuery(evt);
-    }
-=======
     SkString name() override { return SkString("Layers"); }
->>>>>>> 40be567a
 
     void drawBG(SkCanvas* canvas) {
         canvas->drawColor(SK_ColorGRAY);
@@ -184,18 +174,9 @@
 
 //////////////////////////////////////////////////////////////////////////////
 
-<<<<<<< HEAD
-#include "include/effects/SkBlurImageFilter.h"
-#include "include/effects/SkMatrixConvolutionImageFilter.h"
-#include "include/effects/SkMorphologyImageFilter.h"
+#include "include/effects/SkImageFilters.h"
 
 #include "tools/Resources.h"
-#include "tools/timer/AnimTimer.h"
-=======
-#include "include/effects/SkImageFilters.h"
-
-#include "tools/Resources.h"
->>>>>>> 40be567a
 
 class BackdropView : public Sample {
     SkPoint fCenter;
@@ -211,17 +192,7 @@
     }
 
 protected:
-<<<<<<< HEAD
-    bool onQuery(Sample::Event* evt) override {
-        if (Sample::TitleQ(*evt)) {
-            Sample::TitleR(evt, "Backdrop");
-            return true;
-        }
-        return this->INHERITED::onQuery(evt);
-    }
-=======
     SkString name() override { return SkString("Backdrop"); }
->>>>>>> 40be567a
 
     void onDrawContent(SkCanvas* canvas) override {
         canvas->drawImage(fImage.get(), 0, 0, nullptr);
@@ -245,15 +216,6 @@
         canvas->restore();
     }
 
-<<<<<<< HEAD
-    bool onAnimate(const AnimTimer& timer) override {
-        fAngle = SkDoubleToScalar(fmod(timer.secs() * 360 / 5, 360));
-        return true;
-    }
-
-    Sample::Click* onFindClickHandler(SkScalar x, SkScalar y, unsigned modi) override {
-        return new Click(this);
-=======
     bool onAnimate(double nanos) override {
         fAngle = SkDoubleToScalar(fmod(1e-9 * nanos * 360 / 5, 360));
         return true;
@@ -261,7 +223,6 @@
 
     Sample::Click* onFindClickHandler(SkScalar x, SkScalar y, ModifierKey modi) override {
         return new Click();
->>>>>>> 40be567a
     }
 
     bool onClick(Click* click) override {
