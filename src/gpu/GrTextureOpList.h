--- conflicted
+++ resolved
@@ -9,13 +9,8 @@
 #define GrTexureOpList_DEFINED
 
 #include "include/gpu/GrGpuResource.h"
-<<<<<<< HEAD
-#include "include/private/GrOpList.h"
-#include "include/private/GrSurfaceProxy.h"
-=======
 #include "src/gpu/GrOpList.h"
 #include "src/gpu/GrSurfaceProxy.h"
->>>>>>> 40be567a
 
 #include "include/private/SkTArray.h"
 
@@ -43,25 +38,6 @@
     void onPrepare(GrOpFlushState* flushState) override;
     bool onExecute(GrOpFlushState* flushState) override;
 
-<<<<<<< HEAD
-    /**
-     * Copies a pixel rectangle from one surface to another. This call may finalize
-     * reserved vertex/index data (as though a draw call was made). The src pixels
-     * copied are specified by srcRect. They are copied to a rect of the same
-     * size in dst with top left at dstPoint. If the src rect is clipped by the
-     * src bounds then  pixel values in the dst rect corresponding to area clipped
-     * by the src rect are not overwritten. This method is not guaranteed to succeed
-     * depending on the type of surface, configs, etc, and the backend-specific
-     * limitations.
-     */
-    bool copySurface(GrRecordingContext*,
-                     GrSurfaceProxy* dst,
-                     GrSurfaceProxy* src,
-                     const SkIRect& srcRect,
-                     const SkIPoint& dstPoint) override;
-
-=======
->>>>>>> 40be567a
     GrTextureOpList* asTextureOpList() override { return this; }
 
     SkDEBUGCODE(void dump(bool printDependencies) const override;)
@@ -72,24 +48,17 @@
     void deleteOp(int index);
     void deleteOps();
 
-<<<<<<< HEAD
-    void purgeOpsWithUninstantiatedProxies() override;
-=======
     void handleInternalAllocationFailure() override;
->>>>>>> 40be567a
 
     void gatherProxyIntervals(GrResourceAllocator*) const override;
 
     void recordOp(std::unique_ptr<GrOp>);
 
-<<<<<<< HEAD
-=======
     ExpectedOutcome onMakeClosed(const GrCaps&) override {
         return (fRecordedOps.empty()) ?
                 ExpectedOutcome::kTargetUnchanged : ExpectedOutcome::kTargetDirty;
     }
 
->>>>>>> 40be567a
     // The memory for the ops in 'fOpChains' is actually stored in 'fOpMemoryPool'
     SkSTArray<2, std::unique_ptr<GrOp>, true> fRecordedOps;
 
