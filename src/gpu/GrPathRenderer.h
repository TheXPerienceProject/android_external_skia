--- conflicted
+++ resolved
@@ -19,10 +19,7 @@
 class GrPaint;
 class GrRecordingContext;
 class GrRenderTargetContext;
-<<<<<<< HEAD
-=======
 class GrRenderTargetProxy;
->>>>>>> 40be567a
 class GrShape;
 class GrStyle;
 struct GrUserStencilSettings;
@@ -76,17 +73,6 @@
         kYes
     };
 
-    /**
-     * This enum defines a set of flags indicating which AA methods would be acceptable for a path
-     * renderer to employ (if any) while drawing a given path.
-     */
-    enum class AATypeFlags {
-        kNone = 0,
-        kCoverage = (1 << 0),
-        kMSAA = (1 << 1),
-        kMixedSampledStencilThenCover = (1 << 2),
-    };
-
     struct CanDrawPathArgs {
         SkDEBUGCODE(CanDrawPathArgs() { memset(this, 0, sizeof(*this)); }) // For validation.
 
@@ -95,11 +81,7 @@
         const SkIRect*              fClipConservativeBounds;
         const SkMatrix*             fViewMatrix;
         const GrShape*              fShape;
-<<<<<<< HEAD
-        AATypeFlags                 fAATypeFlags;
-=======
         GrAAType                    fAAType;
->>>>>>> 40be567a
         bool                        fTargetIsWrappedVkSecondaryCB;
 
         // This is only used by GrStencilAndCoverPathRenderer
@@ -135,7 +117,7 @@
         const SkIRect*               fClipConservativeBounds;
         const SkMatrix*              fViewMatrix;
         const GrShape*               fShape;
-        AATypeFlags                  fAATypeFlags;
+        GrAAType                     fAAType;
         bool                         fGammaCorrect;
 #ifdef SK_DEBUG
         void validate() const {
@@ -223,6 +205,4 @@
     typedef SkRefCnt INHERITED;
 };
 
-GR_MAKE_BITFIELD_CLASS_OPS(GrPathRenderer::AATypeFlags);
-
 #endif