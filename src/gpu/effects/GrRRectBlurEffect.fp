/*
 * Copyright 2018 Google Inc.
 *
 * Use of this source code is governed by a BSD-style license that can be
 * found in the LICENSE file.
 */

in float sigma;
layout(ctype=SkRect) in float4 rect;
in uniform half cornerRadius;
in uniform sampler2D ninePatchSampler;
layout(ctype=SkRect) uniform float4 proxyRect;
uniform half blurRadius;

@header {
    #include "include/effects/SkBlurMaskFilter.h"
    #include "include/gpu/GrContext.h"
    #include "include/private/GrRecordingContext.h"
    #include "src/core/SkBlurPriv.h"
    #include "src/core/SkGpuBlurUtils.h"
    #include "src/core/SkRRectPriv.h"
    #include "src/gpu/GrCaps.h"
    #include "src/gpu/GrClip.h"
    #include "src/gpu/GrPaint.h"
    #include "src/gpu/GrProxyProvider.h"
    #include "src/gpu/GrRecordingContextPriv.h"
    #include "src/gpu/GrRenderTargetContext.h"
    #include "src/gpu/GrStyle.h"
}

@class {
    static sk_sp<GrTextureProxy> find_or_create_rrect_blur_mask(GrRecordingContext* context,
                                                                const SkRRect& rrectToDraw,
                                                                const SkISize& size,
                                                                float xformedSigma) {
        static const GrUniqueKey::Domain kDomain = GrUniqueKey::GenerateDomain();
        GrUniqueKey key;
        GrUniqueKey::Builder builder(&key, kDomain, 9, "RoundRect Blur Mask");
        builder[0] = SkScalarCeilToInt(xformedSigma-1/6.0f);

        int index = 1;
        for (auto c : { SkRRect::kUpperLeft_Corner,  SkRRect::kUpperRight_Corner,
                        SkRRect::kLowerRight_Corner, SkRRect::kLowerLeft_Corner }) {
            SkASSERT(SkScalarIsInt(rrectToDraw.radii(c).fX) &&
                     SkScalarIsInt(rrectToDraw.radii(c).fY));
            builder[index++] = SkScalarCeilToInt(rrectToDraw.radii(c).fX);
            builder[index++] = SkScalarCeilToInt(rrectToDraw.radii(c).fY);
        }
        builder.finish();

        GrProxyProvider* proxyProvider = context->priv().proxyProvider();

        sk_sp<GrTextureProxy> mask(proxyProvider->findOrCreateProxyByUniqueKey(
                key, GrColorType::kAlpha_8, kBottomLeft_GrSurfaceOrigin));
        if (!mask) {
            GrBackendFormat format =
                context->priv().caps()->getBackendFormatFromColorType(kAlpha_8_SkColorType);
            // TODO: this could be approx but the texture coords will need to be updated
<<<<<<< HEAD
            sk_sp<GrRenderTargetContext> rtc(
                    context->priv().makeDeferredRenderTargetContextWithFallback(
                                                format, SkBackingFit::kExact, size.fWidth,
                                                size.fHeight, kAlpha_8_GrPixelConfig, nullptr));
=======
            auto rtc =
                    context->priv().makeDeferredRenderTargetContextWithFallback(
                                                SkBackingFit::kExact, size.fWidth,
                                                size.fHeight, GrColorType::kAlpha_8, nullptr);
>>>>>>> 40be567a
            if (!rtc) {
                return nullptr;
            }

            GrPaint paint;

            rtc->clear(nullptr, SK_PMColor4fTRANSPARENT,
                       GrRenderTargetContext::CanClearFullscreen::kYes);
            rtc->drawRRect(GrNoClip(), std::move(paint), GrAA::kYes, SkMatrix::I(), rrectToDraw,
                           GrStyle::SimpleFill());

            sk_sp<GrTextureProxy> srcProxy(rtc->asTextureProxyRef());
            if (!srcProxy) {
                return nullptr;
            }
            auto rtc2 =
                      SkGpuBlurUtils::GaussianBlur(context,
                                                   std::move(srcProxy),
                                                   SkIPoint::Make(0, 0),
                                                   nullptr,
                                                   SkIRect::MakeWH(size.fWidth, size.fHeight),
                                                   SkIRect::EmptyIRect(),
                                                   xformedSigma,
                                                   xformedSigma,
                                                   GrTextureDomain::kIgnore_Mode,
                                                   kPremul_SkAlphaType,
<<<<<<< HEAD
                                                   SkBackingFit::kExact));
=======
                                                   SkBackingFit::kExact);
>>>>>>> 40be567a
            if (!rtc2) {
                return nullptr;
            }

            mask = rtc2->asTextureProxyRef();
            if (!mask) {
                return nullptr;
            }
            SkASSERT(mask->origin() == kBottomLeft_GrSurfaceOrigin);
            proxyProvider->assignUniqueKeyToProxy(key, mask.get());
        }

        return mask;
    }
}

@optimizationFlags {
    kCompatibleWithCoverageAsAlpha_OptimizationFlag
}

@make {
    static std::unique_ptr<GrFragmentProcessor> Make(GrRecordingContext* context,
                                                     float sigma,
                                                     float xformedSigma,
                                                     const SkRRect& srcRRect,
                                                     const SkRRect& devRRect);
}

@cpp {
    std::unique_ptr<GrFragmentProcessor> GrRRectBlurEffect::Make(GrRecordingContext* context,
                                                                 float sigma,
                                                                 float xformedSigma,
                                                                 const SkRRect& srcRRect,
                                                                 const SkRRect& devRRect) {
        SkASSERT(!SkRRectPriv::IsCircle(devRRect) && !devRRect.isRect()); // Should've been caught up-stream

        // TODO: loosen this up
        if (!SkRRectPriv::IsSimpleCircular(devRRect)) {
            return nullptr;
        }

        // Make sure we can successfully ninepatch this rrect -- the blur sigma has to be
        // sufficiently small relative to both the size of the corner radius and the
        // width (and height) of the rrect.
        SkRRect rrectToDraw;
        SkISize size;
        SkScalar ignored[kSkBlurRRectMaxDivisions];
        int ignoredSize;
        uint32_t ignored32;

        bool ninePatchable = SkComputeBlurredRRectParams(srcRRect, devRRect,
                                                         SkRect::MakeEmpty(),
                                                         sigma, xformedSigma,
                                                         &rrectToDraw, &size,
                                                         ignored, ignored,
                                                         ignored, ignored,
                                                         &ignoredSize, &ignoredSize,
                                                         &ignored32);
        if (!ninePatchable) {
            return nullptr;
        }

        sk_sp<GrTextureProxy> mask(find_or_create_rrect_blur_mask(context, rrectToDraw,
                                                                  size, xformedSigma));
        if (!mask) {
            return nullptr;
        }

        return std::unique_ptr<GrFragmentProcessor>(
                new GrRRectBlurEffect(xformedSigma, devRRect.getBounds(),
                                      SkRRectPriv::GetSimpleRadii(devRRect).fX, std::move(mask)));
    }
}

@test(d) {
    SkScalar w = d->fRandom->nextRangeScalar(100.f, 1000.f);
    SkScalar h = d->fRandom->nextRangeScalar(100.f, 1000.f);
    SkScalar r = d->fRandom->nextRangeF(1.f, 9.f);
    SkScalar sigma = d->fRandom->nextRangeF(1.f,10.f);
    SkRRect rrect;
    rrect.setRectXY(SkRect::MakeWH(w, h), r, r);
    return GrRRectBlurEffect::Make(d->context(), sigma, sigma, rrect, rrect);
}

void main() {
    // warp the fragment position to the appropriate part of the 9patch blur texture

    half2 rectCenter = half2((proxyRect.xy + proxyRect.zw) / 2.0);
    half2 translatedFragPos = half2(sk_FragCoord.xy - proxyRect.xy);
    half threshold = cornerRadius + 2.0 * blurRadius;
    half2 middle = half2(proxyRect.zw - proxyRect.xy - 2.0 * threshold);

    if (translatedFragPos.x >= threshold && translatedFragPos.x < (middle.x + threshold)) {
            translatedFragPos.x = threshold;
    } else if (translatedFragPos.x >= (middle.x + threshold)) {
        translatedFragPos.x -= middle.x - 1.0;
    }

    if (translatedFragPos.y > threshold && translatedFragPos.y < (middle.y+threshold)) {
        translatedFragPos.y = threshold;
    } else if (translatedFragPos.y >= (middle.y + threshold)) {
        translatedFragPos.y -= middle.y - 1.0;
    }

    half2 proxyDims = half2(2.0 * threshold + 1.0);
    half2 texCoord = translatedFragPos / proxyDims;

    sk_OutColor = sk_InColor * sample(ninePatchSampler, texCoord);
}

@setData(pdman) {
    float blurRadiusValue = 3.f * SkScalarCeilToScalar(sigma - 1 / 6.0f);
    pdman.set1f(blurRadius, blurRadiusValue);

    SkRect outset = rect;
    outset.outset(blurRadiusValue, blurRadiusValue);
    pdman.set4f(proxyRect, outset.fLeft, outset.fTop, outset.fRight, outset.fBottom);
}<|MERGE_RESOLUTION|>--- conflicted
+++ resolved
@@ -53,20 +53,11 @@
         sk_sp<GrTextureProxy> mask(proxyProvider->findOrCreateProxyByUniqueKey(
                 key, GrColorType::kAlpha_8, kBottomLeft_GrSurfaceOrigin));
         if (!mask) {
-            GrBackendFormat format =
-                context->priv().caps()->getBackendFormatFromColorType(kAlpha_8_SkColorType);
             // TODO: this could be approx but the texture coords will need to be updated
-<<<<<<< HEAD
-            sk_sp<GrRenderTargetContext> rtc(
-                    context->priv().makeDeferredRenderTargetContextWithFallback(
-                                                format, SkBackingFit::kExact, size.fWidth,
-                                                size.fHeight, kAlpha_8_GrPixelConfig, nullptr));
-=======
             auto rtc =
                     context->priv().makeDeferredRenderTargetContextWithFallback(
                                                 SkBackingFit::kExact, size.fWidth,
                                                 size.fHeight, GrColorType::kAlpha_8, nullptr);
->>>>>>> 40be567a
             if (!rtc) {
                 return nullptr;
             }
@@ -93,11 +84,7 @@
                                                    xformedSigma,
                                                    GrTextureDomain::kIgnore_Mode,
                                                    kPremul_SkAlphaType,
-<<<<<<< HEAD
-                                                   SkBackingFit::kExact));
-=======
                                                    SkBackingFit::kExact);
->>>>>>> 40be567a
             if (!rtc2) {
                 return nullptr;
             }
