/*
 * Copyright 2015 Google Inc.
 *
 * Use of this source code is governed by a BSD-style license that can be
 * found in the LICENSE file.
 */

#ifndef GrOpFlushState_DEFINED
#define GrOpFlushState_DEFINED

#include <utility>
<<<<<<< HEAD
#include "include/private/GrRenderTargetProxy.h"
=======
>>>>>>> 40be567a
#include "src/core/SkArenaAlloc.h"
#include "src/core/SkArenaAllocList.h"
#include "src/gpu/GrAppliedClip.h"
#include "src/gpu/GrBufferAllocPool.h"
#include "src/gpu/GrDeferredUpload.h"
#include "src/gpu/GrDeinstantiateProxyTracker.h"
<<<<<<< HEAD
=======
#include "src/gpu/GrRenderTargetProxy.h"
>>>>>>> 40be567a
#include "src/gpu/ops/GrMeshDrawOp.h"

class GrGpu;
class GrGpuCommandBuffer;
class GrGpuRTCommandBuffer;
class GrResourceProvider;

/** Tracks the state across all the GrOps (really just the GrDrawOps) in a GrOpList flush. */
class GrOpFlushState final : public GrDeferredUploadTarget, public GrMeshDrawOp::Target {
public:
    // vertexSpace and indexSpace may either be null or an alloation of size
    // GrBufferAllocPool::kDefaultBufferSize. If the latter, then CPU memory is only allocated for
    // vertices/indices when a buffer larger than kDefaultBufferSize is required.
<<<<<<< HEAD
    GrOpFlushState(GrGpu*, GrResourceProvider*, GrResourceCache*, GrTokenTracker*,
=======
    GrOpFlushState(GrGpu*, GrResourceProvider*, GrTokenTracker*,
>>>>>>> 40be567a
                   sk_sp<GrBufferAllocPool::CpuBufferCache> = nullptr);

    ~GrOpFlushState() final { this->reset(); }

    /** This is called after each op has a chance to prepare its draws and before the draws are
        executed. */
    void preExecuteDraws();

    void doUpload(GrDeferredTextureUploadFn&);

    /** Called as ops are executed. Must be called in the same order as the ops were prepared. */
    void executeDrawsAndUploadsForMeshDrawOp(
            const GrOp* op, const SkRect& chainBounds, GrProcessorSet&&,
            GrPipeline::InputFlags = GrPipeline::InputFlags::kNone,
            const GrUserStencilSettings* = &GrUserStencilSettings::kUnused);

    GrGpuCommandBuffer* commandBuffer() { return fCommandBuffer; }
    // Helper function used by Ops that are only called via RenderTargetOpLists
    GrGpuRTCommandBuffer* rtCommandBuffer();
    void setCommandBuffer(GrGpuCommandBuffer* buffer) { fCommandBuffer = buffer; }

    GrGpu* gpu() { return fGpu; }

    void reset();

    /** Additional data required on a per-op basis when executing GrOps. */
    struct OpArgs {
        GrSurfaceOrigin origin() const { return fProxy->origin(); }
        GrRenderTarget* renderTarget() const { return fProxy->peekRenderTarget(); }

        GrOp* fOp;
        // TODO: do we still need the dst proxy here?
        GrRenderTargetProxy* fProxy;
        GrAppliedClip* fAppliedClip;
        GrSwizzle fOutputSwizzle;
        GrXferProcessor::DstProxy fDstProxy;
    };

    void setOpArgs(OpArgs* opArgs) { fOpArgs = opArgs; }

    const OpArgs& drawOpArgs() const {
        SkASSERT(fOpArgs);
        SkASSERT(fOpArgs->fOp);
        return *fOpArgs;
    }

    /** Overrides of GrDeferredUploadTarget. */

    const GrTokenTracker* tokenTracker() final { return fTokenTracker; }
    GrDeferredUploadToken addInlineUpload(GrDeferredTextureUploadFn&&) final;
    GrDeferredUploadToken addASAPUpload(GrDeferredTextureUploadFn&&) final;

    /** Overrides of GrMeshDrawOp::Target. */
    void recordDraw(
            sk_sp<const GrGeometryProcessor>, const GrMesh[], int meshCnt,
            const GrPipeline::FixedDynamicState*, const GrPipeline::DynamicStateArrays*) final;
    void* makeVertexSpace(size_t vertexSize, int vertexCount, sk_sp<const GrBuffer>*,
                          int* startVertex) final;
    uint16_t* makeIndexSpace(int indexCount, sk_sp<const GrBuffer>*, int* startIndex) final;
    void* makeVertexSpaceAtLeast(size_t vertexSize, int minVertexCount, int fallbackVertexCount,
                                 sk_sp<const GrBuffer>*, int* startVertex,
                                 int* actualVertexCount) final;
    uint16_t* makeIndexSpaceAtLeast(int minIndexCount, int fallbackIndexCount,
                                    sk_sp<const GrBuffer>*, int* startIndex,
                                    int* actualIndexCount) final;
    void putBackIndices(int indexCount) final;
    void putBackVertices(int vertices, size_t vertexStride) final;
    GrRenderTargetProxy* proxy() const final { return fOpArgs->fProxy; }
    const GrAppliedClip* appliedClip() final { return fOpArgs->fAppliedClip; }
    GrAppliedClip detachAppliedClip() final;
    const GrXferProcessor::DstProxy& dstProxy() const final { return fOpArgs->fDstProxy; }
    GrDeferredUploadTarget* deferredUploadTarget() final { return this; }
    const GrCaps& caps() const final;
    GrResourceProvider* resourceProvider() const final { return fResourceProvider; }

    GrStrikeCache* glyphCache() const final;

    // At this point we know we're flushing so full access to the GrAtlasManager is required (and
    // permissible).
    GrAtlasManager* atlasManager() const final;

    GrDeinstantiateProxyTracker* deinstantiateProxyTracker() { return &fDeinstantiateProxyTracker; }

    /** GrMeshDrawOp::Target override. */
    SkArenaAlloc* allocator() override { return &fArena; }
<<<<<<< HEAD
=======
private:
>>>>>>> 40be567a

    struct InlineUpload {
        InlineUpload(GrDeferredTextureUploadFn&& upload, GrDeferredUploadToken token)
                : fUpload(std::move(upload)), fUploadBeforeToken(token) {}
        GrDeferredTextureUploadFn fUpload;
        GrDeferredUploadToken fUploadBeforeToken;
    };

    // A set of contiguous draws that share a draw token, geometry processor, and pipeline. The
    // meshes for the draw are stored in the fMeshes array. The reason for coalescing meshes
    // that share a geometry processor into a Draw is that it allows the Gpu object to setup
    // the shared state once and then issue draws for each mesh.
    struct Draw {
        ~Draw();
        sk_sp<const GrGeometryProcessor> fGeometryProcessor;
        const GrPipeline::FixedDynamicState* fFixedDynamicState;
        const GrPipeline::DynamicStateArrays* fDynamicStateArrays;
        const GrMesh* fMeshes = nullptr;
        const GrOp* fOp = nullptr;
        int fMeshCnt = 0;
    };

    // Storage for ops' pipelines, draws, and inline uploads.
    SkArenaAlloc fArena{sizeof(GrPipeline) * 100};

    // Store vertex and index data on behalf of ops that are flushed.
    GrVertexBufferAllocPool fVertexPool;
    GrIndexBufferAllocPool fIndexPool;

    // Data stored on behalf of the ops being flushed.
    SkArenaAllocList<GrDeferredTextureUploadFn> fASAPUploads;
    SkArenaAllocList<InlineUpload> fInlineUploads;
    SkArenaAllocList<Draw> fDraws;

    // All draws we store have an implicit draw token. This is the draw token for the first draw
    // in fDraws.
    GrDeferredUploadToken fBaseDrawToken = GrDeferredUploadToken::AlreadyFlushedToken();

    // Info about the op that is currently preparing or executing using the flush state or null if
    // an op is not currently preparing of executing.
    OpArgs* fOpArgs = nullptr;

    GrGpu* fGpu;
    GrResourceProvider* fResourceProvider;
    GrTokenTracker* fTokenTracker;
    GrGpuCommandBuffer* fCommandBuffer = nullptr;

    // Variables that are used to track where we are in lists as ops are executed
    SkArenaAllocList<Draw>::Iter fCurrDraw;
    SkArenaAllocList<InlineUpload>::Iter fCurrUpload;

    // Used to track the proxies that need to be deinstantiated after we finish a flush
    GrDeinstantiateProxyTracker fDeinstantiateProxyTracker;
};

#endif<|MERGE_RESOLUTION|>--- conflicted
+++ resolved
@@ -9,20 +9,13 @@
 #define GrOpFlushState_DEFINED
 
 #include <utility>
-<<<<<<< HEAD
-#include "include/private/GrRenderTargetProxy.h"
-=======
->>>>>>> 40be567a
 #include "src/core/SkArenaAlloc.h"
 #include "src/core/SkArenaAllocList.h"
 #include "src/gpu/GrAppliedClip.h"
 #include "src/gpu/GrBufferAllocPool.h"
 #include "src/gpu/GrDeferredUpload.h"
 #include "src/gpu/GrDeinstantiateProxyTracker.h"
-<<<<<<< HEAD
-=======
 #include "src/gpu/GrRenderTargetProxy.h"
->>>>>>> 40be567a
 #include "src/gpu/ops/GrMeshDrawOp.h"
 
 class GrGpu;
@@ -36,11 +29,7 @@
     // vertexSpace and indexSpace may either be null or an alloation of size
     // GrBufferAllocPool::kDefaultBufferSize. If the latter, then CPU memory is only allocated for
     // vertices/indices when a buffer larger than kDefaultBufferSize is required.
-<<<<<<< HEAD
-    GrOpFlushState(GrGpu*, GrResourceProvider*, GrResourceCache*, GrTokenTracker*,
-=======
     GrOpFlushState(GrGpu*, GrResourceProvider*, GrTokenTracker*,
->>>>>>> 40be567a
                    sk_sp<GrBufferAllocPool::CpuBufferCache> = nullptr);
 
     ~GrOpFlushState() final { this->reset(); }
@@ -126,10 +115,7 @@
 
     /** GrMeshDrawOp::Target override. */
     SkArenaAlloc* allocator() override { return &fArena; }
-<<<<<<< HEAD
-=======
 private:
->>>>>>> 40be567a
 
     struct InlineUpload {
         InlineUpload(GrDeferredTextureUploadFn&& upload, GrDeferredUploadToken token)
