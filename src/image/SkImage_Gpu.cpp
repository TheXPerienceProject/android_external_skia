/*
 * Copyright 2012 Google Inc.
 *
 * Use of this source code is governed by a BSD-style license that can be
 * found in the LICENSE file.
 */

#include "src/image/SkImage_Gpu.h"

#include "include/core/SkCanvas.h"
#include "include/gpu/GrBackendSurface.h"
#include "include/gpu/GrDirectContext.h"
#include "include/gpu/GrRecordingContext.h"
#include "include/gpu/GrYUVABackendTextures.h"
#include "include/private/SkImageInfoPriv.h"
#include "src/core/SkAutoPixmapStorage.h"
#include "src/core/SkBitmapCache.h"
#include "src/core/SkMipmap.h"
#include "src/core/SkScopeExit.h"
#include "src/core/SkTraceEvent.h"
#include "src/gpu/GrAHardwareBufferImageGenerator.h"
#include "src/gpu/GrAHardwareBufferUtils.h"
#include "src/gpu/GrBackendTextureImageGenerator.h"
#include "src/gpu/GrBackendUtils.h"
#include "src/gpu/GrBitmapTextureMaker.h"
#include "src/gpu/GrCaps.h"
#include "src/gpu/GrColorSpaceXform.h"
#include "src/gpu/GrDirectContextPriv.h"
#include "src/gpu/GrDrawingManager.h"
#include "src/gpu/GrGpu.h"
#include "src/gpu/GrImageContextPriv.h"
#include "src/gpu/GrImageInfo.h"
#include "src/gpu/GrImageTextureMaker.h"
#include "src/gpu/GrProxyProvider.h"
#include "src/gpu/GrRecordingContextPriv.h"
#include "src/gpu/GrRenderTargetContext.h"
#include "src/gpu/GrSemaphore.h"
#include "src/gpu/GrTexture.h"
#include "src/gpu/GrTextureAdjuster.h"
#include "src/gpu/GrTextureProxy.h"
#include "src/gpu/GrTextureProxyPriv.h"
#include "src/gpu/SkGr.h"
#include "src/gpu/gl/GrGLTexture.h"

#include <cstddef>
#include <cstring>
#include <type_traits>

SkImage_Gpu::SkImage_Gpu(sk_sp<GrImageContext> context, uint32_t uniqueID, GrSurfaceProxyView view,
                         SkColorType ct, SkAlphaType at, sk_sp<SkColorSpace> colorSpace)
        : INHERITED(std::move(context), view.proxy()->backingStoreDimensions(), uniqueID,
                    ct, at, colorSpace)
        , fView(std::move(view)) {
#ifdef SK_DEBUG
    const GrBackendFormat& format = fView.proxy()->backendFormat();
    GrColorType grCT = SkColorTypeToGrColorType(ct);
    const GrCaps* caps = this->context()->priv().caps();
    if (caps->isFormatSRGB(format)) {
        SkASSERT(grCT == GrColorType::kRGBA_8888);
        grCT = GrColorType::kRGBA_8888_SRGB;
    }
    SkASSERT(caps->isFormatCompressed(format) ||
             caps->areColorTypeAndFormatCompatible(grCT, format));
#endif
}

SkImage_Gpu::~SkImage_Gpu() {}

GrSemaphoresSubmitted SkImage_Gpu::onFlush(GrDirectContext* dContext, const GrFlushInfo& info) {
    if (!fContext->priv().matches(dContext) || dContext->abandoned()) {
        if (info.fSubmittedProc) {
            info.fSubmittedProc(info.fSubmittedContext, false);
        }
        if (info.fFinishedProc) {
            info.fFinishedProc(info.fFinishedContext);
        }
        return GrSemaphoresSubmitted::kNo;
    }

    GrSurfaceProxy* p[1] = {fView.proxy()};
    return dContext->priv().flushSurfaces(p, 1, info);
}

sk_sp<SkImage> SkImage_Gpu::onMakeColorTypeAndColorSpace(SkColorType targetCT,
                                                         sk_sp<SkColorSpace> targetCS,
                                                         GrDirectContext* direct) const {
    if (!fContext->priv().matches(direct)) {
        return nullptr;
    }

    auto renderTargetContext = GrRenderTargetContext::MakeWithFallback(
            direct, SkColorTypeToGrColorType(targetCT), nullptr, SkBackingFit::kExact,
            this->dimensions());
    if (!renderTargetContext) {
        return nullptr;
    }

    auto texFP = GrTextureEffect::Make(*this->view(direct), this->alphaType());
    auto colorFP = GrColorSpaceXformEffect::Make(std::move(texFP),
                                                 this->colorSpace(), this->alphaType(),
                                                 targetCS.get(), this->alphaType());
    SkASSERT(colorFP);

    GrPaint paint;
    paint.setPorterDuffXPFactory(SkBlendMode::kSrc);
    paint.setColorFragmentProcessor(std::move(colorFP));

    renderTargetContext->drawRect(nullptr, std::move(paint), GrAA::kNo, SkMatrix::I(),
                                  SkRect::MakeIWH(this->width(), this->height()));
    if (!renderTargetContext->asTextureProxy()) {
        return nullptr;
    }

    targetCT = GrColorTypeToSkColorType(renderTargetContext->colorInfo().colorType());
    // MDB: this call is okay bc we know 'renderTargetContext' was exact
    return sk_make_sp<SkImage_Gpu>(sk_ref_sp(direct), kNeedNewImageUniqueID,
                                   renderTargetContext->readSurfaceView(), targetCT,
                                   this->alphaType(), std::move(targetCS));
}

sk_sp<SkImage> SkImage_Gpu::onReinterpretColorSpace(sk_sp<SkColorSpace> newCS) const {
    return sk_make_sp<SkImage_Gpu>(fContext, kNeedNewImageUniqueID, fView, this->colorType(),
                                   this->alphaType(), std::move(newCS));
}

void SkImage_Gpu::onAsyncRescaleAndReadPixels(const SkImageInfo& info,
                                              const SkIRect& srcRect,
                                              RescaleGamma rescaleGamma,
                                              SkFilterQuality rescaleQuality,
                                              ReadPixelsCallback callback,
                                              ReadPixelsContext context) {
    auto dContext = fContext->asDirectContext();
    if (!dContext) {
        // DDL TODO: buffer up the readback so it occurs when the DDL is drawn?
        callback(context, nullptr);
        return;
    }
    GrColorType ct = SkColorTypeToGrColorType(this->colorType());
    auto ctx = GrSurfaceContext::Make(dContext, fView, ct, this->alphaType(),
                                      this->refColorSpace());
    if (!ctx) {
        callback(context, nullptr);
        return;
    }
    ctx->asyncRescaleAndReadPixels(dContext, info, srcRect, rescaleGamma, rescaleQuality,
                                   callback, context);
}

void SkImage_Gpu::onAsyncRescaleAndReadPixelsYUV420(SkYUVColorSpace yuvColorSpace,
                                                    sk_sp<SkColorSpace> dstColorSpace,
                                                    const SkIRect& srcRect,
                                                    const SkISize& dstSize,
                                                    RescaleGamma rescaleGamma,
                                                    SkFilterQuality rescaleQuality,
                                                    ReadPixelsCallback callback,
                                                    ReadPixelsContext context) {
    auto dContext = fContext->asDirectContext();
    if (!dContext) {
        // DDL TODO: buffer up the readback so it occurs when the DDL is drawn?
        callback(context, nullptr);
        return;
    }
    GrColorType ct = SkColorTypeToGrColorType(this->colorType());
    auto ctx = GrSurfaceContext::Make(dContext, fView, ct, this->alphaType(),
                                      this->refColorSpace());
    if (!ctx) {
        callback(context, nullptr);
        return;
    }
    ctx->asyncRescaleAndReadPixelsYUV420(dContext,
                                         yuvColorSpace,
                                         std::move(dstColorSpace),
                                         srcRect,
                                         dstSize,
                                         rescaleGamma,
                                         rescaleQuality,
                                         callback,
                                         context);
}

///////////////////////////////////////////////////////////////////////////////////////////////////

static sk_sp<SkImage> new_wrapped_texture_common(GrRecordingContext* rContext,
                                                 const GrBackendTexture& backendTex,
                                                 GrColorType colorType, GrSurfaceOrigin origin,
                                                 SkAlphaType at, sk_sp<SkColorSpace> colorSpace,
                                                 GrWrapOwnership ownership,
                                                 sk_sp<GrRefCntedCallback> releaseHelper) {
    if (!backendTex.isValid() || backendTex.width() <= 0 || backendTex.height() <= 0) {
        return nullptr;
    }

    GrProxyProvider* proxyProvider = rContext->priv().proxyProvider();
    sk_sp<GrTextureProxy> proxy = proxyProvider->wrapBackendTexture(
            backendTex, ownership, GrWrapCacheable::kNo, kRead_GrIOType, std::move(releaseHelper));
    if (!proxy) {
        return nullptr;
    }

    GrSwizzle swizzle = rContext->priv().caps()->getReadSwizzle(proxy->backendFormat(), colorType);
    GrSurfaceProxyView view(std::move(proxy), origin, swizzle);
    return sk_make_sp<SkImage_Gpu>(sk_ref_sp(rContext), kNeedNewImageUniqueID, std::move(view),
                                   GrColorTypeToSkColorType(colorType), at, std::move(colorSpace));
}

sk_sp<SkImage> SkImage::MakeFromCompressedTexture(GrRecordingContext* rContext,
                                                  const GrBackendTexture& tex,
                                                  GrSurfaceOrigin origin,
                                                  SkAlphaType at,
                                                  sk_sp<SkColorSpace> cs,
                                                  TextureReleaseProc releaseP,
                                                  ReleaseContext releaseC) {
    auto releaseHelper = GrRefCntedCallback::Make(releaseP, releaseC);

    if (!rContext) {
        return nullptr;
    }

    const GrCaps* caps = rContext->priv().caps();

    if (!SkImage_GpuBase::ValidateCompressedBackendTexture(caps, tex, at)) {
        return nullptr;
    }

    GrProxyProvider* proxyProvider = rContext->priv().proxyProvider();
    sk_sp<GrTextureProxy> proxy = proxyProvider->wrapCompressedBackendTexture(
            tex, kBorrow_GrWrapOwnership, GrWrapCacheable::kNo, std::move(releaseHelper));
    if (!proxy) {
        return nullptr;
    }

    CompressionType type = GrBackendFormatToCompressionType(tex.getBackendFormat());
    SkColorType ct = GrCompressionTypeToSkColorType(type);

    GrSurfaceProxyView view(std::move(proxy), origin, GrSwizzle::RGBA());
    return sk_make_sp<SkImage_Gpu>(sk_ref_sp(rContext), kNeedNewImageUniqueID,  std::move(view),
                                   ct, at, std::move(cs));
}

sk_sp<SkImage> SkImage::MakeFromTexture(GrRecordingContext* rContext,
                                        const GrBackendTexture& tex, GrSurfaceOrigin origin,
                                        SkColorType ct, SkAlphaType at, sk_sp<SkColorSpace> cs,
                                        TextureReleaseProc releaseP, ReleaseContext releaseC) {
    auto releaseHelper = GrRefCntedCallback::Make(releaseP, releaseC);

    if (!rContext) {
        return nullptr;
    }

    const GrCaps* caps = rContext->priv().caps();

    GrColorType grColorType = SkColorTypeAndFormatToGrColorType(caps, ct, tex.getBackendFormat());
    if (GrColorType::kUnknown == grColorType) {
        return nullptr;
    }

    if (!SkImage_GpuBase::ValidateBackendTexture(caps, tex, grColorType, ct, at, cs)) {
        return nullptr;
    }

    return new_wrapped_texture_common(rContext, tex, grColorType, origin, at, std::move(cs),
                                      kBorrow_GrWrapOwnership, std::move(releaseHelper));
}

sk_sp<SkImage> SkImage::MakeFromAdoptedTexture(GrRecordingContext* rContext,
                                               const GrBackendTexture& tex, GrSurfaceOrigin origin,
                                               SkColorType ct, SkAlphaType at,
                                               sk_sp<SkColorSpace> cs) {
    auto dContext = GrAsDirectContext(rContext);
    if (!dContext) {
        // We have a DDL context and we don't support adopted textures for them.
        return nullptr;
    }

    const GrCaps* caps = dContext->priv().caps();

    GrColorType grColorType = SkColorTypeAndFormatToGrColorType(caps, ct, tex.getBackendFormat());
    if (GrColorType::kUnknown == grColorType) {
        return nullptr;
    }

    if (!SkImage_GpuBase::ValidateBackendTexture(caps, tex, grColorType, ct, at, cs)) {
        return nullptr;
    }

    return new_wrapped_texture_common(dContext, tex, grColorType, origin, at, std::move(cs),
                                      kAdopt_GrWrapOwnership, nullptr);
}

sk_sp<SkImage> SkImage::MakeTextureFromCompressed(GrDirectContext* direct, sk_sp<SkData> data,
                                                  int width, int height, CompressionType type,
                                                  GrMipmapped mipMapped,
                                                  GrProtected isProtected) {
    if (!direct || !data) {
        return nullptr;
    }

    GrBackendFormat beFormat = direct->compressedBackendFormat(type);
    if (!beFormat.isValid()) {
        sk_sp<SkImage> tmp = MakeRasterFromCompressed(std::move(data), width, height, type);
        if (!tmp) {
            return nullptr;
        }
        return tmp->makeTextureImage(direct, mipMapped);
    }

    GrProxyProvider* proxyProvider = direct->priv().proxyProvider();
    sk_sp<GrTextureProxy> proxy = proxyProvider->createCompressedTextureProxy(
            {width, height}, SkBudgeted::kYes, mipMapped, isProtected, type, std::move(data));
    if (!proxy) {
        return nullptr;
    }
    GrSurfaceProxyView view(std::move(proxy));

    SkColorType colorType = GrCompressionTypeToSkColorType(type);

    return sk_make_sp<SkImage_Gpu>(sk_ref_sp(direct), kNeedNewImageUniqueID, std::move(view),
                                   colorType, kOpaque_SkAlphaType, nullptr);
}

sk_sp<SkImage> SkImage_Gpu::ConvertYUVATexturesToRGB(GrRecordingContext* rContext,
                                                     SkYUVColorSpace yuvColorSpace,
                                                     const GrBackendTexture yuvaTextures[],
                                                     const SkYUVAIndex yuvaIndices[4],
                                                     SkISize size,
                                                     GrSurfaceOrigin origin,
                                                     GrRenderTargetContext* renderTargetContext,
                                                     sk_sp<GrRefCntedCallback> releaseHelper) {
    SkASSERT(renderTargetContext);

    int numTextures;
    if (!SkYUVAIndex::AreValidIndices(yuvaIndices, &numTextures)) {
        return nullptr;
    }

    GrSurfaceProxyView tempViews[4];
    if (!SkImage_GpuBase::MakeTempTextureProxies(rContext, yuvaTextures, numTextures, yuvaIndices,
                                                 origin, tempViews, std::move(releaseHelper))) {
        return nullptr;
    }

    const SkRect rect = SkRect::MakeIWH(size.width(), size.height());
    const GrCaps& caps = *rContext->priv().caps();
    if (!RenderYUVAToRGBA(caps, renderTargetContext, rect, yuvColorSpace, nullptr,
                          tempViews, yuvaIndices)) {
        return nullptr;
    }

    SkColorType ct = GrColorTypeToSkColorType(renderTargetContext->colorInfo().colorType());
    SkAlphaType at = GetAlphaTypeFromYUVAIndices(yuvaIndices);
    // MDB: this call is okay bc we know 'renderTargetContext' was exact
    return sk_make_sp<SkImage_Gpu>(sk_ref_sp(rContext), kNeedNewImageUniqueID,
                                   renderTargetContext->readSurfaceView(), ct, at,
                                   renderTargetContext->colorInfo().refColorSpace());
}

static sk_sp<SkImage> make_flattened_image_with_external_backend(
        GrRecordingContext* rContext,
        SkYUVColorSpace yuvColorSpace,
        const GrBackendTexture yuvaTextures[],
        const SkYUVAIndex yuvaIndices[4],
        SkISize imageSize,
        GrSurfaceOrigin imageOrigin,
        const GrBackendTexture& backendTexture,
        GrColorType colorType,
        sk_sp<SkColorSpace> imageColorSpace,
        sk_sp<GrRefCntedCallback> yuvaReleaseHelper,
        sk_sp<GrRefCntedCallback> rgbaReleaseHelper) {
    const GrCaps* caps = rContext->priv().caps();
    SkAlphaType at = SkImage_GpuBase::GetAlphaTypeFromYUVAIndices(yuvaIndices);
    if (!SkImage_Gpu::ValidateBackendTexture(caps, backendTexture, colorType,
                                             kRGBA_8888_SkColorType, at, nullptr)) {
        return nullptr;
    }

    // Needs to create a render target with external texture
    // in order to draw to it for the yuv->rgb conversion.
    auto renderTargetContext = GrRenderTargetContext::MakeFromBackendTexture(
            rContext, colorType, std::move(imageColorSpace), backendTexture, 1, imageOrigin,
            nullptr, std::move(rgbaReleaseHelper));
    if (!renderTargetContext) {
        return nullptr;
    }

    return SkImage_Gpu::ConvertYUVATexturesToRGB(rContext, yuvColorSpace, yuvaTextures, yuvaIndices,
                                                 imageSize, imageOrigin, renderTargetContext.get(),
                                                 std::move(yuvaReleaseHelper));
}

// Some YUVA factories infer the YUVAIndices. This helper identifies the channel to use for single
// channel textures.
static SkColorChannel get_single_channel(const GrBackendTexture& tex) {
    switch (tex.getBackendFormat().channelMask()) {
        case kGray_SkColorChannelFlag:  // Gray can be read as any of kR, kG, kB.
        case kRed_SkColorChannelFlag:
            return SkColorChannel::kR;
        case kAlpha_SkColorChannelFlag:
            return SkColorChannel::kA;
        default:  // multiple channels in the texture. Guess kR.
            return SkColorChannel::kR;
    }
}

sk_sp<SkImage> SkImage::MakeFromYUVATexturesCopyToExternal(
        GrRecordingContext* context,
        const GrYUVABackendTextures& yuvaTextures,
        const GrBackendTexture& rgbaResultTexture,
        SkColorType colorType,
        sk_sp<SkColorSpace> imageColorSpace,
        TextureReleaseProc yuvaReleaseProc,
        ReleaseContext yuvaReleaseContext,
        TextureReleaseProc rgbaReleaseProc,
        ReleaseContext rgbaReleaseContext) {
    auto yuvaReleaseHelper = GrRefCntedCallback::Make(yuvaReleaseProc, yuvaReleaseContext);
    auto rgbaReleaseHelper = GrRefCntedCallback::Make(rgbaReleaseProc, rgbaReleaseContext);

    SkYUVAIndex yuvaIndices[4];
    int numTextures;
    if (!yuvaTextures.toYUVAIndices(yuvaIndices) ||
        !SkYUVAIndex::AreValidIndices(yuvaIndices, &numTextures)) {
        return nullptr;
    }
    SkASSERT(numTextures == yuvaTextures.numPlanes());
<<<<<<< HEAD
    if (rgbaResultTexture.dimensions() != yuvaTextures.yuvaInfo().dimensions()) {
=======
    if (!rgbaResultTexture.isValid() ||
        rgbaResultTexture.dimensions() != yuvaTextures.yuvaInfo().dimensions()) {
>>>>>>> 14c8748d
        return nullptr;
    }
    return make_flattened_image_with_external_backend(context,
                                                      yuvaTextures.yuvaInfo().yuvColorSpace(),
                                                      yuvaTextures.textures().data(),
                                                      yuvaIndices,
                                                      rgbaResultTexture.dimensions(),
                                                      yuvaTextures.textureOrigin(),
                                                      rgbaResultTexture,
                                                      SkColorTypeToGrColorType(colorType),
                                                      std::move(imageColorSpace),
                                                      std::move(yuvaReleaseHelper),
                                                      std::move(rgbaReleaseHelper));
}

sk_sp<SkImage> SkImage::MakeFromYUVTexturesCopyWithExternalBackend(
        GrRecordingContext* ctx, SkYUVColorSpace yuvColorSpace,
        const GrBackendTexture yuvTextures[3], GrSurfaceOrigin imageOrigin,
        const GrBackendTexture& backendTexture, sk_sp<SkColorSpace> imageColorSpace) {
    SkYUVAIndex yuvaIndices[4] = {
            SkYUVAIndex{0, get_single_channel(yuvTextures[0])},
            SkYUVAIndex{1, get_single_channel(yuvTextures[1])},
            SkYUVAIndex{2, get_single_channel(yuvTextures[2])},
            SkYUVAIndex{-1, SkColorChannel::kA}};
    return make_flattened_image_with_external_backend(ctx,
                                                      yuvColorSpace,
                                                      yuvTextures,
                                                      yuvaIndices,
                                                      yuvTextures[0].dimensions(),
                                                      imageOrigin,
                                                      backendTexture,
                                                      GrColorType::kRGBA_8888,
                                                      std::move(imageColorSpace),
                                                      nullptr,
                                                      nullptr);
}

sk_sp<SkImage> SkImage::MakeFromNV12TexturesCopyWithExternalBackend(
        GrRecordingContext* ctx,
        SkYUVColorSpace yuvColorSpace,
        const GrBackendTexture nv12Textures[2],
        GrSurfaceOrigin imageOrigin,
        const GrBackendTexture& backendTexture,
        sk_sp<SkColorSpace> imageColorSpace,
        TextureReleaseProc textureReleaseProc,
        ReleaseContext releaseContext) {
    auto releaseHelper = GrRefCntedCallback::Make(textureReleaseProc, releaseContext);

    SkYUVAIndex yuvaIndices[4] = {
            SkYUVAIndex{0, get_single_channel(nv12Textures[0])},
            SkYUVAIndex{1, SkColorChannel::kR},
            SkYUVAIndex{1, SkColorChannel::kG},
            SkYUVAIndex{-1, SkColorChannel::kA}};
    SkISize size{nv12Textures[0].width(), nv12Textures[0].height()};

    return make_flattened_image_with_external_backend(ctx,
                                                      yuvColorSpace,
                                                      nv12Textures,
                                                      yuvaIndices,
                                                      size,
                                                      imageOrigin,
                                                      backendTexture,
                                                      GrColorType::kRGBA_8888,
                                                      std::move(imageColorSpace),
                                                      /* plane release helper*/ nullptr,
                                                      std::move(releaseHelper));
}

static sk_sp<SkImage> create_image_from_producer(GrRecordingContext* context,
                                                 GrTextureProducer* producer,
                                                 uint32_t id, GrMipmapped mipMapped) {
    auto view = producer->view(mipMapped);
    if (!view) {
        return nullptr;
    }
    return sk_make_sp<SkImage_Gpu>(sk_ref_sp(context), id, std::move(view),
                                   GrColorTypeToSkColorType(producer->colorType()),
                                   producer->alphaType(), sk_ref_sp(producer->colorSpace()));
}


sk_sp<SkImage> SkImage::makeTextureImage(GrDirectContext* dContext,
                                         GrMipmapped mipMapped,
                                         SkBudgeted budgeted) const {
    if (!dContext) {
        return nullptr;
    }

    if (this->isTextureBacked()) {
        if (!as_IB(this)->context()->priv().matches(dContext)) {
            return nullptr;
        }

        // TODO: Don't flatten YUVA images here.
        const GrSurfaceProxyView* view = as_IB(this)->view(dContext);
        SkASSERT(view && view->asTextureProxy());

        if (mipMapped == GrMipmapped::kNo || view->asTextureProxy()->mipmapped() == mipMapped ||
            !dContext->priv().caps()->mipmapSupport()) {
            return sk_ref_sp(const_cast<SkImage*>(this));
        }
        auto copy = GrCopyBaseMipMapToView(dContext, *view, budgeted);
        if (!copy) {
            return nullptr;
        }
        return sk_make_sp<SkImage_Gpu>(sk_ref_sp(dContext), this->uniqueID(), copy,
                                       this->colorType(), this->alphaType(), this->refColorSpace());
    }

    auto policy = budgeted == SkBudgeted::kYes ? GrImageTexGenPolicy::kNew_Uncached_Budgeted
                                               : GrImageTexGenPolicy::kNew_Uncached_Unbudgeted;
    if (this->isLazyGenerated()) {
        GrImageTextureMaker maker(dContext, this, policy);
        return create_image_from_producer(dContext, &maker, this->uniqueID(), mipMapped);
    }

    if (const SkBitmap* bmp = as_IB(this)->onPeekBitmap()) {
        GrBitmapTextureMaker maker(dContext, *bmp, policy);
        return create_image_from_producer(dContext, &maker, this->uniqueID(), mipMapped);
    }
    return nullptr;
}

///////////////////////////////////////////////////////////////////////////////////////////////////

sk_sp<SkImage> SkImage_Gpu::MakePromiseTexture(GrRecordingContext* context,
                                               const GrBackendFormat& backendFormat,
                                               int width,
                                               int height,
                                               GrMipmapped mipMapped,
                                               GrSurfaceOrigin origin,
                                               SkColorType colorType,
                                               SkAlphaType alphaType,
                                               sk_sp<SkColorSpace> colorSpace,
                                               PromiseImageTextureFulfillProc textureFulfillProc,
                                               PromiseImageTextureReleaseProc textureReleaseProc,
                                               PromiseImageTextureDoneProc textureDoneProc,
                                               PromiseImageTextureContext textureContext,
                                               PromiseImageApiVersion version) {
    // The contract here is that if 'promiseDoneProc' is passed in it should always be called,
    // even if creation of the SkImage fails. Once we call MakePromiseImageLazyProxy it takes
    // responsibility for calling the done proc.
    if (!textureDoneProc) {
        return nullptr;
    }
    SkScopeExit callDone([textureDoneProc, textureContext]() { textureDoneProc(textureContext); });

    SkImageInfo info = SkImageInfo::Make(width, height, colorType, alphaType, colorSpace);
    if (!SkImageInfoIsValid(info)) {
        return nullptr;
    }

    if (!context) {
        return nullptr;
    }

    if (width <= 0 || height <= 0) {
        return nullptr;
    }

    GrColorType grColorType = SkColorTypeAndFormatToGrColorType(context->priv().caps(),
                                                                colorType,
                                                                backendFormat);
    if (GrColorType::kUnknown == grColorType) {
        return nullptr;
    }

    if (!context->priv().caps()->areColorTypeAndFormatCompatible(grColorType, backendFormat)) {
        return nullptr;
    }

    callDone.clear();
    auto proxy = MakePromiseImageLazyProxy(context, width, height, backendFormat,
                                           mipMapped, textureFulfillProc, textureReleaseProc,
                                           textureDoneProc, textureContext, version);
    if (!proxy) {
        return nullptr;
    }
    GrSwizzle swizzle = context->priv().caps()->getReadSwizzle(backendFormat, grColorType);
    GrSurfaceProxyView view(std::move(proxy), origin, swizzle);
    // CONTEXT TODO: rm this usage of the 'backdoor' to create an image
    return sk_make_sp<SkImage_Gpu>(sk_ref_sp(context), kNeedNewImageUniqueID,
                                   std::move(view), colorType, alphaType, std::move(colorSpace));
}

///////////////////////////////////////////////////////////////////////////////////////////////////

sk_sp<SkImage> SkImage::MakeCrossContextFromPixmap(GrDirectContext* dContext,
                                                   const SkPixmap& originalPixmap, bool buildMips,
                                                   bool limitToMaxTextureSize) {
    // Some backends or drivers don't support (safely) moving resources between contexts
    if (!dContext || !dContext->priv().caps()->crossContextTextureSupport()) {
        return SkImage::MakeRasterCopy(originalPixmap);
    }

    // If non-power-of-two mipmapping isn't supported, ignore the client's request
    if (!dContext->priv().caps()->mipmapSupport()) {
        buildMips = false;
    }

    const SkPixmap* pixmap = &originalPixmap;
    SkAutoPixmapStorage resized;
    int maxTextureSize = dContext->priv().caps()->maxTextureSize();
    int maxDim = std::max(originalPixmap.width(), originalPixmap.height());
    if (limitToMaxTextureSize && maxDim > maxTextureSize) {
        float scale = static_cast<float>(maxTextureSize) / maxDim;
        int newWidth = std::min(static_cast<int>(originalPixmap.width() * scale), maxTextureSize);
        int newHeight = std::min(static_cast<int>(originalPixmap.height() * scale), maxTextureSize);
        SkImageInfo info = originalPixmap.info().makeWH(newWidth, newHeight);
        if (!resized.tryAlloc(info) || !originalPixmap.scalePixels(resized, kLow_SkFilterQuality)) {
            return nullptr;
        }
        pixmap = &resized;
    }
    // Turn the pixmap into a GrTextureProxy
    SkBitmap bmp;
    bmp.installPixels(*pixmap);
    GrBitmapTextureMaker bitmapMaker(dContext, bmp, GrImageTexGenPolicy::kNew_Uncached_Budgeted);
    GrMipmapped mipMapped = buildMips ? GrMipmapped::kYes : GrMipmapped::kNo;
    auto view = bitmapMaker.view(mipMapped);
    if (!view) {
        return SkImage::MakeRasterCopy(*pixmap);
    }

    sk_sp<GrTexture> texture = sk_ref_sp(view.proxy()->peekTexture());

    // Flush any writes or uploads
    dContext->priv().flushSurface(view.proxy());
    GrGpu* gpu = dContext->priv().getGpu();

    std::unique_ptr<GrSemaphore> sema = gpu->prepareTextureForCrossContextUsage(texture.get());

    SkColorType skCT = GrColorTypeToSkColorType(bitmapMaker.colorType());
    auto gen = GrBackendTextureImageGenerator::Make(std::move(texture), view.origin(),
                                                    std::move(sema), skCT,
                                                    pixmap->alphaType(),
                                                    pixmap->info().refColorSpace());
    return SkImage::MakeFromGenerator(std::move(gen));
}

#if defined(SK_BUILD_FOR_ANDROID) && __ANDROID_API__ >= 26
sk_sp<SkImage> SkImage::MakeFromAHardwareBuffer(AHardwareBuffer* graphicBuffer, SkAlphaType at,
                                                sk_sp<SkColorSpace> cs,
                                                GrSurfaceOrigin surfaceOrigin) {
    auto gen = GrAHardwareBufferImageGenerator::Make(graphicBuffer, at, cs, surfaceOrigin);
    return SkImage::MakeFromGenerator(std::move(gen));
}

sk_sp<SkImage> SkImage::MakeFromAHardwareBufferWithData(GrDirectContext* dContext,
                                                        const SkPixmap& pixmap,
                                                        AHardwareBuffer* hardwareBuffer,
                                                        GrSurfaceOrigin surfaceOrigin) {
    AHardwareBuffer_Desc bufferDesc;
    AHardwareBuffer_describe(hardwareBuffer, &bufferDesc);

    if (!SkToBool(bufferDesc.usage & AHARDWAREBUFFER_USAGE_GPU_SAMPLED_IMAGE)) {
        return nullptr;
    }

    GrBackendFormat backendFormat = GrAHardwareBufferUtils::GetBackendFormat(dContext,
                                                                             hardwareBuffer,
                                                                             bufferDesc.format,
                                                                             true);

    if (!backendFormat.isValid()) {
        return nullptr;
    }

    GrAHardwareBufferUtils::DeleteImageProc deleteImageProc = nullptr;
    GrAHardwareBufferUtils::UpdateImageProc updateImageProc = nullptr;
    GrAHardwareBufferUtils::TexImageCtx deleteImageCtx = nullptr;

    GrBackendTexture backendTexture =
            GrAHardwareBufferUtils::MakeBackendTexture(dContext, hardwareBuffer,
                                                       bufferDesc.width, bufferDesc.height,
                                                       &deleteImageProc, &updateImageProc,
                                                       &deleteImageCtx, false, backendFormat, true);
    if (!backendTexture.isValid()) {
        return nullptr;
    }
    SkASSERT(deleteImageProc);

    auto releaseHelper = GrRefCntedCallback::Make(deleteImageProc, deleteImageCtx);

    SkColorType colorType =
            GrAHardwareBufferUtils::GetSkColorTypeFromBufferFormat(bufferDesc.format);

    GrColorType grColorType = SkColorTypeToGrColorType(colorType);

    GrProxyProvider* proxyProvider = dContext->priv().proxyProvider();
    if (!proxyProvider) {
        return nullptr;
    }

    sk_sp<GrTextureProxy> proxy = proxyProvider->wrapBackendTexture(
            backendTexture, kBorrow_GrWrapOwnership, GrWrapCacheable::kNo, kRW_GrIOType,
            std::move(releaseHelper));
    if (!proxy) {
        return nullptr;
    }

    sk_sp<SkColorSpace> cs = pixmap.refColorSpace();
    SkAlphaType at =  pixmap.alphaType();

    GrSwizzle swizzle = dContext->priv().caps()->getReadSwizzle(backendFormat, grColorType);
    GrSurfaceProxyView view(std::move(proxy), surfaceOrigin, swizzle);
    sk_sp<SkImage> image = sk_make_sp<SkImage_Gpu>(sk_ref_sp(dContext), kNeedNewImageUniqueID, view,
                                                   colorType, at, cs);
    if (!image) {
        return nullptr;
    }

    GrDrawingManager* drawingManager = dContext->priv().drawingManager();
    if (!drawingManager) {
        return nullptr;
    }

    GrSurfaceContext surfaceContext(dContext, std::move(view),
                                    SkColorTypeToGrColorType(pixmap.colorType()),
                                    pixmap.alphaType(), cs);

    SkImageInfo srcInfo = SkImageInfo::Make(bufferDesc.width, bufferDesc.height, colorType, at,
                                            std::move(cs));
    surfaceContext.writePixels(dContext, srcInfo, pixmap.addr(0, 0), pixmap.rowBytes(), {0, 0});

    GrSurfaceProxy* p[1] = {surfaceContext.asSurfaceProxy()};
    drawingManager->flush(p, 1, SkSurface::BackendSurfaceAccess::kNoAccess, {}, nullptr);

    return image;
}
#endif

///////////////////////////////////////////////////////////////////////////////////////////////////

bool SkImage::MakeBackendTextureFromSkImage(GrDirectContext* direct,
                                            sk_sp<SkImage> image,
                                            GrBackendTexture* backendTexture,
                                            BackendTextureReleaseProc* releaseProc) {
    if (!image || !backendTexture || !releaseProc) {
        return false;
    }

    // Ensure we have a texture backed image.
    if (!image->isTextureBacked()) {
        image = image->makeTextureImage(direct);
        if (!image) {
            return false;
        }
    }
    SkImage_GpuBase* gpuImage = static_cast<SkImage_GpuBase*>(as_IB(image));
    GrTexture* texture = gpuImage->getTexture();
    if (!texture) {
        // In context-loss cases, we may not have a texture.
        return false;
    }

    // If the image's context doesn't match the provided context, fail.
    if (texture->getContext() != direct) {
        return false;
    }

    // Flush any pending IO on the texture.
    direct->priv().flushSurface(as_IB(image)->peekProxy());

    // We must make a copy of the image if the image is not unique, if the GrTexture owned by the
    // image is not unique, or if the texture wraps an external object.
    if (!image->unique() || !texture->unique() ||
        texture->resourcePriv().refsWrappedObjects()) {
        // onMakeSubset will always copy the image.
        image = as_IB(image)->onMakeSubset(image->bounds(), direct);
        if (!image) {
            return false;
        }

        texture = gpuImage->getTexture();
        if (!texture) {
            return false;
        }

        // Flush to ensure that the copy is completed before we return the texture.
        direct->priv().flushSurface(as_IB(image)->peekProxy());
    }

    SkASSERT(!texture->resourcePriv().refsWrappedObjects());
    SkASSERT(texture->unique());
    SkASSERT(image->unique());

    // Take a reference to the GrTexture and release the image.
    sk_sp<GrTexture> textureRef(SkSafeRef(texture));
    image = nullptr;

    // Steal the backend texture from the GrTexture, releasing the GrTexture in the process.
    return GrTexture::StealBackendTexture(std::move(textureRef), backendTexture, releaseProc);
}<|MERGE_RESOLUTION|>--- conflicted
+++ resolved
@@ -421,12 +421,8 @@
         return nullptr;
     }
     SkASSERT(numTextures == yuvaTextures.numPlanes());
-<<<<<<< HEAD
-    if (rgbaResultTexture.dimensions() != yuvaTextures.yuvaInfo().dimensions()) {
-=======
     if (!rgbaResultTexture.isValid() ||
         rgbaResultTexture.dimensions() != yuvaTextures.yuvaInfo().dimensions()) {
->>>>>>> 14c8748d
         return nullptr;
     }
     return make_flattened_image_with_external_backend(context,
