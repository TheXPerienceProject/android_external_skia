/*
 * Copyright 2008 The Android Open Source Project
 *
 * Use of this source code is governed by a BSD-style license that can be
 * found in the LICENSE file.
 */

#include "include/core/SkCanvas.h"

#include "include/core/SkColorFilter.h"
<<<<<<< HEAD
#include "include/core/SkDrawLooper.h"
=======
>>>>>>> 40be567a
#include "include/core/SkImage.h"
#include "include/core/SkImageFilter.h"
#include "include/core/SkPathEffect.h"
#include "include/core/SkPicture.h"
#include "include/core/SkRRect.h"
#include "include/core/SkRasterHandleAllocator.h"
#include "include/core/SkString.h"
#include "include/core/SkTextBlob.h"
#include "include/core/SkVertices.h"
#include "include/private/SkNx.h"
#include "include/private/SkTo.h"
#include "include/utils/SkNoDrawCanvas.h"
#include "src/core/SkArenaAlloc.h"
#include "src/core/SkBitmapDevice.h"
#include "src/core/SkCanvasPriv.h"
#include "src/core/SkClipOpPriv.h"
#include "src/core/SkClipStack.h"
#include "src/core/SkDraw.h"
#include "src/core/SkGlyphRun.h"
#include "src/core/SkImageFilterCache.h"
<<<<<<< HEAD
#include "src/core/SkImageFilterPriv.h"
=======
#include "src/core/SkImageFilter_Base.h"
>>>>>>> 40be567a
#include "src/core/SkLatticeIter.h"
#include "src/core/SkMSAN.h"
#include "src/core/SkMakeUnique.h"
#include "src/core/SkMatrixUtils.h"
#include "src/core/SkPaintPriv.h"
#include "src/core/SkRasterClip.h"
#include "src/core/SkSpecialImage.h"
#include "src/core/SkStrikeCache.h"
#include "src/core/SkTLazy.h"
#include "src/core/SkTextFormatParams.h"
#include "src/core/SkTraceEvent.h"
#include "src/image/SkImage_Base.h"
#include "src/image/SkSurface_Base.h"
#include "src/utils/SkPatchUtils.h"

#include <new>

#if SK_SUPPORT_GPU
#include "include/gpu/GrContext.h"
#include "src/gpu/SkGr.h"
#endif

#define RETURN_ON_NULL(ptr)     do { if (nullptr == (ptr)) return; } while (0)
#define RETURN_ON_FALSE(pred)   do { if (!(pred)) return; } while (0)

///////////////////////////////////////////////////////////////////////////////////////////////////

/*
 *  Return true if the drawing this rect would hit every pixels in the canvas.
 *
 *  Returns false if
 *  - rect does not contain the canvas' bounds
 *  - paint is not fill
 *  - paint would blur or otherwise change the coverage of the rect
 */
bool SkCanvas::wouldOverwriteEntireSurface(const SkRect* rect, const SkPaint* paint,
                                           ShaderOverrideOpacity overrideOpacity) const {
    static_assert((int)SkPaintPriv::kNone_ShaderOverrideOpacity ==
                  (int)kNone_ShaderOverrideOpacity,
                  "need_matching_enums0");
    static_assert((int)SkPaintPriv::kOpaque_ShaderOverrideOpacity ==
                  (int)kOpaque_ShaderOverrideOpacity,
                  "need_matching_enums1");
    static_assert((int)SkPaintPriv::kNotOpaque_ShaderOverrideOpacity ==
                  (int)kNotOpaque_ShaderOverrideOpacity,
                  "need_matching_enums2");

    const SkISize size = this->getBaseLayerSize();
    const SkRect bounds = SkRect::MakeIWH(size.width(), size.height());

    // if we're clipped at all, we can't overwrite the entire surface
    {
        SkBaseDevice* base = this->getDevice();
        SkBaseDevice* top = this->getTopDevice();
        if (base != top) {
            return false;   // we're in a saveLayer, so conservatively don't assume we'll overwrite
        }
        if (!base->clipIsWideOpen()) {
            return false;
        }
    }

    if (rect) {
        if (!this->getTotalMatrix().isScaleTranslate()) {
            return false; // conservative
        }

        SkRect devRect;
        this->getTotalMatrix().mapRectScaleTranslate(&devRect, *rect);
        if (!devRect.contains(bounds)) {
            return false;
        }
    }

    if (paint) {
        SkPaint::Style paintStyle = paint->getStyle();
        if (!(paintStyle == SkPaint::kFill_Style ||
              paintStyle == SkPaint::kStrokeAndFill_Style)) {
            return false;
        }
        if (paint->getMaskFilter() || paint->getPathEffect() || paint->getImageFilter()) {
            return false; // conservative
        }
    }
    return SkPaintPriv::Overwrites(paint, (SkPaintPriv::ShaderOverrideOpacity)overrideOpacity);
}

///////////////////////////////////////////////////////////////////////////////////////////////////

// experimental for faster tiled drawing...
//#define SK_TRACE_SAVERESTORE

#ifdef SK_TRACE_SAVERESTORE
    static int gLayerCounter;
    static void inc_layer() { ++gLayerCounter; printf("----- inc layer %d\n", gLayerCounter); }
    static void dec_layer() { --gLayerCounter; printf("----- dec layer %d\n", gLayerCounter); }

    static int gRecCounter;
    static void inc_rec() { ++gRecCounter; printf("----- inc rec %d\n", gRecCounter); }
    static void dec_rec() { --gRecCounter; printf("----- dec rec %d\n", gRecCounter); }

    static int gCanvasCounter;
    static void inc_canvas() { ++gCanvasCounter; printf("----- inc canvas %d\n", gCanvasCounter); }
    static void dec_canvas() { --gCanvasCounter; printf("----- dec canvas %d\n", gCanvasCounter); }
#else
    #define inc_layer()
    #define dec_layer()
    #define inc_rec()
    #define dec_rec()
    #define inc_canvas()
    #define dec_canvas()
#endif

typedef SkTLazy<SkPaint> SkLazyPaint;

void SkCanvas::predrawNotify(bool willOverwritesEntireSurface) {
    if (fSurfaceBase) {
        fSurfaceBase->aboutToDraw(willOverwritesEntireSurface
                                  ? SkSurface::kDiscard_ContentChangeMode
                                  : SkSurface::kRetain_ContentChangeMode);
    }
}

void SkCanvas::predrawNotify(const SkRect* rect, const SkPaint* paint,
                             ShaderOverrideOpacity overrideOpacity) {
    if (fSurfaceBase) {
        SkSurface::ContentChangeMode mode = SkSurface::kRetain_ContentChangeMode;
        // Since willOverwriteAllPixels() may not be complete free to call, we only do so if
        // there is an outstanding snapshot, since w/o that, there will be no copy-on-write
        // and therefore we don't care which mode we're in.
        //
        if (fSurfaceBase->outstandingImageSnapshot()) {
            if (this->wouldOverwriteEntireSurface(rect, paint, overrideOpacity)) {
                mode = SkSurface::kDiscard_ContentChangeMode;
            }
        }
        fSurfaceBase->aboutToDraw(mode);
    }
}

///////////////////////////////////////////////////////////////////////////////

/*  This is the record we keep for each SkBaseDevice that the user installs.
    The clip/matrix/proc are fields that reflect the top of the save/restore
    stack. Whenever the canvas changes, it marks a dirty flag, and then before
    these are used (assuming we're not on a layer) we rebuild these cache
    values: they reflect the top of the save stack, but translated and clipped
    by the device's XY offset and bitmap-bounds.
*/
struct DeviceCM {
    DeviceCM*                      fNext;
    sk_sp<SkBaseDevice>            fDevice;
    SkRasterClip                   fClip;
    std::unique_ptr<const SkPaint> fPaint; // may be null (in the future)
    SkMatrix                       fStashedMatrix; // original CTM; used by imagefilter in saveLayer
    sk_sp<SkImage>                 fClipImage;
    SkMatrix                       fClipMatrix;

    DeviceCM(sk_sp<SkBaseDevice> device, const SkPaint* paint, const SkMatrix& stashed,
             const SkImage* clipImage, const SkMatrix* clipMatrix)
        : fNext(nullptr)
        , fDevice(std::move(device))
        , fPaint(paint ? skstd::make_unique<SkPaint>(*paint) : nullptr)
        , fStashedMatrix(stashed)
        , fClipImage(sk_ref_sp(const_cast<SkImage*>(clipImage)))
        , fClipMatrix(clipMatrix ? *clipMatrix : SkMatrix::I())
    {}

    void reset(const SkIRect& bounds) {
        SkASSERT(!fPaint);
        SkASSERT(!fNext);
        SkASSERT(fDevice);
        fClip.setRect(bounds);
    }
};

namespace {
// Encapsulate state needed to restore from saveBehind()
struct BackImage {
    sk_sp<SkSpecialImage> fImage;
    SkIPoint              fLoc;
};
}

/*  This is the record we keep for each save/restore level in the stack.
    Since a level optionally copies the matrix and/or stack, we have pointers
    for these fields. If the value is copied for this level, the copy is
    stored in the ...Storage field, and the pointer points to that. If the
    value is not copied for this level, we ignore ...Storage, and just point
    at the corresponding value in the previous level in the stack.
*/
class SkCanvas::MCRec {
public:
    DeviceCM* fLayer;
    /*  If there are any layers in the stack, this points to the top-most
        one that is at or below this level in the stack (so we know what
        bitmap/device to draw into from this level. This value is NOT
        reference counted, since the real owner is either our fLayer field,
        or a previous one in a lower level.)
    */
    DeviceCM* fTopLayer;
    std::unique_ptr<BackImage> fBackImage;
    SkConservativeClip fRasterClip;
    SkMatrix fMatrix;
    int fDeferredSaveCount;

    MCRec() {
        fLayer      = nullptr;
        fTopLayer   = nullptr;
        fMatrix.reset();
        fDeferredSaveCount = 0;

        // don't bother initializing fNext
        inc_rec();
    }
    MCRec(const MCRec& prev) : fRasterClip(prev.fRasterClip), fMatrix(prev.fMatrix) {
        fLayer = nullptr;
        fTopLayer = prev.fTopLayer;
        fDeferredSaveCount = 0;

        // don't bother initializing fNext
        inc_rec();
    }
    ~MCRec() {
        delete fLayer;
        dec_rec();
    }

    void reset(const SkIRect& bounds) {
        SkASSERT(fLayer);
        SkASSERT(fDeferredSaveCount == 0);

        fMatrix.reset();
        fRasterClip.setRect(bounds);
        fLayer->reset(bounds);
    }
};

class SkDrawIter {
public:
    SkDrawIter(SkCanvas* canvas)
        : fDevice(nullptr), fCurrLayer(canvas->fMCRec->fTopLayer), fPaint(nullptr)
    {}

    bool next() {
        const DeviceCM* rec = fCurrLayer;
        if (rec && rec->fDevice) {
            fDevice = rec->fDevice.get();
            fPaint  = rec->fPaint.get();
            fCurrLayer = rec->fNext;
            // fCurrLayer may be nullptr now
            return true;
        }
        return false;
    }

    int getX() const { return fDevice->getOrigin().x(); }
    int getY() const { return fDevice->getOrigin().y(); }
    const SkPaint* getPaint() const { return fPaint; }

    SkBaseDevice*   fDevice;

private:
    const DeviceCM* fCurrLayer;
    const SkPaint*  fPaint;     // May be null.
};

#define FOR_EACH_TOP_DEVICE( code )                       \
    do {                                                  \
        DeviceCM* layer = fMCRec->fTopLayer;              \
        while (layer) {                                   \
            SkBaseDevice* device = layer->fDevice.get();  \
            if (device) {                                 \
                code;                                     \
            }                                             \
            layer = layer->fNext;                         \
        }                                                 \
    } while (0)

/////////////////////////////////////////////////////////////////////////////

/**
 *  If the paint has an imagefilter, but it can be simplified to just a colorfilter, return that
 *  colorfilter, else return nullptr.
 */
static sk_sp<SkColorFilter> image_to_color_filter(const SkPaint& paint) {
    SkImageFilter* imgf = paint.getImageFilter();
    if (!imgf) {
        return nullptr;
    }

    SkColorFilter* imgCFPtr;
    if (!imgf->asAColorFilter(&imgCFPtr)) {
        return nullptr;
    }
    sk_sp<SkColorFilter> imgCF(imgCFPtr);

    SkColorFilter* paintCF = paint.getColorFilter();
    if (nullptr == paintCF) {
        // there is no existing paint colorfilter, so we can just return the imagefilter's
        return imgCF;
    }

    // The paint has both a colorfilter(paintCF) and an imagefilter-which-is-a-colorfilter(imgCF)
    // and we need to combine them into a single colorfilter.
    return imgCF->makeComposed(sk_ref_sp(paintCF));
}

/**
 * There are many bounds in skia. A circle's bounds is just its center extended by its radius.
 * However, if we stroke a circle, then the "bounds" of that is larger, since it will now draw
 * outside of its raw-bounds by 1/2 the stroke width.  SkPaint has lots of optional
 * effects/attributes that can modify the effective bounds of a given primitive -- maskfilters,
 * patheffects, stroking, etc.  This function takes a raw bounds and a paint, and returns the
 * conservative "effective" bounds based on the settings in the paint... with one exception. This
 * function does *not* look at the imagefilter, which can also modify the effective bounds. It is
 * deliberately ignored.
 */
static const SkRect& apply_paint_to_bounds_sans_imagefilter(const SkPaint& paint,
                                                            const SkRect& rawBounds,
                                                            SkRect* storage) {
    SkPaint tmpUnfiltered(paint);
    tmpUnfiltered.setImageFilter(nullptr);
    if (tmpUnfiltered.canComputeFastBounds()) {
        return tmpUnfiltered.computeFastBounds(rawBounds, storage);
    } else {
        return rawBounds;
    }
}

class AutoLayerForImageFilter {
public:
    // "rawBounds" is the original bounds of the primitive about to be drawn, unmodified by the
    // paint. It's used to determine the size of the offscreen layer for filters.
    // If null, the clip will be used instead.
    AutoLayerForImageFilter(SkCanvas* canvas, const SkPaint& origPaint,
                            bool skipLayerForImageFilter = false,
                            const SkRect* rawBounds = nullptr) {
        fCanvas = canvas;
<<<<<<< HEAD
        fPaint = &fOrigPaint;
=======
        fPaint = &origPaint;
>>>>>>> 40be567a
        fSaveCount = canvas->getSaveCount();
        fTempLayerForImageFilter = false;

        if (auto simplifiedCF = image_to_color_filter(origPaint)) {
            SkASSERT(!fLazyPaint.isValid());
            SkPaint* paint = fLazyPaint.set(origPaint);
            paint->setColorFilter(std::move(simplifiedCF));
            paint->setImageFilter(nullptr);
            fPaint = paint;
        }

        if (!skipLayerForImageFilter && fPaint->getImageFilter()) {
            /**
             *  We implement ImageFilters for a given draw by creating a layer, then applying the
             *  imagefilter to the pixels of that layer (its backing surface/image), and then
             *  we call restore() to xfer that layer to the main canvas.
             *
             *  1. SaveLayer (with a paint containing the current imagefilter and xfermode)
             *  2. Generate the src pixels:
             *      Remove the imagefilter and the xfermode from the paint that we (AutoDrawLooper)
             *      return (fPaint). We then draw the primitive (using srcover) into a cleared
             *      buffer/surface.
             *  3. Restore the layer created in #1
             *      The imagefilter is passed the buffer/surface from the layer (now filled with the
             *      src pixels of the primitive). It returns a new "filtered" buffer, which we
             *      draw onto the previous layer using the xfermode from the original paint.
             */

            SkPaint restorePaint;
            restorePaint.setImageFilter(fPaint->refImageFilter());
            restorePaint.setBlendMode(fPaint->getBlendMode());

            SkRect storage;
            if (rawBounds) {
                // Make rawBounds include all paint outsets except for those due to image filters.
                rawBounds = &apply_paint_to_bounds_sans_imagefilter(*fPaint, *rawBounds, &storage);
            }
            (void)canvas->internalSaveLayer(SkCanvas::SaveLayerRec(rawBounds, &restorePaint),
                                            SkCanvas::kFullLayer_SaveLayerStrategy);
            fTempLayerForImageFilter = true;

<<<<<<< HEAD
        if (SkDrawLooper* looper = paint.getLooper()) {
            fLooperContext = looper->makeContext(canvas, &fAlloc);
            fIsSimple = false;
        } else {
            fLooperContext = nullptr;
            // can we be marked as simple?
            fIsSimple = !fTempLayerForImageFilter;
=======
            // Remove the restorePaint fields from our "working" paint
            SkASSERT(!fLazyPaint.isValid());
            SkPaint* paint = fLazyPaint.set(origPaint);
            paint->setImageFilter(nullptr);
            paint->setBlendMode(SkBlendMode::kSrcOver);
            fPaint = paint;
>>>>>>> 40be567a
        }
    }

    ~AutoLayerForImageFilter() {
        if (fTempLayerForImageFilter) {
            fCanvas->internalRestore();
        }
        SkASSERT(fCanvas->getSaveCount() == fSaveCount);
    }

    const SkPaint& paint() const {
        SkASSERT(fPaint);
        SkASSERT(fPaint->getDrawLooper() == nullptr);   // we should have cleared this
        return *fPaint;
    }

<<<<<<< HEAD
    bool next() {
        if (fDone) {
            return false;
        } else if (fIsSimple) {
            fDone = true;
            return !fPaint->nothingToDraw();
        } else {
            return this->doNext();
        }
    }

=======
>>>>>>> 40be567a
private:
    SkLazyPaint     fLazyPaint; // base paint storage in case we need to modify it
    SkCanvas*       fCanvas;
<<<<<<< HEAD
    const SkPaint&  fOrigPaint;
    const SkPaint*  fPaint;
    int             fSaveCount;
    bool            fTempLayerForImageFilter;
    bool            fDone;
    bool            fIsSimple;
    SkDrawLooper::Context* fLooperContext;
    SkSTArenaAlloc<48>     fAlloc;

    bool doNext();
};

bool AutoDrawLooper::doNext() {
    fPaint = nullptr;
    SkASSERT(!fIsSimple);
    SkASSERT(fLooperContext || fTempLayerForImageFilter);

    SkPaint* paint = fLazyPaintPerLooper.set(fLazyPaintInit.isValid() ?
                                             *fLazyPaintInit.get() : fOrigPaint);
    // never want our downstream clients (i.e. devices) to see loopers
    paint->setDrawLooper(nullptr);

    if (fTempLayerForImageFilter) {
        paint->setImageFilter(nullptr);
        paint->setBlendMode(SkBlendMode::kSrcOver);
    }

    if (fLooperContext && !fLooperContext->next(fCanvas, paint)) {
        fDone = true;
        return false;
    }
    fPaint = paint;

    // if we only came in here for the imagefilter, mark us as done
    if (!fLooperContext) {
        fDone = true;
    }
    return true;
}

=======
    const SkPaint*  fPaint;     // points to either the original paint, or lazy (if we needed it)
    int             fSaveCount;
    bool            fTempLayerForImageFilter;
};

>>>>>>> 40be567a
////////// macros to place around the internal draw calls //////////////////

#define DRAW_BEGIN_DRAWBITMAP(paint, skipLayerForFilter, bounds)    \
    this->predrawNotify();                                          \
<<<<<<< HEAD
    AutoDrawLooper looper(this, paint, skipLayerForFilter, bounds); \
    while (looper.next()) {                                         \
        SkDrawIter iter(this);


#define LOOPER_BEGIN_DRAWDEVICE(paint)                              \
    this->predrawNotify();                                          \
    AutoDrawLooper  looper(this, paint, true);                      \
    while (looper.next()) {                                         \
        SkDrawIter          iter(this);

#define LOOPER_BEGIN(paint, bounds)                                 \
    this->predrawNotify();                                          \
    AutoDrawLooper  looper(this, paint, false, bounds);             \
    while (looper.next()) {                                         \
        SkDrawIter          iter(this);

#define LOOPER_BEGIN_CHECK_COMPLETE_OVERWRITE(paint, bounds, auxOpaque)  \
    this->predrawNotify(bounds, &paint, auxOpaque);                 \
    AutoDrawLooper  looper(this, paint, false, bounds);             \
    while (looper.next()) {                                         \
        SkDrawIter          iter(this);
=======
    AutoLayerForImageFilter draw(this, paint, skipLayerForFilter, bounds); \
    {   SkDrawIter iter(this);


#define DRAW_BEGIN_DRAWDEVICE(paint)                                \
    this->predrawNotify();                                          \
    AutoLayerForImageFilter draw(this, paint, true);                \
    {   SkDrawIter iter(this);

#define DRAW_BEGIN(paint, bounds)                                   \
    this->predrawNotify();                                          \
    AutoLayerForImageFilter draw(this, paint, false, bounds);       \
    {   SkDrawIter iter(this);

#define DRAW_BEGIN_CHECK_COMPLETE_OVERWRITE(paint, bounds, auxOpaque)  \
    this->predrawNotify(bounds, &paint, auxOpaque);                 \
    AutoLayerForImageFilter draw(this, paint, false, bounds);       \
    {   SkDrawIter iter(this);
>>>>>>> 40be567a

#define DRAW_END    }

////////////////////////////////////////////////////////////////////////////

static inline SkRect qr_clip_bounds(const SkIRect& bounds) {
    if (bounds.isEmpty()) {
        return SkRect::MakeEmpty();
    }

    // Expand bounds out by 1 in case we are anti-aliasing.  We store the
    // bounds as floats to enable a faster quick reject implementation.
    SkRect dst;
    SkNx_cast<float>(Sk4i::Load(&bounds.fLeft) + Sk4i(-1,-1,1,1)).store(&dst.fLeft);
    return dst;
}

void SkCanvas::resetForNextPicture(const SkIRect& bounds) {
    this->restoreToCount(1);
    fMCRec->reset(bounds);

    // We're peering through a lot of structs here.  Only at this scope do we
    // know that the device is a SkNoPixelsDevice.
    static_cast<SkNoPixelsDevice*>(fMCRec->fLayer->fDevice.get())->resetForNextPicture(bounds);
    fDeviceClipBounds = qr_clip_bounds(bounds);
    fIsScaleTranslate = true;
}

void SkCanvas::init(sk_sp<SkBaseDevice> device) {
    fAllowSimplifyClip = false;
    fSaveCount = 1;

    fMCRec = (MCRec*)fMCStack.push_back();
    new (fMCRec) MCRec;
    fMCRec->fRasterClip.setDeviceClipRestriction(&fClipRestrictionRect);
    fIsScaleTranslate = true;

    SkASSERT(sizeof(DeviceCM) <= sizeof(fDeviceCMStorage));
    fMCRec->fLayer = (DeviceCM*)fDeviceCMStorage;
    new (fDeviceCMStorage) DeviceCM(device, nullptr, fMCRec->fMatrix, nullptr, nullptr);

    fMCRec->fTopLayer = fMCRec->fLayer;

    fSurfaceBase = nullptr;

    if (device) {
        // The root device and the canvas should always have the same pixel geometry
        SkASSERT(fProps.pixelGeometry() == device->surfaceProps().pixelGeometry());
        fMCRec->fRasterClip.setRect(device->getGlobalBounds());
        fDeviceClipBounds = qr_clip_bounds(device->getGlobalBounds());

        device->androidFramework_setDeviceClipRestriction(&fClipRestrictionRect);
    }

    fScratchGlyphRunBuilder = skstd::make_unique<SkGlyphRunBuilder>();
}

SkCanvas::SkCanvas()
    : fMCStack(sizeof(MCRec), fMCRecStorage, sizeof(fMCRecStorage))
    , fProps(SkSurfaceProps::kLegacyFontHost_InitType)
{
    inc_canvas();

    this->init(nullptr);
}

SkCanvas::SkCanvas(int width, int height, const SkSurfaceProps* props)
    : fMCStack(sizeof(MCRec), fMCRecStorage, sizeof(fMCRecStorage))
    , fProps(SkSurfacePropsCopyOrDefault(props))
{
    inc_canvas();
    this->init(sk_make_sp<SkNoPixelsDevice>(
            SkIRect::MakeWH(SkTMax(width, 0), SkTMax(height, 0)), fProps));
}

SkCanvas::SkCanvas(const SkIRect& bounds)
    : fMCStack(sizeof(MCRec), fMCRecStorage, sizeof(fMCRecStorage))
    , fProps(SkSurfaceProps::kLegacyFontHost_InitType)
{
    inc_canvas();

    SkIRect r = bounds.isEmpty() ? SkIRect::MakeEmpty() : bounds;
    this->init(sk_make_sp<SkNoPixelsDevice>(r, fProps));
}

SkCanvas::SkCanvas(sk_sp<SkBaseDevice> device)
    : fMCStack(sizeof(MCRec), fMCRecStorage, sizeof(fMCRecStorage))
    , fProps(device->surfaceProps())
{
    inc_canvas();

    this->init(device);
}

SkCanvas::SkCanvas(const SkBitmap& bitmap, const SkSurfaceProps& props)
    : fMCStack(sizeof(MCRec), fMCRecStorage, sizeof(fMCRecStorage))
    , fProps(props)
{
    inc_canvas();

    sk_sp<SkBaseDevice> device(new SkBitmapDevice(bitmap, fProps, nullptr, nullptr));
    this->init(device);
}

SkCanvas::SkCanvas(const SkBitmap& bitmap, std::unique_ptr<SkRasterHandleAllocator> alloc,
                   SkRasterHandleAllocator::Handle hndl)
    : fMCStack(sizeof(MCRec), fMCRecStorage, sizeof(fMCRecStorage))
    , fProps(SkSurfaceProps::kLegacyFontHost_InitType)
    , fAllocator(std::move(alloc))
{
    inc_canvas();

    sk_sp<SkBaseDevice> device(new SkBitmapDevice(bitmap, fProps, hndl, nullptr));
    this->init(device);
}

SkCanvas::SkCanvas(const SkBitmap& bitmap) : SkCanvas(bitmap, nullptr, nullptr) {}

#ifdef SK_BUILD_FOR_ANDROID_FRAMEWORK
SkCanvas::SkCanvas(const SkBitmap& bitmap, ColorBehavior)
    : fMCStack(sizeof(MCRec), fMCRecStorage, sizeof(fMCRecStorage))
    , fProps(SkSurfaceProps::kLegacyFontHost_InitType)
    , fAllocator(nullptr)
{
    inc_canvas();

    SkBitmap tmp(bitmap);
    *const_cast<SkImageInfo*>(&tmp.info()) = tmp.info().makeColorSpace(nullptr);
    sk_sp<SkBaseDevice> device(new SkBitmapDevice(tmp, fProps, nullptr, nullptr));
    this->init(device);
}
#endif

SkCanvas::~SkCanvas() {
    // free up the contents of our deque
    this->restoreToCount(1);    // restore everything but the last

    this->internalRestore();    // restore the last, since we're going away

    dec_canvas();
}

///////////////////////////////////////////////////////////////////////////////

void SkCanvas::flush() {
    this->onFlush();
}

void SkCanvas::onFlush() {
    SkBaseDevice* device = this->getDevice();
    if (device) {
        device->flush();
    }
}

SkISize SkCanvas::getBaseLayerSize() const {
    SkBaseDevice* d = this->getDevice();
    return d ? SkISize::Make(d->width(), d->height()) : SkISize::Make(0, 0);
}

SkIRect SkCanvas::getTopLayerBounds() const {
    SkBaseDevice* d = this->getTopDevice();
    if (!d) {
        return SkIRect::MakeEmpty();
    }
    return SkIRect::MakeXYWH(d->getOrigin().x(), d->getOrigin().y(), d->width(), d->height());
}

SkBaseDevice* SkCanvas::getDevice() const {
    // return root device
    MCRec* rec = (MCRec*) fMCStack.front();
    SkASSERT(rec && rec->fLayer);
    return rec->fLayer->fDevice.get();
}

SkBaseDevice* SkCanvas::getTopDevice() const {
    return fMCRec->fTopLayer->fDevice.get();
}

bool SkCanvas::readPixels(const SkPixmap& pm, int x, int y) {
    SkBaseDevice* device = this->getDevice();
    return device && pm.addr() && device->readPixels(pm, x, y);
}

bool SkCanvas::readPixels(const SkImageInfo& dstInfo, void* dstP, size_t rowBytes, int x, int y) {
    return this->readPixels({ dstInfo, dstP, rowBytes}, x, y);
}

bool SkCanvas::readPixels(const SkBitmap& bm, int x, int y) {
    SkPixmap pm;
    return bm.peekPixels(&pm) && this->readPixels(pm, x, y);
}

bool SkCanvas::writePixels(const SkBitmap& bitmap, int x, int y) {
    SkPixmap pm;
    if (bitmap.peekPixels(&pm)) {
        return this->writePixels(pm.info(), pm.addr(), pm.rowBytes(), x, y);
    }
    return false;
}

bool SkCanvas::writePixels(const SkImageInfo& srcInfo, const void* pixels, size_t rowBytes,
                           int x, int y) {
    SkBaseDevice* device = this->getDevice();
    if (!device) {
        return false;
    }

    // This check gives us an early out and prevents generation ID churn on the surface.
    // This is purely optional: it is a subset of the checks performed by SkWritePixelsRec.
    SkIRect srcRect = SkIRect::MakeXYWH(x, y, srcInfo.width(), srcInfo.height());
    if (!srcRect.intersect(0, 0, device->width(), device->height())) {
        return false;
    }

    // Tell our owning surface to bump its generation ID.
    const bool completeOverwrite =
            srcRect.size() == SkISize::Make(device->width(), device->height());
    this->predrawNotify(completeOverwrite);

    // This can still fail, most notably in the case of a invalid color type or alpha type
    // conversion.  We could pull those checks into this function and avoid the unnecessary
    // generation ID bump.  But then we would be performing those checks twice, since they
    // are also necessary at the bitmap/pixmap entry points.
    return device->writePixels({srcInfo, pixels, rowBytes}, x, y);
}

//////////////////////////////////////////////////////////////////////////////

void SkCanvas::checkForDeferredSave() {
    if (fMCRec->fDeferredSaveCount > 0) {
        this->doSave();
    }
}

int SkCanvas::getSaveCount() const {
#ifdef SK_DEBUG
    int count = 0;
    SkDeque::Iter iter(fMCStack, SkDeque::Iter::kFront_IterStart);
    for (;;) {
        const MCRec* rec = (const MCRec*)iter.next();
        if (!rec) {
            break;
        }
        count += 1 + rec->fDeferredSaveCount;
    }
    SkASSERT(count == fSaveCount);
#endif
    return fSaveCount;
}

int SkCanvas::save() {
    fSaveCount += 1;
    fMCRec->fDeferredSaveCount += 1;
    return this->getSaveCount() - 1;  // return our prev value
}

void SkCanvas::doSave() {
    this->willSave();

    SkASSERT(fMCRec->fDeferredSaveCount > 0);
    fMCRec->fDeferredSaveCount -= 1;
    this->internalSave();
}

void SkCanvas::restore() {
    if (fMCRec->fDeferredSaveCount > 0) {
        SkASSERT(fSaveCount > 1);
        fSaveCount -= 1;
        fMCRec->fDeferredSaveCount -= 1;
    } else {
        // check for underflow
        if (fMCStack.count() > 1) {
            this->willRestore();
            SkASSERT(fSaveCount > 1);
            fSaveCount -= 1;
            this->internalRestore();
            this->didRestore();
        }
    }
}

void SkCanvas::restoreToCount(int count) {
    // sanity check
    if (count < 1) {
        count = 1;
    }

    int n = this->getSaveCount() - count;
    for (int i = 0; i < n; ++i) {
        this->restore();
    }
}

void SkCanvas::internalSave() {
    MCRec* newTop = (MCRec*)fMCStack.push_back();
    new (newTop) MCRec(*fMCRec);    // balanced in restore()
    fMCRec = newTop;

    FOR_EACH_TOP_DEVICE(device->save());
}

bool SkCanvas::BoundsAffectsClip(SaveLayerFlags saveLayerFlags) {
    return !(saveLayerFlags & SkCanvasPriv::kDontClipToLayer_SaveLayerFlag);
}

bool SkCanvas::clipRectBounds(const SkRect* bounds, SaveLayerFlags saveLayerFlags,
                              SkIRect* intersection, const SkImageFilter* imageFilter) {
    // clipRectBounds() is called to determine the input layer size needed for a given image filter.
    // The coordinate space of the rectangle passed to filterBounds(kReverse) is meant to be in the
    // filtering layer space. Here, 'clipBounds' is always in the true device space. When an image
    // filter does not require a decomposed CTM matrix, the filter space and device space are the
    // same. When it has been decomposed, we want the original image filter node to process the
    // bounds in the layer space represented by the decomposed scale matrix. 'imageFilter' is no
    // longer the original filter, but has the remainder matrix baked into it, and passing in the
    // the true device clip bounds ensures that the matrix image filter provides a layer clip bounds
    // to the original filter node (barring inflation from consecutive calls to mapRect). While
    // initially counter-intuitive given the apparent inconsistency of coordinate spaces, always
    // passing getDeviceClipBounds() to 'imageFilter' is correct.
    // FIXME (michaelludwig) - When the remainder matrix is instead applied as a final draw, it will
    // be important to more accurately calculate the clip bounds in the layer space for the original
    // image filter (similar to how matrix image filter does it, but ideally without the inflation).
    SkIRect clipBounds = this->getDeviceClipBounds();
    if (clipBounds.isEmpty()) {
        return false;
    }

    const SkMatrix& ctm = fMCRec->fMatrix;  // this->getTotalMatrix()

    if (imageFilter && bounds && !imageFilter->canComputeFastBounds()) {
        // If the image filter DAG affects transparent black then we will need to render
        // out to the clip bounds
        bounds = nullptr;
    }

    SkIRect inputSaveLayerBounds;
    if (bounds) {
        SkRect r;
        ctm.mapRect(&r, *bounds);
        r.roundOut(&inputSaveLayerBounds);
    } else {    // no user bounds, so just use the clip
        inputSaveLayerBounds = clipBounds;
    }

    if (imageFilter) {
        // expand the clip bounds by the image filter DAG to include extra content that might
        // be required by the image filters.
        clipBounds = imageFilter->filterBounds(clipBounds, ctm,
                                               SkImageFilter::kReverse_MapDirection,
                                               &inputSaveLayerBounds);
    }

    SkIRect clippedSaveLayerBounds;
    if (bounds) {
        // For better or for worse, user bounds currently act as a hard clip on the layer's
        // extent (i.e., they implement the CSS filter-effects 'filter region' feature).
        clippedSaveLayerBounds = inputSaveLayerBounds;
    } else {
        // If there are no user bounds, we don't want to artificially restrict the resulting
        // layer bounds, so allow the expanded clip bounds free reign.
        clippedSaveLayerBounds = clipBounds;
    }

    // early exit if the layer's bounds are clipped out
    if (!clippedSaveLayerBounds.intersect(clipBounds)) {
        if (BoundsAffectsClip(saveLayerFlags)) {
            fMCRec->fTopLayer->fDevice->clipRegion(SkRegion(), SkClipOp::kIntersect); // empty
            fMCRec->fRasterClip.setEmpty();
            fDeviceClipBounds.setEmpty();
        }
        return false;
    }
    SkASSERT(!clippedSaveLayerBounds.isEmpty());

    if (BoundsAffectsClip(saveLayerFlags)) {
        // Simplify the current clips since they will be applied properly during restore()
        fMCRec->fRasterClip.setRect(clippedSaveLayerBounds);
        fDeviceClipBounds = qr_clip_bounds(clippedSaveLayerBounds);
    }

    if (intersection) {
        *intersection = clippedSaveLayerBounds;
    }

    return true;
}

int SkCanvas::saveLayer(const SkRect* bounds, const SkPaint* paint) {
    return this->saveLayer(SaveLayerRec(bounds, paint, 0));
}

int SkCanvas::saveLayer(const SaveLayerRec& rec) {
    TRACE_EVENT0("skia", TRACE_FUNC);
    if (rec.fPaint && rec.fPaint->nothingToDraw()) {
        // no need for the layer (or any of the draws until the matching restore()
        this->save();
        this->clipRect({0,0,0,0});
    } else {
        SaveLayerStrategy strategy = this->getSaveLayerStrategy(rec);
        fSaveCount += 1;
        this->internalSaveLayer(rec, strategy);
    }
    return this->getSaveCount() - 1;
}

int SkCanvas::only_axis_aligned_saveBehind(const SkRect* bounds) {
    if (bounds && !this->getLocalClipBounds().intersects(*bounds)) {
        // Assuming clips never expand, if the request bounds is outside of the current clip
        // there is no need to copy/restore the area, so just devolve back to a regular save.
        this->save();
    } else {
        bool doTheWork = this->onDoSaveBehind(bounds);
        fSaveCount += 1;
        this->internalSave();
        if (doTheWork) {
            this->internalSaveBehind(bounds);
        }
    }
    return this->getSaveCount() - 1;
}

void SkCanvas::DrawDeviceWithFilter(SkBaseDevice* src, const SkImageFilter* filter,
                                    SkBaseDevice* dst, const SkIPoint& dstOrigin,
                                    const SkMatrix& ctm) {
    SkPaint p;
    SkIRect snapBounds = SkIRect::MakeXYWH(dstOrigin.x() - src->getOrigin().x(),
                                           dstOrigin.y() - src->getOrigin().y(),
                                           dst->width(), dst->height());
    int x = 0;
    int y = 0;

    if (filter) {
        // Calculate expanded snap bounds
        SkIRect newBounds = filter->filterBounds(
                snapBounds, ctm, SkImageFilter::kReverse_MapDirection, &snapBounds);
        // Must clamp to valid src since the filter or rotations may expand beyond what's readable
        SkIRect srcR = SkIRect::MakeWH(src->width(), src->height());
        if (!newBounds.intersect(srcR)) {
            return;
        }

        x = newBounds.fLeft - snapBounds.fLeft;
        y = newBounds.fTop - snapBounds.fTop;
        snapBounds = newBounds;

        SkMatrix localCTM;
<<<<<<< HEAD
        sk_sp<SkImageFilter> modifiedFilter = SkApplyCTMToBackdropFilter(filter, ctm, &localCTM);
=======
        sk_sp<SkImageFilter> modifiedFilter = as_IFB(filter)->applyCTMForBackdrop(ctm, &localCTM);
>>>>>>> 40be567a
        // Account for the origin offset in the CTM
        localCTM.postTranslate(-dstOrigin.x(), -dstOrigin.y());

        // In this case we always wrap the filter (even when it's the original) with 'localCTM'
        // since there's no device CTM stack that provides it to the image filter context.
        // FIXME skbug.com/9074 - once perspective is properly supported, drop the
        // localCTM.hasPerspective condition from assert.
<<<<<<< HEAD
        SkASSERT(localCTM.isScaleTranslate() || filter->canHandleComplexCTM() ||
=======
        SkASSERT(localCTM.isScaleTranslate() || as_IFB(filter)->canHandleComplexCTM() ||
>>>>>>> 40be567a
                 localCTM.hasPerspective());
        p.setImageFilter(modifiedFilter->makeWithLocalMatrix(localCTM));
    }

    auto special = src->snapBackImage(snapBounds);
    if (special) {
        dst->drawSpecial(special.get(), x, y, p, nullptr, SkMatrix::I());
    }
}

// This is shared by all backends, but contains raster-specific thoughts. Can we defer to the
// device to perform this?
static SkImageInfo make_layer_info(const SkImageInfo& prev, int w, int h, const SkPaint* paint) {
    // Need to force L32 for now if we have an image filter.
    // If filters ever support other colortypes, e.g. F16, we can modify this check.
    if (paint && paint->getImageFilter()) {
        // TODO: can we query the imagefilter, to see if it can handle floats (so we don't always
        //       use N32 when the layer itself was float)?
        return SkImageInfo::MakeN32Premul(w, h, prev.refColorSpace());
    }

    SkColorType ct = prev.colorType();
    if (prev.bytesPerPixel() <= 4) {
        // "Upgrade" A8, G8, 565, 4444, 1010102, 101010x, and 888x to 8888,
        // ensuring plenty of alpha bits for the layer, perhaps losing some color bits in return.
        ct = kN32_SkColorType;
    }
    return SkImageInfo::Make(w, h, ct, kPremul_SkAlphaType, prev.refColorSpace());
}

void SkCanvas::internalSaveLayer(const SaveLayerRec& rec, SaveLayerStrategy strategy) {
    TRACE_EVENT0("skia", TRACE_FUNC);
    const SkRect* bounds = rec.fBounds;
    const SkPaint* paint = rec.fPaint;
    SaveLayerFlags saveLayerFlags = rec.fSaveLayerFlags;

    // If we have a backdrop filter, then we must apply it to the entire layer (clip-bounds)
    // regardless of any hint-rect from the caller. skbug.com/8783
    if (rec.fBackdrop) {
        bounds = nullptr;
    }

    SkLazyPaint lazyP;
    SkImageFilter* imageFilter = paint ? paint->getImageFilter() : nullptr;
    SkMatrix stashedMatrix = fMCRec->fMatrix;
    MCRec* modifiedRec = nullptr;

    /*
     *  Many ImageFilters (so far) do not (on their own) correctly handle matrices (CTM) that
     *  contain rotation/skew/etc. We rely on applyCTM to create a new image filter DAG as needed to
     *  accommodate this, but it requires update the CTM we use when drawing into the layer.
     *
     *  1. Stash off the current CTM
     *  2. Apply the CTM to imagefilter, which decomposes it into simple and complex transforms
     *     if necessary.
     *  3. Wack the CTM to be the remaining scale matrix and use the modified imagefilter, which
     *     is a MatrixImageFilter that contains the complex matrix.
     *  4. Proceed as usual, allowing the client to draw into the layer (now with a scale-only CTM)
     *  5. During restore, the MatrixImageFilter automatically applies complex stage to the output
     *     of the original imagefilter, and draw that (via drawSprite)
     *  6. Unwack the CTM to its original state (i.e. stashedMatrix)
     *
     *  Perhaps in the future we could augment #5 to apply REMAINDER as part of the draw (no longer
     *  a sprite operation) to avoid the extra buffer/overhead of MatrixImageFilter.
     */
    if (imageFilter) {
        SkMatrix modifiedCTM;
<<<<<<< HEAD
        sk_sp<SkImageFilter> modifiedFilter = SkApplyCTMToFilter(imageFilter, stashedMatrix,
                                                                 &modifiedCTM);
        if (!SkIsSameFilter(modifiedFilter.get(), imageFilter)) {
            // The original filter couldn't support the CTM entirely
            SkASSERT(modifiedCTM.isScaleTranslate() || imageFilter->canHandleComplexCTM());
=======
        sk_sp<SkImageFilter> modifiedFilter = as_IFB(imageFilter)->applyCTM(stashedMatrix,
                                                                            &modifiedCTM);
        if (as_IFB(modifiedFilter)->uniqueID() != as_IFB(imageFilter)->uniqueID()) {
            // The original filter couldn't support the CTM entirely
            SkASSERT(modifiedCTM.isScaleTranslate() || as_IFB(imageFilter)->canHandleComplexCTM());
>>>>>>> 40be567a
            modifiedRec = fMCRec;
            this->internalSetMatrix(modifiedCTM);
            SkPaint* p = lazyP.set(*paint);
            p->setImageFilter(std::move(modifiedFilter));
            imageFilter = p->getImageFilter();
            paint = p;
        }
        // Else the filter didn't change, so modifiedCTM == stashedMatrix and there's nothing
        // left to do since the stack already has that as the CTM.
    }

    // do this before we create the layer. We don't call the public save() since
    // that would invoke a possibly overridden virtual
    this->internalSave();

    SkIRect ir;
    if (!this->clipRectBounds(bounds, saveLayerFlags, &ir, imageFilter)) {
        if (modifiedRec) {
            // In this case there will be no layer in which to stash the matrix so we need to
            // revert the prior MCRec to its earlier state.
            modifiedRec->fMatrix = stashedMatrix;
        }
        return;
    }

    // FIXME: do willSaveLayer() overriders returning kNoLayer_SaveLayerStrategy really care about
    // the clipRectBounds() call above?
    if (kNoLayer_SaveLayerStrategy == strategy) {
        return;
    }

    SkPixelGeometry geo = fProps.pixelGeometry();
    if (paint) {
        // TODO: perhaps add a query to filters so we might preserve opaqueness...
        if (paint->getImageFilter() || paint->getColorFilter()) {
            geo = kUnknown_SkPixelGeometry;
        }
    }

    SkBaseDevice* priorDevice = this->getTopDevice();
    if (nullptr == priorDevice) {   // Do we still need this check???
        SkDebugf("Unable to find device for layer.");
        return;
    }

    SkImageInfo info = make_layer_info(priorDevice->imageInfo(), ir.width(), ir.height(), paint);
    if (rec.fSaveLayerFlags & kF16ColorType) {
        info = info.makeColorType(kRGBA_F16_SkColorType);
    }

    sk_sp<SkBaseDevice> newDevice;
    {
<<<<<<< HEAD
        const bool preserveLCDText = kOpaque_SkAlphaType == info.alphaType();
=======
        SkASSERT(info.alphaType() != kOpaque_SkAlphaType);
>>>>>>> 40be567a
        const SkBaseDevice::TileUsage usage = SkBaseDevice::kNever_TileUsage;
        const bool trackCoverage =
                SkToBool(saveLayerFlags & kMaskAgainstCoverage_EXPERIMENTAL_DONT_USE_SaveLayerFlag);
        const SkBaseDevice::CreateInfo createInfo = SkBaseDevice::CreateInfo(info, usage, geo,
<<<<<<< HEAD
                                                                             preserveLCDText,
=======
>>>>>>> 40be567a
                                                                             trackCoverage,
                                                                             fAllocator.get());
        newDevice.reset(priorDevice->onCreateDevice(createInfo, paint));
        if (!newDevice) {
            return;
        }
    }
    DeviceCM* layer = new DeviceCM(newDevice, paint, stashedMatrix, rec.fClipMask, rec.fClipMatrix);

    // only have a "next" if this new layer doesn't affect the clip (rare)
    layer->fNext = BoundsAffectsClip(saveLayerFlags) ? nullptr : fMCRec->fTopLayer;
    fMCRec->fLayer = layer;
    fMCRec->fTopLayer = layer;    // this field is NOT an owner of layer

    if ((rec.fSaveLayerFlags & kInitWithPrevious_SaveLayerFlag) || rec.fBackdrop) {
        DrawDeviceWithFilter(priorDevice, rec.fBackdrop, newDevice.get(), { ir.fLeft, ir.fTop },
                             fMCRec->fMatrix);
    }

    newDevice->setOrigin(fMCRec->fMatrix, ir.fLeft, ir.fTop);

    newDevice->androidFramework_setDeviceClipRestriction(&fClipRestrictionRect);
    if (layer->fNext) {
        // need to punch a hole in the previous device, so we don't draw there, given that
        // the new top-layer will allow drawing to happen "below" it.
        SkRegion hole(ir);
        do {
            layer = layer->fNext;
            layer->fDevice->clipRegion(hole, SkClipOp::kDifference);
        } while (layer->fNext);
    }
}

int SkCanvas::saveLayerAlpha(const SkRect* bounds, U8CPU alpha) {
    if (0xFF == alpha) {
        return this->saveLayer(bounds, nullptr);
    } else {
        SkPaint tmpPaint;
        tmpPaint.setAlpha(alpha);
        return this->saveLayer(bounds, &tmpPaint);
    }
}

void SkCanvas::internalSaveBehind(const SkRect* localBounds) {
    SkIRect devBounds;
    if (localBounds) {
        SkRect tmp;
        fMCRec->fMatrix.mapRect(&tmp, *localBounds);
        if (!devBounds.intersect(tmp.round(), this->getDeviceClipBounds())) {
            devBounds.setEmpty();
        }
    } else {
        devBounds = this->getDeviceClipBounds();
    }
    if (devBounds.isEmpty()) {
        return;
    }

    SkBaseDevice* device = this->getTopDevice();
    if (nullptr == device) {   // Do we still need this check???
        return;
    }

    // need the bounds relative to the device itself
    devBounds.offset(-device->fOrigin.fX, -device->fOrigin.fY);

    auto backImage = device->snapBackImage(devBounds);
    if (!backImage) {
        return;
    }

    // we really need the save, so we can wack the fMCRec
    this->checkForDeferredSave();

    fMCRec->fBackImage.reset(new BackImage{std::move(backImage), devBounds.topLeft()});

    SkPaint paint;
    paint.setBlendMode(SkBlendMode::kClear);
    this->drawClippedToSaveBehind(paint);
}

void SkCanvas::internalRestore() {
    SkASSERT(fMCStack.count() != 0);

    // reserve our layer (if any)
    DeviceCM* layer = fMCRec->fLayer;   // may be null
    // now detach it from fMCRec so we can pop(). Gets freed after its drawn
    fMCRec->fLayer = nullptr;

    // move this out before we do the actual restore
    auto backImage = std::move(fMCRec->fBackImage);

    // now do the normal restore()
    fMCRec->~MCRec();       // balanced in save()
    fMCStack.pop_back();
    fMCRec = (MCRec*)fMCStack.back();

    if (fMCRec) {
        FOR_EACH_TOP_DEVICE(device->restore(fMCRec->fMatrix));
    }

    if (backImage) {
        SkPaint paint;
        paint.setBlendMode(SkBlendMode::kDstOver);
        const int x = backImage->fLoc.x();
        const int y = backImage->fLoc.y();
        this->getTopDevice()->drawSpecial(backImage->fImage.get(), x, y, paint,
                                          nullptr, SkMatrix::I());
    }

    /*  Time to draw the layer's offscreen. We can't call the public drawSprite,
        since if we're being recorded, we don't want to record this (the
        recorder will have already recorded the restore).
    */
    if (layer) {
        if (fMCRec) {
            const SkIPoint& origin = layer->fDevice->getOrigin();
            layer->fDevice->setImmutable();
            this->internalDrawDevice(layer->fDevice.get(), origin.x(), origin.y(),
                                     layer->fPaint.get(),
                                     layer->fClipImage.get(), layer->fClipMatrix);
            // restore what we smashed in internalSaveLayer
            this->internalSetMatrix(layer->fStashedMatrix);
            // reset this, since internalDrawDevice will have set it to true
            delete layer;
        } else {
            // we're at the root
            SkASSERT(layer == (void*)fDeviceCMStorage);
            layer->~DeviceCM();
            // no need to update fMCRec, 'cause we're killing the canvas
        }
    }

    if (fMCRec) {
        fIsScaleTranslate = fMCRec->fMatrix.isScaleTranslate();
        fDeviceClipBounds = qr_clip_bounds(fMCRec->fRasterClip.getBounds());
    }
}

sk_sp<SkSurface> SkCanvas::makeSurface(const SkImageInfo& info, const SkSurfaceProps* props) {
    if (nullptr == props) {
        props = &fProps;
    }
    return this->onNewSurface(info, *props);
}

sk_sp<SkSurface> SkCanvas::onNewSurface(const SkImageInfo& info, const SkSurfaceProps& props) {
    SkBaseDevice* dev = this->getDevice();
    return dev ? dev->makeSurface(info, props) : nullptr;
}

SkImageInfo SkCanvas::imageInfo() const {
    return this->onImageInfo();
}

SkImageInfo SkCanvas::onImageInfo() const {
    SkBaseDevice* dev = this->getDevice();
    if (dev) {
        return dev->imageInfo();
    } else {
        return SkImageInfo::MakeUnknown(0, 0);
    }
}

bool SkCanvas::getProps(SkSurfaceProps* props) const {
    return this->onGetProps(props);
}

bool SkCanvas::onGetProps(SkSurfaceProps* props) const {
    SkBaseDevice* dev = this->getDevice();
    if (dev) {
        if (props) {
            *props = fProps;
        }
        return true;
    } else {
        return false;
    }
}

bool SkCanvas::peekPixels(SkPixmap* pmap) {
    return this->onPeekPixels(pmap);
}

bool SkCanvas::onPeekPixels(SkPixmap* pmap) {
    SkBaseDevice* dev = this->getDevice();
    return dev && dev->peekPixels(pmap);
}

void* SkCanvas::accessTopLayerPixels(SkImageInfo* info, size_t* rowBytes, SkIPoint* origin) {
    SkPixmap pmap;
    if (!this->onAccessTopLayerPixels(&pmap)) {
        return nullptr;
    }
    if (info) {
        *info = pmap.info();
    }
    if (rowBytes) {
        *rowBytes = pmap.rowBytes();
    }
    if (origin) {
        *origin = this->getTopDevice()->getOrigin();
    }
    return pmap.writable_addr();
}

bool SkCanvas::onAccessTopLayerPixels(SkPixmap* pmap) {
    SkBaseDevice* dev = this->getTopDevice();
    return dev && dev->accessPixels(pmap);
}

/////////////////////////////////////////////////////////////////////////////

// In our current design/features, we should never have a layer (src) in a different colorspace
// than its parent (dst), so we assert that here. This is called out from other asserts, in case
// we add some feature in the future to allow a given layer/imagefilter to operate in a specific
// colorspace.
static void check_drawdevice_colorspaces(SkColorSpace* src, SkColorSpace* dst) {
    SkASSERT(src == dst);
}

void SkCanvas::internalDrawDevice(SkBaseDevice* srcDev, int x, int y, const SkPaint* paint,
                                  SkImage* clipImage, const SkMatrix& clipMatrix) {
    SkPaint tmp;
    if (nullptr == paint) {
        paint = &tmp;
    }

<<<<<<< HEAD
    LOOPER_BEGIN_DRAWDEVICE(*paint)
=======
    DRAW_BEGIN_DRAWDEVICE(*paint)
>>>>>>> 40be567a

    while (iter.next()) {
        SkBaseDevice* dstDev = iter.fDevice;
        check_drawdevice_colorspaces(dstDev->imageInfo().colorSpace(),
                                     srcDev->imageInfo().colorSpace());
<<<<<<< HEAD
        paint = &looper.paint();
=======
        paint = &draw.paint();
>>>>>>> 40be567a
        SkImageFilter* filter = paint->getImageFilter();
        SkIPoint pos = { x - iter.getX(), y - iter.getY() };
        if (filter || clipImage) {
            sk_sp<SkSpecialImage> specialImage = srcDev->snapSpecial();
            if (specialImage) {
                check_drawdevice_colorspaces(dstDev->imageInfo().colorSpace(),
                                             specialImage->getColorSpace());
                dstDev->drawSpecial(specialImage.get(), pos.x(), pos.y(), *paint,
                                    clipImage, clipMatrix);
            }
        } else {
            dstDev->drawDevice(srcDev, pos.x(), pos.y(), *paint);
        }
    }

    DRAW_END
}

/////////////////////////////////////////////////////////////////////////////

void SkCanvas::translate(SkScalar dx, SkScalar dy) {
    if (dx || dy) {
        this->checkForDeferredSave();
        fMCRec->fMatrix.preTranslate(dx,dy);

        // Translate shouldn't affect the is-scale-translateness of the matrix.
        SkASSERT(fIsScaleTranslate == fMCRec->fMatrix.isScaleTranslate());

        FOR_EACH_TOP_DEVICE(device->setGlobalCTM(fMCRec->fMatrix));

        this->didTranslate(dx,dy);
    }
}

void SkCanvas::scale(SkScalar sx, SkScalar sy) {
    SkMatrix m;
    m.setScale(sx, sy);
    this->concat(m);
}

void SkCanvas::rotate(SkScalar degrees) {
    SkMatrix m;
    m.setRotate(degrees);
    this->concat(m);
}

void SkCanvas::rotate(SkScalar degrees, SkScalar px, SkScalar py) {
    SkMatrix m;
    m.setRotate(degrees, px, py);
    this->concat(m);
}

void SkCanvas::skew(SkScalar sx, SkScalar sy) {
    SkMatrix m;
    m.setSkew(sx, sy);
    this->concat(m);
}

void SkCanvas::concat(const SkMatrix& matrix) {
    if (matrix.isIdentity()) {
        return;
    }

    this->checkForDeferredSave();
    fMCRec->fMatrix.preConcat(matrix);
    fIsScaleTranslate = fMCRec->fMatrix.isScaleTranslate();

    FOR_EACH_TOP_DEVICE(device->setGlobalCTM(fMCRec->fMatrix));

    this->didConcat(matrix);
}

void SkCanvas::internalSetMatrix(const SkMatrix& matrix) {
    fMCRec->fMatrix = matrix;
    fIsScaleTranslate = matrix.isScaleTranslate();

    FOR_EACH_TOP_DEVICE(device->setGlobalCTM(fMCRec->fMatrix));
}

void SkCanvas::setMatrix(const SkMatrix& matrix) {
    this->checkForDeferredSave();
    this->internalSetMatrix(matrix);
    this->didSetMatrix(matrix);
}

void SkCanvas::resetMatrix() {
    this->setMatrix(SkMatrix::I());
}

//////////////////////////////////////////////////////////////////////////////

void SkCanvas::clipRect(const SkRect& rect, SkClipOp op, bool doAA) {
    if (!rect.isFinite()) {
        return;
    }
    this->checkForDeferredSave();
    ClipEdgeStyle edgeStyle = doAA ? kSoft_ClipEdgeStyle : kHard_ClipEdgeStyle;
    this->onClipRect(rect, op, edgeStyle);
}

void SkCanvas::onClipRect(const SkRect& rect, SkClipOp op, ClipEdgeStyle edgeStyle) {
    const bool isAA = kSoft_ClipEdgeStyle == edgeStyle;

    FOR_EACH_TOP_DEVICE(device->clipRect(rect, op, isAA));

    AutoValidateClip avc(this);
    fMCRec->fRasterClip.opRect(rect, fMCRec->fMatrix, this->getTopLayerBounds(), (SkRegion::Op)op,
                               isAA);
    fDeviceClipBounds = qr_clip_bounds(fMCRec->fRasterClip.getBounds());
}

void SkCanvas::androidFramework_setDeviceClipRestriction(const SkIRect& rect) {
    fClipRestrictionRect = rect;
    if (fClipRestrictionRect.isEmpty()) {
        // we notify the device, but we *dont* resolve deferred saves (since we're just
        // removing the restriction if the rect is empty. how I hate this api.
        FOR_EACH_TOP_DEVICE(device->androidFramework_setDeviceClipRestriction(&fClipRestrictionRect));
    } else {
        this->checkForDeferredSave();
        FOR_EACH_TOP_DEVICE(device->androidFramework_setDeviceClipRestriction(&fClipRestrictionRect));
        AutoValidateClip avc(this);
        fMCRec->fRasterClip.opIRect(fClipRestrictionRect, SkRegion::kIntersect_Op);
        fDeviceClipBounds = qr_clip_bounds(fMCRec->fRasterClip.getBounds());
    }
}

void SkCanvas::clipRRect(const SkRRect& rrect, SkClipOp op, bool doAA) {
    this->checkForDeferredSave();
    ClipEdgeStyle edgeStyle = doAA ? kSoft_ClipEdgeStyle : kHard_ClipEdgeStyle;
    if (rrect.isRect()) {
        this->onClipRect(rrect.getBounds(), op, edgeStyle);
    } else {
        this->onClipRRect(rrect, op, edgeStyle);
    }
}

void SkCanvas::onClipRRect(const SkRRect& rrect, SkClipOp op, ClipEdgeStyle edgeStyle) {
    AutoValidateClip avc(this);

    bool isAA = kSoft_ClipEdgeStyle == edgeStyle;

    FOR_EACH_TOP_DEVICE(device->clipRRect(rrect, op, isAA));

    fMCRec->fRasterClip.opRRect(rrect, fMCRec->fMatrix, this->getTopLayerBounds(), (SkRegion::Op)op,
                                isAA);
    fDeviceClipBounds = qr_clip_bounds(fMCRec->fRasterClip.getBounds());
}

void SkCanvas::clipPath(const SkPath& path, SkClipOp op, bool doAA) {
    this->checkForDeferredSave();
    ClipEdgeStyle edgeStyle = doAA ? kSoft_ClipEdgeStyle : kHard_ClipEdgeStyle;

    if (!path.isInverseFillType() && fMCRec->fMatrix.rectStaysRect()) {
        SkRect r;
        if (path.isRect(&r)) {
            this->onClipRect(r, op, edgeStyle);
            return;
        }
        SkRRect rrect;
        if (path.isOval(&r)) {
            rrect.setOval(r);
            this->onClipRRect(rrect, op, edgeStyle);
            return;
        }
        if (path.isRRect(&rrect)) {
            this->onClipRRect(rrect, op, edgeStyle);
            return;
        }
    }

    this->onClipPath(path, op, edgeStyle);
}

void SkCanvas::onClipPath(const SkPath& path, SkClipOp op, ClipEdgeStyle edgeStyle) {
    AutoValidateClip avc(this);

    bool isAA = kSoft_ClipEdgeStyle == edgeStyle;

    FOR_EACH_TOP_DEVICE(device->clipPath(path, op, isAA));

    const SkPath* rasterClipPath = &path;
    const SkMatrix* matrix = &fMCRec->fMatrix;
    fMCRec->fRasterClip.opPath(*rasterClipPath, *matrix, this->getTopLayerBounds(),
                               (SkRegion::Op)op, isAA);
    fDeviceClipBounds = qr_clip_bounds(fMCRec->fRasterClip.getBounds());
}

void SkCanvas::clipRegion(const SkRegion& rgn, SkClipOp op) {
    this->checkForDeferredSave();
    this->onClipRegion(rgn, op);
}

void SkCanvas::onClipRegion(const SkRegion& rgn, SkClipOp op) {
    FOR_EACH_TOP_DEVICE(device->clipRegion(rgn, op));

    AutoValidateClip avc(this);

    fMCRec->fRasterClip.opRegion(rgn, (SkRegion::Op)op);
    fDeviceClipBounds = qr_clip_bounds(fMCRec->fRasterClip.getBounds());
}

#ifdef SK_DEBUG
void SkCanvas::validateClip() const {
    // construct clipRgn from the clipstack
    const SkBaseDevice* device = this->getDevice();
    if (!device) {
        SkASSERT(this->isClipEmpty());
        return;
    }
}
#endif

bool SkCanvas::androidFramework_isClipAA() const {
    bool containsAA = false;

    FOR_EACH_TOP_DEVICE(containsAA |= device->onClipIsAA());

    return containsAA;
}

class RgnAccumulator {
    SkRegion* fRgn;
public:
    RgnAccumulator(SkRegion* total) : fRgn(total) {}
    void accumulate(SkBaseDevice* device, SkRegion* rgn) {
        SkIPoint origin = device->getOrigin();
        if (origin.x() | origin.y()) {
            rgn->translate(origin.x(), origin.y());
        }
        fRgn->op(*rgn, SkRegion::kUnion_Op);
    }
};

void SkCanvas::temporary_internal_getRgnClip(SkRegion* rgn) {
    RgnAccumulator accum(rgn);
    SkRegion tmp;

    rgn->setEmpty();
    FOR_EACH_TOP_DEVICE(device->onAsRgnClip(&tmp); accum.accumulate(device, &tmp));
}

///////////////////////////////////////////////////////////////////////////////

bool SkCanvas::isClipEmpty() const {
    return fMCRec->fRasterClip.isEmpty();

    // TODO: should we only use the conservative answer in a recording canvas?
#if 0
    SkBaseDevice* dev = this->getTopDevice();
    // if no device we return true
    return !dev || dev->onGetClipType() == SkBaseDevice::kEmpty_ClipType;
#endif
}

bool SkCanvas::isClipRect() const {
    SkBaseDevice* dev = this->getTopDevice();
    // if no device we return false
    return dev && dev->onGetClipType() == SkBaseDevice::ClipType::kRect;
}

static inline bool is_nan_or_clipped(const Sk4f& devRect, const Sk4f& devClip) {
#if !defined(SKNX_NO_SIMD) && SK_CPU_SSE_LEVEL >= SK_CPU_SSE_LEVEL_SSE2
    __m128 lLtT = _mm_unpacklo_ps(devRect.fVec, devClip.fVec);
    __m128 RrBb = _mm_unpackhi_ps(devClip.fVec, devRect.fVec);
    __m128 mask = _mm_cmplt_ps(lLtT, RrBb);
    return 0xF != _mm_movemask_ps(mask);
#elif !defined(SKNX_NO_SIMD) && defined(SK_ARM_HAS_NEON)
    float32x4_t lLtT = vzipq_f32(devRect.fVec, devClip.fVec).val[0];
    float32x4_t RrBb = vzipq_f32(devClip.fVec, devRect.fVec).val[1];
    uint32x4_t mask = vcltq_f32(lLtT, RrBb);
    return 0xFFFFFFFFFFFFFFFF != (uint64_t) vmovn_u32(mask);
#else
    SkRect devRectAsRect;
    SkRect devClipAsRect;
    devRect.store(&devRectAsRect.fLeft);
    devClip.store(&devClipAsRect.fLeft);
    return !devRectAsRect.isFinite() || !devRectAsRect.intersect(devClipAsRect);
#endif
}

// It's important for this function to not be inlined.  Otherwise the compiler will share code
// between the fast path and the slow path, resulting in two slow paths.
static SK_NEVER_INLINE bool quick_reject_slow_path(const SkRect& src, const SkRect& deviceClip,
                                                   const SkMatrix& matrix) {
    SkRect deviceRect;
    matrix.mapRect(&deviceRect, src);
    return !deviceRect.isFinite() || !deviceRect.intersect(deviceClip);
}

bool SkCanvas::quickReject(const SkRect& src) const {
#ifdef SK_DEBUG
    // Verify that fDeviceClipBounds are set properly.
    SkRect tmp = qr_clip_bounds(fMCRec->fRasterClip.getBounds());
    if (fMCRec->fRasterClip.isEmpty()) {
        SkASSERT(fDeviceClipBounds.isEmpty());
    } else {
        SkASSERT(tmp == fDeviceClipBounds);
    }

    // Verify that fIsScaleTranslate is set properly.
    SkASSERT(fIsScaleTranslate == fMCRec->fMatrix.isScaleTranslate());
#endif

    if (!fIsScaleTranslate) {
        return quick_reject_slow_path(src, fDeviceClipBounds, fMCRec->fMatrix);
    }

    // We inline the implementation of mapScaleTranslate() for the fast path.
    float sx = fMCRec->fMatrix.getScaleX();
    float sy = fMCRec->fMatrix.getScaleY();
    float tx = fMCRec->fMatrix.getTranslateX();
    float ty = fMCRec->fMatrix.getTranslateY();
    Sk4f scale(sx, sy, sx, sy);
    Sk4f trans(tx, ty, tx, ty);

    // Apply matrix.
    Sk4f ltrb = Sk4f::Load(&src.fLeft) * scale + trans;

    // Make sure left < right, top < bottom.
    Sk4f rblt(ltrb[2], ltrb[3], ltrb[0], ltrb[1]);
    Sk4f min = Sk4f::Min(ltrb, rblt);
    Sk4f max = Sk4f::Max(ltrb, rblt);
    // We can extract either pair [0,1] or [2,3] from min and max and be correct, but on
    // ARM this sequence generates the fastest (a single instruction).
    Sk4f devRect = Sk4f(min[2], min[3], max[0], max[1]);

    // Check if the device rect is NaN or outside the clip.
    return is_nan_or_clipped(devRect, Sk4f::Load(&fDeviceClipBounds.fLeft));
}

bool SkCanvas::quickReject(const SkPath& path) const {
    return path.isEmpty() || this->quickReject(path.getBounds());
}

SkRect SkCanvas::getLocalClipBounds() const {
    SkIRect ibounds = this->getDeviceClipBounds();
    if (ibounds.isEmpty()) {
        return SkRect::MakeEmpty();
    }

    SkMatrix inverse;
    // if we can't invert the CTM, we can't return local clip bounds
    if (!fMCRec->fMatrix.invert(&inverse)) {
        return SkRect::MakeEmpty();
    }

    SkRect bounds;
    // adjust it outwards in case we are antialiasing
    const int margin = 1;

    SkRect r = SkRect::Make(ibounds.makeOutset(margin, margin));
    inverse.mapRect(&bounds, r);
    return bounds;
}

SkIRect SkCanvas::getDeviceClipBounds() const {
    return fMCRec->fRasterClip.getBounds();
}

const SkMatrix& SkCanvas::getTotalMatrix() const {
    return fMCRec->fMatrix;
}

GrRenderTargetContext* SkCanvas::internal_private_accessTopLayerRenderTargetContext() {
    SkBaseDevice* dev = this->getTopDevice();
    return dev ? dev->accessRenderTargetContext() : nullptr;
}

GrContext* SkCanvas::getGrContext() {
    SkBaseDevice* device = this->getTopDevice();
    return device ? device->context() : nullptr;
}

void SkCanvas::drawDRRect(const SkRRect& outer, const SkRRect& inner,
                          const SkPaint& paint) {
    TRACE_EVENT0("skia", TRACE_FUNC);
    if (outer.isEmpty()) {
        return;
    }
    if (inner.isEmpty()) {
        this->drawRRect(outer, paint);
        return;
    }

    // We don't have this method (yet), but technically this is what we should
    // be able to return ...
    // if (!outer.contains(inner))) {
    //
    // For now at least check for containment of bounds
    if (!outer.getBounds().contains(inner.getBounds())) {
        return;
    }

    this->onDrawDRRect(outer, inner, paint);
}

void SkCanvas::drawPaint(const SkPaint& paint) {
    TRACE_EVENT0("skia", TRACE_FUNC);
    this->onDrawPaint(paint);
}

void SkCanvas::drawRect(const SkRect& r, const SkPaint& paint) {
    TRACE_EVENT0("skia", TRACE_FUNC);
    // To avoid redundant logic in our culling code and various backends, we always sort rects
    // before passing them along.
    this->onDrawRect(r.makeSorted(), paint);
}

void SkCanvas::drawClippedToSaveBehind(const SkPaint& paint) {
    TRACE_EVENT0("skia", TRACE_FUNC);
    this->onDrawBehind(paint);
}

void SkCanvas::drawRegion(const SkRegion& region, const SkPaint& paint) {
    TRACE_EVENT0("skia", TRACE_FUNC);
    if (region.isEmpty()) {
        return;
    }

    if (region.isRect()) {
        return this->drawIRect(region.getBounds(), paint);
    }

    this->onDrawRegion(region, paint);
}

void SkCanvas::drawOval(const SkRect& r, const SkPaint& paint) {
    TRACE_EVENT0("skia", TRACE_FUNC);
    // To avoid redundant logic in our culling code and various backends, we always sort rects
    // before passing them along.
    this->onDrawOval(r.makeSorted(), paint);
}

void SkCanvas::drawRRect(const SkRRect& rrect, const SkPaint& paint) {
    TRACE_EVENT0("skia", TRACE_FUNC);
    this->onDrawRRect(rrect, paint);
}

void SkCanvas::drawPoints(PointMode mode, size_t count, const SkPoint pts[], const SkPaint& paint) {
    TRACE_EVENT0("skia", TRACE_FUNC);
    this->onDrawPoints(mode, count, pts, paint);
}

void SkCanvas::drawVertices(const sk_sp<SkVertices>& vertices, SkBlendMode mode,
                            const SkPaint& paint) {
    TRACE_EVENT0("skia", TRACE_FUNC);
    RETURN_ON_NULL(vertices);
    // We expect fans to be converted to triangles when building or deserializing SkVertices.
    SkASSERT(vertices->mode() != SkVertices::kTriangleFan_VertexMode);
    this->onDrawVerticesObject(vertices.get(), nullptr, 0, mode, paint);
}

void SkCanvas::drawVertices(const SkVertices* vertices, SkBlendMode mode, const SkPaint& paint) {
    TRACE_EVENT0("skia", TRACE_FUNC);
    RETURN_ON_NULL(vertices);
    this->onDrawVerticesObject(vertices, nullptr, 0, mode, paint);
}

void SkCanvas::drawVertices(const sk_sp<SkVertices>& vertices, const SkVertices::Bone bones[],
                            int boneCount, SkBlendMode mode, const SkPaint& paint) {
    TRACE_EVENT0("skia", TRACE_FUNC);
    RETURN_ON_NULL(vertices);
    SkASSERT(boneCount <= 80);
    this->onDrawVerticesObject(vertices.get(), bones, boneCount, mode, paint);
}

void SkCanvas::drawVertices(const SkVertices* vertices, const SkVertices::Bone bones[],
                            int boneCount, SkBlendMode mode, const SkPaint& paint) {
    TRACE_EVENT0("skia", TRACE_FUNC);
    RETURN_ON_NULL(vertices);
    SkASSERT(boneCount <= 80);
    this->onDrawVerticesObject(vertices, bones, boneCount, mode, paint);
}

void SkCanvas::drawPath(const SkPath& path, const SkPaint& paint) {
    TRACE_EVENT0("skia", TRACE_FUNC);
    this->onDrawPath(path, paint);
}

void SkCanvas::drawImage(const SkImage* image, SkScalar x, SkScalar y, const SkPaint* paint) {
    TRACE_EVENT0("skia", TRACE_FUNC);
    RETURN_ON_NULL(image);
    this->onDrawImage(image, x, y, paint);
}

// Returns true if the rect can be "filled" : non-empty and finite
static bool fillable(const SkRect& r) {
    SkScalar w = r.width();
    SkScalar h = r.height();
    return SkScalarIsFinite(w) && w > 0 && SkScalarIsFinite(h) && h > 0;
}

void SkCanvas::drawImageRect(const SkImage* image, const SkRect& src, const SkRect& dst,
                             const SkPaint* paint, SrcRectConstraint constraint) {
    TRACE_EVENT0("skia", TRACE_FUNC);
    RETURN_ON_NULL(image);
    if (!fillable(dst) || !fillable(src)) {
        return;
    }
    this->onDrawImageRect(image, &src, dst, paint, constraint);
}

void SkCanvas::drawImageRect(const SkImage* image, const SkIRect& isrc, const SkRect& dst,
                             const SkPaint* paint, SrcRectConstraint constraint) {
    RETURN_ON_NULL(image);
    this->drawImageRect(image, SkRect::Make(isrc), dst, paint, constraint);
}

void SkCanvas::drawImageRect(const SkImage* image, const SkRect& dst, const SkPaint* paint) {
    RETURN_ON_NULL(image);
    this->drawImageRect(image, SkRect::MakeIWH(image->width(), image->height()), dst, paint,
                        kFast_SrcRectConstraint);
}

namespace {
class LatticePaint : SkNoncopyable {
public:
    LatticePaint(const SkPaint* origPaint) : fPaint(origPaint) {
        if (!origPaint) {
            return;
        }
        if (origPaint->getFilterQuality() > kLow_SkFilterQuality) {
            fPaint.writable()->setFilterQuality(kLow_SkFilterQuality);
        }
        if (origPaint->getMaskFilter()) {
            fPaint.writable()->setMaskFilter(nullptr);
        }
        if (origPaint->isAntiAlias()) {
            fPaint.writable()->setAntiAlias(false);
        }
    }

    const SkPaint* get() const {
        return fPaint;
    }

private:
    SkTCopyOnFirstWrite<SkPaint> fPaint;
};
} // namespace

void SkCanvas::drawImageNine(const SkImage* image, const SkIRect& center, const SkRect& dst,
                             const SkPaint* paint) {
    TRACE_EVENT0("skia", TRACE_FUNC);
    RETURN_ON_NULL(image);
    if (dst.isEmpty()) {
        return;
    }
    if (SkLatticeIter::Valid(image->width(), image->height(), center)) {
        LatticePaint latticePaint(paint);
        this->onDrawImageNine(image, center, dst, latticePaint.get());
    } else {
        this->drawImageRect(image, dst, paint);
    }
}

void SkCanvas::drawImageLattice(const SkImage* image, const Lattice& lattice, const SkRect& dst,
                                const SkPaint* paint) {
    TRACE_EVENT0("skia", TRACE_FUNC);
    RETURN_ON_NULL(image);
    if (dst.isEmpty()) {
        return;
    }

    SkIRect bounds;
    Lattice latticePlusBounds = lattice;
    if (!latticePlusBounds.fBounds) {
        bounds = SkIRect::MakeWH(image->width(), image->height());
        latticePlusBounds.fBounds = &bounds;
    }

    if (SkLatticeIter::Valid(image->width(), image->height(), latticePlusBounds)) {
        LatticePaint latticePaint(paint);
        this->onDrawImageLattice(image, latticePlusBounds, dst, latticePaint.get());
    } else {
        this->drawImageRect(image, dst, paint);
    }
}

void SkCanvas::drawBitmap(const SkBitmap& bitmap, SkScalar dx, SkScalar dy, const SkPaint* paint) {
    TRACE_EVENT0("skia", TRACE_FUNC);
    if (bitmap.drawsNothing()) {
        return;
    }
    this->onDrawBitmap(bitmap, dx, dy, paint);
}

void SkCanvas::drawBitmapRect(const SkBitmap& bitmap, const SkRect& src, const SkRect& dst,
                              const SkPaint* paint, SrcRectConstraint constraint) {
    TRACE_EVENT0("skia", TRACE_FUNC);
    if (bitmap.drawsNothing() || dst.isEmpty() || src.isEmpty()) {
        return;
    }
    this->onDrawBitmapRect(bitmap, &src, dst, paint, constraint);
}

void SkCanvas::drawBitmapRect(const SkBitmap& bitmap, const SkIRect& isrc, const SkRect& dst,
                              const SkPaint* paint, SrcRectConstraint constraint) {
    this->drawBitmapRect(bitmap, SkRect::Make(isrc), dst, paint, constraint);
}

void SkCanvas::drawBitmapRect(const SkBitmap& bitmap, const SkRect& dst, const SkPaint* paint,
                              SrcRectConstraint constraint) {
    this->drawBitmapRect(bitmap, SkRect::MakeIWH(bitmap.width(), bitmap.height()), dst, paint,
                         constraint);
}

void SkCanvas::drawBitmapNine(const SkBitmap& bitmap, const SkIRect& center, const SkRect& dst,
                              const SkPaint* paint) {
    TRACE_EVENT0("skia", TRACE_FUNC);
    if (bitmap.drawsNothing() || dst.isEmpty()) {
        return;
    }
    if (SkLatticeIter::Valid(bitmap.width(), bitmap.height(), center)) {
        LatticePaint latticePaint(paint);
        this->onDrawBitmapNine(bitmap, center, dst, latticePaint.get());
    } else {
        this->drawBitmapRect(bitmap, dst, paint);
    }
}

void SkCanvas::drawBitmapLattice(const SkBitmap& bitmap, const Lattice& lattice, const SkRect& dst,
                                 const SkPaint* paint) {
    TRACE_EVENT0("skia", TRACE_FUNC);
    if (bitmap.drawsNothing() || dst.isEmpty()) {
        return;
    }

    SkIRect bounds;
    Lattice latticePlusBounds = lattice;
    if (!latticePlusBounds.fBounds) {
        bounds = SkIRect::MakeWH(bitmap.width(), bitmap.height());
        latticePlusBounds.fBounds = &bounds;
    }

    if (SkLatticeIter::Valid(bitmap.width(), bitmap.height(), latticePlusBounds)) {
        LatticePaint latticePaint(paint);
        this->onDrawBitmapLattice(bitmap, latticePlusBounds, dst, latticePaint.get());
    } else {
        this->drawBitmapRect(bitmap, dst, paint);
    }
}

void SkCanvas::drawAtlas(const SkImage* atlas, const SkRSXform xform[], const SkRect tex[],
                         const SkColor colors[], int count, SkBlendMode mode,
                         const SkRect* cull, const SkPaint* paint) {
    TRACE_EVENT0("skia", TRACE_FUNC);
    RETURN_ON_NULL(atlas);
    if (count <= 0) {
        return;
    }
    SkASSERT(atlas);
    SkASSERT(tex);
    this->onDrawAtlas(atlas, xform, tex, colors, count, mode, cull, paint);
}

void SkCanvas::drawAnnotation(const SkRect& rect, const char key[], SkData* value) {
    TRACE_EVENT0("skia", TRACE_FUNC);
    if (key) {
        this->onDrawAnnotation(rect, key, value);
    }
}

void SkCanvas::legacy_drawImageRect(const SkImage* image, const SkRect* src, const SkRect& dst,
                                    const SkPaint* paint, SrcRectConstraint constraint) {
    if (src) {
        this->drawImageRect(image, *src, dst, paint, constraint);
    } else {
        this->drawImageRect(image, SkRect::MakeIWH(image->width(), image->height()),
                            dst, paint, constraint);
    }
}
void SkCanvas::legacy_drawBitmapRect(const SkBitmap& bitmap, const SkRect* src, const SkRect& dst,
                                     const SkPaint* paint, SrcRectConstraint constraint) {
    if (src) {
        this->drawBitmapRect(bitmap, *src, dst, paint, constraint);
    } else {
        this->drawBitmapRect(bitmap, SkRect::MakeIWH(bitmap.width(), bitmap.height()),
                             dst, paint, constraint);
    }
}

void SkCanvas::private_draw_shadow_rec(const SkPath& path, const SkDrawShadowRec& rec) {
    TRACE_EVENT0("skia", TRACE_FUNC);
    this->onDrawShadowRec(path, rec);
}

void SkCanvas::onDrawShadowRec(const SkPath& path, const SkDrawShadowRec& rec) {
    SkPaint paint;
    const SkRect& pathBounds = path.getBounds();

<<<<<<< HEAD
    LOOPER_BEGIN(paint, &pathBounds)
=======
    DRAW_BEGIN(paint, &pathBounds)
>>>>>>> 40be567a
    while (iter.next()) {
        iter.fDevice->drawShadow(path, rec);
    }
    DRAW_END
}

void SkCanvas::experimental_DrawEdgeAAQuad(const SkRect& rect, const SkPoint clip[4],
                                           QuadAAFlags aaFlags, SkColor color, SkBlendMode mode) {
    TRACE_EVENT0("skia", TRACE_FUNC);
    // Make sure the rect is sorted before passing it along
    this->onDrawEdgeAAQuad(rect.makeSorted(), clip, aaFlags, color, mode);
}

void SkCanvas::experimental_DrawEdgeAAImageSet(const ImageSetEntry imageSet[], int cnt,
                                               const SkPoint dstClips[],
                                               const SkMatrix preViewMatrices[],
                                               const SkPaint* paint,
                                               SrcRectConstraint constraint) {
    TRACE_EVENT0("skia", TRACE_FUNC);
    this->onDrawEdgeAAImageSet(imageSet, cnt, dstClips, preViewMatrices, paint, constraint);
}

void SkCanvas::experimental_DrawEdgeAAQuad(const SkRect& rect, const SkPoint clip[4],
                                           QuadAAFlags aaFlags, SkColor color, SkBlendMode mode) {
    TRACE_EVENT0("skia", TRACE_FUNC);
    // Make sure the rect is sorted before passing it along
    this->onDrawEdgeAAQuad(rect.makeSorted(), clip, aaFlags, color, mode);
}

void SkCanvas::experimental_DrawEdgeAAImageSet(const ImageSetEntry imageSet[], int cnt,
                                               const SkPoint dstClips[],
                                               const SkMatrix preViewMatrices[],
                                               const SkPaint* paint,
                                               SrcRectConstraint constraint) {
    TRACE_EVENT0("skia", TRACE_FUNC);
    this->onDrawEdgeAAImageSet(imageSet, cnt, dstClips, preViewMatrices, paint, constraint);
}

//////////////////////////////////////////////////////////////////////////////
//  These are the virtual drawing methods
//////////////////////////////////////////////////////////////////////////////

void SkCanvas::onDiscard() {
    if (fSurfaceBase) {
        fSurfaceBase->aboutToDraw(SkSurface::kDiscard_ContentChangeMode);
    }
}

void SkCanvas::onDrawPaint(const SkPaint& paint) {
    this->internalDrawPaint(paint);
}

void SkCanvas::internalDrawPaint(const SkPaint& paint) {
<<<<<<< HEAD
    LOOPER_BEGIN_CHECK_COMPLETE_OVERWRITE(paint, nullptr, false)
=======
    DRAW_BEGIN_CHECK_COMPLETE_OVERWRITE(paint, nullptr, false)
>>>>>>> 40be567a

    while (iter.next()) {
        iter.fDevice->drawPaint(draw.paint());
    }

    DRAW_END
}

void SkCanvas::onDrawPoints(PointMode mode, size_t count, const SkPoint pts[],
                            const SkPaint& paint) {
    if ((long)count <= 0) {
        return;
    }

    SkRect r;
    const SkRect* bounds = nullptr;
    if (paint.canComputeFastBounds()) {
        // special-case 2 points (common for drawing a single line)
        if (2 == count) {
            r.set(pts[0], pts[1]);
        } else {
            r.set(pts, SkToInt(count));
        }
        if (!r.isFinite()) {
            return;
        }
        SkRect storage;
        if (this->quickReject(paint.computeFastStrokeBounds(r, &storage))) {
            return;
        }
        bounds = &r;
    }

    SkASSERT(pts != nullptr);

<<<<<<< HEAD
    LOOPER_BEGIN(paint, bounds)
=======
    DRAW_BEGIN(paint, bounds)
>>>>>>> 40be567a

    while (iter.next()) {
        iter.fDevice->drawPoints(mode, count, pts, draw.paint());
    }

    DRAW_END
}

static bool needs_autodrawlooper(SkCanvas* canvas, const SkPaint& paint) {
<<<<<<< HEAD
    return ((intptr_t)paint.getImageFilter()    |
            (intptr_t)paint.getLooper()         ) != 0;
=======
    return paint.getImageFilter() != nullptr;
>>>>>>> 40be567a
}

void SkCanvas::onDrawRect(const SkRect& r, const SkPaint& paint) {
    SkASSERT(r.isSorted());
    if (paint.canComputeFastBounds()) {
        SkRect storage;
        if (this->quickReject(paint.computeFastBounds(r, &storage))) {
            return;
        }
    }

    if (needs_autodrawlooper(this, paint)) {
<<<<<<< HEAD
        LOOPER_BEGIN_CHECK_COMPLETE_OVERWRITE(paint, &r, false)
=======
        DRAW_BEGIN_CHECK_COMPLETE_OVERWRITE(paint, &r, false)
>>>>>>> 40be567a

        while (iter.next()) {
            iter.fDevice->drawRect(r, draw.paint());
        }

<<<<<<< HEAD
        LOOPER_END
=======
        DRAW_END
>>>>>>> 40be567a
    } else if (!paint.nothingToDraw()) {
        this->predrawNotify(&r, &paint, false);
        SkDrawIter iter(this);
        while (iter.next()) {
            iter.fDevice->drawRect(r, paint);
        }
    }
}

void SkCanvas::onDrawRegion(const SkRegion& region, const SkPaint& paint) {
    SkRect regionRect = SkRect::Make(region.getBounds());
    if (paint.canComputeFastBounds()) {
        SkRect storage;
        if (this->quickReject(paint.computeFastBounds(regionRect, &storage))) {
            return;
        }
    }

<<<<<<< HEAD
    LOOPER_BEGIN(paint, &regionRect)
=======
    DRAW_BEGIN(paint, &regionRect)

    while (iter.next()) {
        iter.fDevice->drawRegion(region, draw.paint());
    }

    DRAW_END
}

void SkCanvas::onDrawBehind(const SkPaint& paint) {
    SkIRect bounds;
    SkDeque::Iter iter(fMCStack, SkDeque::Iter::kBack_IterStart);
    for (;;) {
        const MCRec* rec = (const MCRec*)iter.prev();
        if (!rec) {
            return; // no backimages, so nothing to draw
        }
        if (rec->fBackImage) {
            bounds = SkIRect::MakeXYWH(rec->fBackImage->fLoc.fX, rec->fBackImage->fLoc.fY,
                                       rec->fBackImage->fImage->width(),
                                       rec->fBackImage->fImage->height());
            break;
        }
    }

    DRAW_BEGIN(paint, nullptr)
>>>>>>> 40be567a

    while (iter.next()) {
        SkBaseDevice* dev = iter.fDevice;

        dev->save();
        // We use clipRegion because it is already defined to operate in dev-space
        // (i.e. ignores the ctm). However, it is going to first translate by -origin,
        // but we don't want that, so we undo that before calling in.
        SkRegion rgn(bounds.makeOffset(dev->fOrigin.fX, dev->fOrigin.fY));
        dev->clipRegion(rgn, SkClipOp::kIntersect);
        dev->drawPaint(draw.paint());
        dev->restore(fMCRec->fMatrix);
    }

    DRAW_END
}

void SkCanvas::onDrawBehind(const SkPaint& paint) {
    SkIRect bounds;
    SkDeque::Iter iter(fMCStack, SkDeque::Iter::kBack_IterStart);
    for (;;) {
        const MCRec* rec = (const MCRec*)iter.prev();
        if (!rec) {
            return; // no backimages, so nothing to draw
        }
        if (rec->fBackImage) {
            bounds = SkIRect::MakeXYWH(rec->fBackImage->fLoc.fX, rec->fBackImage->fLoc.fY,
                                       rec->fBackImage->fImage->width(),
                                       rec->fBackImage->fImage->height());
            break;
        }
    }

    LOOPER_BEGIN(paint, nullptr)

    while (iter.next()) {
        SkBaseDevice* dev = iter.fDevice;

        dev->save();
        // We use clipRegion because it is already defined to operate in dev-space
        // (i.e. ignores the ctm). However, it is going to first translate by -origin,
        // but we don't want that, so we undo that before calling in.
        SkRegion rgn(bounds.makeOffset(dev->fOrigin.fX, dev->fOrigin.fY));
        dev->clipRegion(rgn, SkClipOp::kIntersect);
        dev->drawPaint(looper.paint());
        dev->restore(fMCRec->fMatrix);
    }

    LOOPER_END
}

void SkCanvas::onDrawOval(const SkRect& oval, const SkPaint& paint) {
    SkASSERT(oval.isSorted());
    if (paint.canComputeFastBounds()) {
        SkRect storage;
        if (this->quickReject(paint.computeFastBounds(oval, &storage))) {
            return;
        }
    }

<<<<<<< HEAD
    LOOPER_BEGIN(paint, &oval)
=======
    DRAW_BEGIN(paint, &oval)
>>>>>>> 40be567a

    while (iter.next()) {
        iter.fDevice->drawOval(oval, draw.paint());
    }

    DRAW_END
}

void SkCanvas::onDrawArc(const SkRect& oval, SkScalar startAngle,
                         SkScalar sweepAngle, bool useCenter,
                         const SkPaint& paint) {
    SkASSERT(oval.isSorted());
    if (paint.canComputeFastBounds()) {
        SkRect storage;
        // Note we're using the entire oval as the bounds.
        if (this->quickReject(paint.computeFastBounds(oval, &storage))) {
            return;
        }
    }

<<<<<<< HEAD
    LOOPER_BEGIN(paint, &oval)
=======
    DRAW_BEGIN(paint, &oval)
>>>>>>> 40be567a

    while (iter.next()) {
        iter.fDevice->drawArc(oval, startAngle, sweepAngle, useCenter, draw.paint());
    }

    DRAW_END
}

void SkCanvas::onDrawRRect(const SkRRect& rrect, const SkPaint& paint) {
    if (paint.canComputeFastBounds()) {
        SkRect storage;
        if (this->quickReject(paint.computeFastBounds(rrect.getBounds(), &storage))) {
            return;
        }
    }

    if (rrect.isRect()) {
        // call the non-virtual version
        this->SkCanvas::drawRect(rrect.getBounds(), paint);
        return;
    } else if (rrect.isOval()) {
        // call the non-virtual version
        this->SkCanvas::drawOval(rrect.getBounds(), paint);
        return;
    }

<<<<<<< HEAD
    LOOPER_BEGIN(paint, &rrect.getBounds())
=======
    DRAW_BEGIN(paint, &rrect.getBounds())
>>>>>>> 40be567a

    while (iter.next()) {
        iter.fDevice->drawRRect(rrect, draw.paint());
    }

    DRAW_END
}

void SkCanvas::onDrawDRRect(const SkRRect& outer, const SkRRect& inner, const SkPaint& paint) {
    if (paint.canComputeFastBounds()) {
        SkRect storage;
        if (this->quickReject(paint.computeFastBounds(outer.getBounds(), &storage))) {
            return;
        }
    }

<<<<<<< HEAD
    LOOPER_BEGIN(paint, &outer.getBounds())
=======
    DRAW_BEGIN(paint, &outer.getBounds())
>>>>>>> 40be567a

    while (iter.next()) {
        iter.fDevice->drawDRRect(outer, inner, draw.paint());
    }

    DRAW_END
}

void SkCanvas::onDrawPath(const SkPath& path, const SkPaint& paint) {
    if (!path.isFinite()) {
        return;
    }

    const SkRect& pathBounds = path.getBounds();
    if (!path.isInverseFillType() && paint.canComputeFastBounds()) {
        SkRect storage;
        if (this->quickReject(paint.computeFastBounds(pathBounds, &storage))) {
            return;
        }
    }

    if (pathBounds.width() <= 0 && pathBounds.height() <= 0) {
        if (path.isInverseFillType()) {
            this->internalDrawPaint(paint);
            return;
        }
    }

<<<<<<< HEAD
    LOOPER_BEGIN(paint, &pathBounds)
=======
    DRAW_BEGIN(paint, &pathBounds)
>>>>>>> 40be567a

    while (iter.next()) {
        iter.fDevice->drawPath(path, draw.paint());
    }

    DRAW_END
}

bool SkCanvas::canDrawBitmapAsSprite(SkScalar x, SkScalar y, int w, int h, const SkPaint& paint) {
    if (!paint.getImageFilter()) {
        return false;
    }

    const SkMatrix& ctm = this->getTotalMatrix();
    if (!SkTreatAsSprite(ctm, SkISize::Make(w, h), paint)) {
        return false;
    }

    // Currently we can only use the filterSprite code if we are clipped to the bitmap's bounds.
    // Once we can filter and the filter will return a result larger than itself, we should be
    // able to remove this constraint.
    // skbug.com/4526
    //
    SkPoint pt;
    ctm.mapXY(x, y, &pt);
    SkIRect ir = SkIRect::MakeXYWH(SkScalarRoundToInt(pt.x()), SkScalarRoundToInt(pt.y()), w, h);
    return ir.contains(fMCRec->fRasterClip.getBounds());
}

// Given storage for a real paint, and an optional paint parameter, clean-up the param (if non-null)
// given the drawing semantics for drawImage/bitmap (skbug.com/7804) and return it, or the original
// null.
static const SkPaint* init_image_paint(SkPaint* real, const SkPaint* paintParam) {
    if (paintParam) {
        *real = *paintParam;
        real->setStyle(SkPaint::kFill_Style);
        real->setPathEffect(nullptr);
        paintParam = real;
    }
    return paintParam;
}

void SkCanvas::onDrawImage(const SkImage* image, SkScalar x, SkScalar y, const SkPaint* paint) {
    SkPaint realPaint;
    paint = init_image_paint(&realPaint, paint);

    SkRect bounds = SkRect::MakeXYWH(x, y,
                                     SkIntToScalar(image->width()), SkIntToScalar(image->height()));
    if (nullptr == paint || paint->canComputeFastBounds()) {
        SkRect tmp = bounds;
        if (paint) {
            paint->computeFastBounds(tmp, &tmp);
        }
        if (this->quickReject(tmp)) {
            return;
        }
    }
    // At this point we need a real paint object. If the caller passed null, then we should
    // use realPaint (in its default state). If the caller did pass a paint, then we have copied
    // (and modified) it in realPaint. Thus either way, "realPaint" is what we want to use.
    paint = &realPaint;

    sk_sp<SkSpecialImage> special;
    bool drawAsSprite = this->canDrawBitmapAsSprite(x, y, image->width(), image->height(),
                                                    *paint);
    if (drawAsSprite && paint->getImageFilter()) {
        special = this->getDevice()->makeSpecial(image);
        if (!special) {
            drawAsSprite = false;
        }
    }

    DRAW_BEGIN_DRAWBITMAP(*paint, drawAsSprite, &bounds)

    while (iter.next()) {
        const SkPaint& pnt = draw.paint();
        if (special) {
            SkPoint pt;
            iter.fDevice->ctm().mapXY(x, y, &pt);
            iter.fDevice->drawSpecial(special.get(),
                                      SkScalarRoundToInt(pt.fX),
                                      SkScalarRoundToInt(pt.fY), pnt,
                                      nullptr, SkMatrix::I());
        } else {
            iter.fDevice->drawImageRect(
                    image, nullptr, SkRect::MakeXYWH(x, y, image->width(), image->height()), pnt,
                    kStrict_SrcRectConstraint);
        }
    }

    DRAW_END
}

void SkCanvas::onDrawImageRect(const SkImage* image, const SkRect* src, const SkRect& dst,
                               const SkPaint* paint, SrcRectConstraint constraint) {
    SkPaint realPaint;
    paint = init_image_paint(&realPaint, paint);

    if (nullptr == paint || paint->canComputeFastBounds()) {
        SkRect storage = dst;
        if (paint) {
            paint->computeFastBounds(dst, &storage);
        }
        if (this->quickReject(storage)) {
            return;
        }
    }
    paint = &realPaint;

<<<<<<< HEAD
    LOOPER_BEGIN_CHECK_COMPLETE_OVERWRITE(*paint, &dst, image->isOpaque())
=======
    DRAW_BEGIN_CHECK_COMPLETE_OVERWRITE(*paint, &dst, image->isOpaque())
>>>>>>> 40be567a

    while (iter.next()) {
        iter.fDevice->drawImageRect(image, src, dst, draw.paint(), constraint);
    }

    DRAW_END
}

void SkCanvas::onDrawBitmap(const SkBitmap& bitmap, SkScalar x, SkScalar y, const SkPaint* paint) {
    SkDEBUGCODE(bitmap.validate();)

    if (bitmap.drawsNothing()) {
        return;
    }

    SkPaint realPaint;
    init_image_paint(&realPaint, paint);
    paint = &realPaint;

    SkRect bounds;
    bitmap.getBounds(&bounds);
    bounds.offset(x, y);
    bool canFastBounds = paint->canComputeFastBounds();
    if (canFastBounds) {
        SkRect storage;
        if (this->quickReject(paint->computeFastBounds(bounds, &storage))) {
            return;
        }
    }

    sk_sp<SkSpecialImage> special;
    bool drawAsSprite = canFastBounds && this->canDrawBitmapAsSprite(x, y, bitmap.width(),
                                                                     bitmap.height(), *paint);
    if (drawAsSprite && paint->getImageFilter()) {
        special = this->getDevice()->makeSpecial(bitmap);
        if (!special) {
            drawAsSprite = false;
        }
    }

    DRAW_BEGIN_DRAWBITMAP(*paint, drawAsSprite, &bounds)

    while (iter.next()) {
        const SkPaint& pnt = draw.paint();
        if (special) {
            SkPoint pt;
            iter.fDevice->ctm().mapXY(x, y, &pt);
            iter.fDevice->drawSpecial(special.get(),
                                      SkScalarRoundToInt(pt.fX),
                                      SkScalarRoundToInt(pt.fY), pnt,
                                      nullptr, SkMatrix::I());
        } else {
            SkRect fullImage = SkRect::MakeWH(bitmap.width(), bitmap.height());
            iter.fDevice->drawBitmapRect(bitmap, &fullImage, fullImage.makeOffset(x, y), pnt,
                                         kStrict_SrcRectConstraint);
        }
    }

    DRAW_END
}

// this one is non-virtual, so it can be called safely by other canvas apis
void SkCanvas::internalDrawBitmapRect(const SkBitmap& bitmap, const SkRect* src,
                                      const SkRect& dst, const SkPaint* paint,
                                      SrcRectConstraint constraint) {
    if (bitmap.drawsNothing() || dst.isEmpty()) {
        return;
    }

    if (nullptr == paint || paint->canComputeFastBounds()) {
        SkRect storage;
        if (this->quickReject(paint ? paint->computeFastBounds(dst, &storage) : dst)) {
            return;
        }
    }

    SkLazyPaint lazy;
    if (nullptr == paint) {
        paint = lazy.init();
    }

<<<<<<< HEAD
    LOOPER_BEGIN_CHECK_COMPLETE_OVERWRITE(*paint, &dst, bitmap.isOpaque())
=======
    DRAW_BEGIN_CHECK_COMPLETE_OVERWRITE(*paint, &dst, bitmap.isOpaque())
>>>>>>> 40be567a

    while (iter.next()) {
        iter.fDevice->drawBitmapRect(bitmap, src, dst, draw.paint(), constraint);
    }

    DRAW_END
}

void SkCanvas::onDrawBitmapRect(const SkBitmap& bitmap, const SkRect* src, const SkRect& dst,
                                const SkPaint* paint, SrcRectConstraint constraint) {
    SkDEBUGCODE(bitmap.validate();)
    this->internalDrawBitmapRect(bitmap, src, dst, paint, constraint);
}

void SkCanvas::onDrawImageNine(const SkImage* image, const SkIRect& center, const SkRect& dst,
                               const SkPaint* paint) {
    SkPaint realPaint;
    paint = init_image_paint(&realPaint, paint);

    if (nullptr == paint || paint->canComputeFastBounds()) {
        SkRect storage;
        if (this->quickReject(paint ? paint->computeFastBounds(dst, &storage) : dst)) {
            return;
        }
    }
    paint = &realPaint;

<<<<<<< HEAD
    LOOPER_BEGIN(*paint, &dst)
=======
    DRAW_BEGIN(*paint, &dst)
>>>>>>> 40be567a

    while (iter.next()) {
        iter.fDevice->drawImageNine(image, center, dst, draw.paint());
    }

    DRAW_END
}

void SkCanvas::onDrawBitmapNine(const SkBitmap& bitmap, const SkIRect& center, const SkRect& dst,
                                const SkPaint* paint) {
    SkDEBUGCODE(bitmap.validate();)
    SkPaint realPaint;
    paint = init_image_paint(&realPaint, paint);

    if (nullptr == paint || paint->canComputeFastBounds()) {
        SkRect storage;
        if (this->quickReject(paint ? paint->computeFastBounds(dst, &storage) : dst)) {
            return;
        }
    }
    paint = &realPaint;

<<<<<<< HEAD
    LOOPER_BEGIN(*paint, &dst)
=======
    DRAW_BEGIN(*paint, &dst)
>>>>>>> 40be567a

    while (iter.next()) {
        iter.fDevice->drawBitmapNine(bitmap, center, dst, draw.paint());
    }

    DRAW_END
}

void SkCanvas::onDrawImageLattice(const SkImage* image, const Lattice& lattice, const SkRect& dst,
                                  const SkPaint* paint) {
    SkPaint realPaint;
    paint = init_image_paint(&realPaint, paint);

    if (nullptr == paint || paint->canComputeFastBounds()) {
        SkRect storage;
        if (this->quickReject(paint ? paint->computeFastBounds(dst, &storage) : dst)) {
            return;
        }
    }
    paint = &realPaint;

<<<<<<< HEAD
    LOOPER_BEGIN(*paint, &dst)
=======
    DRAW_BEGIN(*paint, &dst)
>>>>>>> 40be567a

    while (iter.next()) {
        iter.fDevice->drawImageLattice(image, lattice, dst, draw.paint());
    }

    DRAW_END
}

void SkCanvas::onDrawBitmapLattice(const SkBitmap& bitmap, const Lattice& lattice,
                                   const SkRect& dst, const SkPaint* paint) {
    SkPaint realPaint;
    paint = init_image_paint(&realPaint, paint);

    if (nullptr == paint || paint->canComputeFastBounds()) {
        SkRect storage;
        if (this->quickReject(paint ? paint->computeFastBounds(dst, &storage) : dst)) {
            return;
        }
    }
    paint = &realPaint;

<<<<<<< HEAD
    LOOPER_BEGIN(*paint, &dst)
=======
    DRAW_BEGIN(*paint, &dst)
>>>>>>> 40be567a

    while (iter.next()) {
        iter.fDevice->drawBitmapLattice(bitmap, lattice, dst, draw.paint());
    }

<<<<<<< HEAD
    LOOPER_END
=======
    DRAW_END
>>>>>>> 40be567a
}

void SkCanvas::onDrawTextBlob(const SkTextBlob* blob, SkScalar x, SkScalar y,
                              const SkPaint& paint) {
    SkRect storage;
    const SkRect* bounds = nullptr;
    if (paint.canComputeFastBounds()) {
        storage = blob->bounds().makeOffset(x, y);
        SkRect tmp;
        if (this->quickReject(paint.computeFastBounds(storage, &tmp))) {
            return;
        }
        bounds = &storage;
    }

    // We cannot filter in the looper as we normally do, because the paint is
    // incomplete at this point (text-related attributes are embedded within blob run paints).
<<<<<<< HEAD
    LOOPER_BEGIN(paint, bounds)

    while (iter.next()) {
        fScratchGlyphRunBuilder->drawTextBlob(looper.paint(), *blob, {x, y}, iter.fDevice);
    }

    LOOPER_END
=======
    DRAW_BEGIN(paint, bounds)

    while (iter.next()) {
        fScratchGlyphRunBuilder->drawTextBlob(draw.paint(), *blob, {x, y}, iter.fDevice);
    }

    DRAW_END
>>>>>>> 40be567a
}

// These call the (virtual) onDraw... method
void SkCanvas::drawSimpleText(const void* text, size_t byteLength, SkTextEncoding encoding,
                              SkScalar x, SkScalar y, const SkFont& font, const SkPaint& paint) {
    TRACE_EVENT0("skia", TRACE_FUNC);
    if (byteLength) {
        sk_msan_assert_initialized(text, SkTAddOffset<const void>(text, byteLength));
        this->drawTextBlob(SkTextBlob::MakeFromText(text, byteLength, font, encoding), x, y, paint);
    }
}

void SkCanvas::drawTextBlob(const SkTextBlob* blob, SkScalar x, SkScalar y,
                            const SkPaint& paint) {
    TRACE_EVENT0("skia", TRACE_FUNC);
    RETURN_ON_NULL(blob);
    RETURN_ON_FALSE(blob->bounds().makeOffset(x, y).isFinite());
    this->onDrawTextBlob(blob, x, y, paint);
}

void SkCanvas::onDrawVerticesObject(const SkVertices* vertices, const SkVertices::Bone bones[],
                                    int boneCount, SkBlendMode bmode, const SkPaint& paint) {
<<<<<<< HEAD
    LOOPER_BEGIN(paint, nullptr)

    while (iter.next()) {
        // In the common case of one iteration we could std::move vertices here.
        iter.fDevice->drawVertices(vertices, bones, boneCount, bmode, looper.paint());
=======
    DRAW_BEGIN(paint, nullptr)

    while (iter.next()) {
        // In the common case of one iteration we could std::move vertices here.
        iter.fDevice->drawVertices(vertices, bones, boneCount, bmode, draw.paint());
>>>>>>> 40be567a
    }

    DRAW_END
}

void SkCanvas::drawPatch(const SkPoint cubics[12], const SkColor colors[4],
                         const SkPoint texCoords[4], SkBlendMode bmode,
                         const SkPaint& paint) {
    TRACE_EVENT0("skia", TRACE_FUNC);
    if (nullptr == cubics) {
        return;
    }

    this->onDrawPatch(cubics, colors, texCoords, bmode, paint);
}

void SkCanvas::onDrawPatch(const SkPoint cubics[12], const SkColor colors[4],
                           const SkPoint texCoords[4], SkBlendMode bmode,
                           const SkPaint& paint) {
    // Since a patch is always within the convex hull of the control points, we discard it when its
    // bounding rectangle is completely outside the current clip.
    SkRect bounds;
    bounds.set(cubics, SkPatchUtils::kNumCtrlPts);
    if (this->quickReject(bounds)) {
        return;
    }

<<<<<<< HEAD
    LOOPER_BEGIN(paint, nullptr)
=======
    DRAW_BEGIN(paint, nullptr)
>>>>>>> 40be567a

    while (iter.next()) {
        iter.fDevice->drawPatch(cubics, colors, texCoords, bmode, paint);
    }

    DRAW_END
}

void SkCanvas::drawDrawable(SkDrawable* dr, SkScalar x, SkScalar y) {
#ifndef SK_BUILD_FOR_ANDROID_FRAMEWORK
    TRACE_EVENT0("skia", TRACE_FUNC);
#endif
    RETURN_ON_NULL(dr);
    if (x || y) {
        SkMatrix matrix = SkMatrix::MakeTrans(x, y);
        this->onDrawDrawable(dr, &matrix);
    } else {
        this->onDrawDrawable(dr, nullptr);
    }
}

void SkCanvas::drawDrawable(SkDrawable* dr, const SkMatrix* matrix) {
#ifndef SK_BUILD_FOR_ANDROID_FRAMEWORK
    TRACE_EVENT0("skia", TRACE_FUNC);
#endif
    RETURN_ON_NULL(dr);
    if (matrix && matrix->isIdentity()) {
        matrix = nullptr;
    }
    this->onDrawDrawable(dr, matrix);
}

void SkCanvas::onDrawDrawable(SkDrawable* dr, const SkMatrix* matrix) {
    // drawable bounds are no longer reliable (e.g. android displaylist)
    // so don't use them for quick-reject
    this->getDevice()->drawDrawable(dr, matrix, this);
}

void SkCanvas::onDrawAtlas(const SkImage* atlas, const SkRSXform xform[], const SkRect tex[],
                           const SkColor colors[], int count, SkBlendMode bmode,
                           const SkRect* cull, const SkPaint* paint) {
    if (cull && this->quickReject(*cull)) {
        return;
    }

    SkPaint pnt;
    if (paint) {
        pnt = *paint;
    }

<<<<<<< HEAD
    LOOPER_BEGIN(pnt, nullptr)
=======
    DRAW_BEGIN(pnt, nullptr)
>>>>>>> 40be567a
    while (iter.next()) {
        iter.fDevice->drawAtlas(atlas, xform, tex, colors, count, bmode, pnt);
    }
    DRAW_END
}

void SkCanvas::onDrawAnnotation(const SkRect& rect, const char key[], SkData* value) {
    SkASSERT(key);

    SkPaint paint;
<<<<<<< HEAD
    LOOPER_BEGIN(paint, nullptr)
=======
    DRAW_BEGIN(paint, nullptr)
>>>>>>> 40be567a
    while (iter.next()) {
        iter.fDevice->drawAnnotation(rect, key, value);
    }
    DRAW_END
}

void SkCanvas::onDrawEdgeAAQuad(const SkRect& r, const SkPoint clip[4],  QuadAAFlags edgeAA,
                                SkColor color, SkBlendMode mode) {
    SkASSERT(r.isSorted());

    // If this used a paint, it would be a filled color with blend mode, which does not
    // need to use an autodraw loop, so use SkDrawIter directly.
    if (this->quickReject(r)) {
        return;
    }

    this->predrawNotify();
    SkDrawIter iter(this);
    while(iter.next()) {
        iter.fDevice->drawEdgeAAQuad(r, clip, edgeAA, color, mode);
    }
}

void SkCanvas::onDrawEdgeAAImageSet(const ImageSetEntry imageSet[], int count,
                                    const SkPoint dstClips[], const SkMatrix preViewMatrices[],
                                    const SkPaint* paint, SrcRectConstraint constraint) {
    SkPaint realPaint;
    init_image_paint(&realPaint, paint);

    // Looper is used when there are image filters, which drawEdgeAAImageSet needs to support
    // for Chromium's RenderPassDrawQuads' filters.
    DRAW_BEGIN(realPaint, nullptr)
    while (iter.next()) {
        iter.fDevice->drawEdgeAAImageSet(
                imageSet, count, dstClips, preViewMatrices, draw.paint(), constraint);
    }
    DRAW_END
}

void SkCanvas::onDrawEdgeAAQuad(const SkRect& r, const SkPoint clip[4],  QuadAAFlags edgeAA,
                                SkColor color, SkBlendMode mode) {
    SkASSERT(r.isSorted());

    // If this used a paint, it would be a filled color with blend mode, which does not
    // need to use an autodraw loop, so use SkDrawIter directly.
    if (this->quickReject(r)) {
        return;
    }

    this->predrawNotify();
    SkDrawIter iter(this);
    while(iter.next()) {
        iter.fDevice->drawEdgeAAQuad(r, clip, edgeAA, color, mode);
    }
}

void SkCanvas::onDrawEdgeAAImageSet(const ImageSetEntry imageSet[], int count,
                                    const SkPoint dstClips[], const SkMatrix preViewMatrices[],
                                    const SkPaint* paint, SrcRectConstraint constraint) {
    SkPaint realPaint;
    init_image_paint(&realPaint, paint);

    // Looper is used when there are image filters, which drawEdgeAAImageSet needs to support
    // for Chromium's RenderPassDrawQuads' filters.
    LOOPER_BEGIN(realPaint, nullptr)
    while (iter.next()) {
        iter.fDevice->drawEdgeAAImageSet(
                imageSet, count, dstClips, preViewMatrices, looper.paint(), constraint);
    }
    LOOPER_END
}

//////////////////////////////////////////////////////////////////////////////
// These methods are NOT virtual, and therefore must call back into virtual
// methods, rather than actually drawing themselves.
//////////////////////////////////////////////////////////////////////////////

void SkCanvas::drawColor(SkColor c, SkBlendMode mode) {
    SkPaint paint;
    paint.setColor(c);
    paint.setBlendMode(mode);
    this->drawPaint(paint);
}

void SkCanvas::drawPoint(SkScalar x, SkScalar y, const SkPaint& paint) {
    const SkPoint pt = { x, y };
    this->drawPoints(kPoints_PointMode, 1, &pt, paint);
}

void SkCanvas::drawLine(SkScalar x0, SkScalar y0, SkScalar x1, SkScalar y1, const SkPaint& paint) {
    SkPoint pts[2];
    pts[0].set(x0, y0);
    pts[1].set(x1, y1);
    this->drawPoints(kLines_PointMode, 2, pts, paint);
}

void SkCanvas::drawCircle(SkScalar cx, SkScalar cy, SkScalar radius, const SkPaint& paint) {
    if (radius < 0) {
        radius = 0;
    }

    SkRect  r;
    r.set(cx - radius, cy - radius, cx + radius, cy + radius);
    this->drawOval(r, paint);
}

void SkCanvas::drawRoundRect(const SkRect& r, SkScalar rx, SkScalar ry,
                             const SkPaint& paint) {
    if (rx > 0 && ry > 0) {
        SkRRect rrect;
        rrect.setRectXY(r, rx, ry);
        this->drawRRect(rrect, paint);
    } else {
        this->drawRect(r, paint);
    }
}

void SkCanvas::drawArc(const SkRect& oval, SkScalar startAngle,
                       SkScalar sweepAngle, bool useCenter,
                       const SkPaint& paint) {
    TRACE_EVENT0("skia", TRACE_FUNC);
    if (oval.isEmpty() || !sweepAngle) {
        return;
    }
    this->onDrawArc(oval, startAngle, sweepAngle, useCenter, paint);
}

///////////////////////////////////////////////////////////////////////////////
#ifdef SK_DISABLE_SKPICTURE
void SkCanvas::drawPicture(const SkPicture* picture, const SkMatrix* matrix, const SkPaint* paint) {}
<<<<<<< HEAD


=======


>>>>>>> 40be567a
void SkCanvas::onDrawPicture(const SkPicture* picture, const SkMatrix* matrix,
                             const SkPaint* paint) {}
#else
/**
 *  This constant is trying to balance the speed of ref'ing a subpicture into a parent picture,
 *  against the playback cost of recursing into the subpicture to get at its actual ops.
 *
 *  For now we pick a conservatively small value, though measurement (and other heuristics like
 *  the type of ops contained) may justify changing this value.
 */
#define kMaxPictureOpsToUnrollInsteadOfRef  1

void SkCanvas::drawPicture(const SkPicture* picture, const SkMatrix* matrix, const SkPaint* paint) {
    TRACE_EVENT0("skia", TRACE_FUNC);
    RETURN_ON_NULL(picture);

    if (matrix && matrix->isIdentity()) {
        matrix = nullptr;
    }
    if (picture->approximateOpCount() <= kMaxPictureOpsToUnrollInsteadOfRef) {
        SkAutoCanvasMatrixPaint acmp(this, matrix, paint, picture->cullRect());
        picture->playback(this);
    } else {
        this->onDrawPicture(picture, matrix, paint);
    }
}

void SkCanvas::onDrawPicture(const SkPicture* picture, const SkMatrix* matrix,
                             const SkPaint* paint) {
    if (!paint || paint->canComputeFastBounds()) {
        SkRect bounds = picture->cullRect();
        if (paint) {
            paint->computeFastBounds(bounds, &bounds);
        }
        if (matrix) {
            matrix->mapRect(&bounds);
        }
        if (this->quickReject(bounds)) {
            return;
        }
    }

    SkAutoCanvasMatrixPaint acmp(this, matrix, paint, picture->cullRect());
    picture->playback(this);
}
#endif

///////////////////////////////////////////////////////////////////////////////
///////////////////////////////////////////////////////////////////////////////

SkCanvas::LayerIter::LayerIter(SkCanvas* canvas) {
    static_assert(sizeof(fStorage) >= sizeof(SkDrawIter), "fStorage_too_small");

    SkASSERT(canvas);

    fImpl = new (fStorage) SkDrawIter(canvas);
    fDone = !fImpl->next();
}

SkCanvas::LayerIter::~LayerIter() {
    fImpl->~SkDrawIter();
}

void SkCanvas::LayerIter::next() {
    fDone = !fImpl->next();
}

SkBaseDevice* SkCanvas::LayerIter::device() const {
    return fImpl->fDevice;
}

const SkMatrix& SkCanvas::LayerIter::matrix() const {
    return fImpl->fDevice->ctm();
}

const SkPaint& SkCanvas::LayerIter::paint() const {
    const SkPaint* paint = fImpl->getPaint();
    if (nullptr == paint) {
        paint = &fDefaultPaint;
    }
    return *paint;
}

SkIRect SkCanvas::LayerIter::clipBounds() const {
    return fImpl->fDevice->getGlobalBounds();
}

int SkCanvas::LayerIter::x() const { return fImpl->getX(); }
int SkCanvas::LayerIter::y() const { return fImpl->getY(); }

///////////////////////////////////////////////////////////////////////////////

SkCanvas::ImageSetEntry::ImageSetEntry() = default;
SkCanvas::ImageSetEntry::~ImageSetEntry() = default;
SkCanvas::ImageSetEntry::ImageSetEntry(const ImageSetEntry&) = default;
SkCanvas::ImageSetEntry& SkCanvas::ImageSetEntry::operator=(const ImageSetEntry&) = default;

SkCanvas::ImageSetEntry::ImageSetEntry(sk_sp<const SkImage> image, const SkRect& srcRect,
                                       const SkRect& dstRect, int matrixIndex, float alpha,
                                       unsigned aaFlags, bool hasClip)
                : fImage(std::move(image))
                , fSrcRect(srcRect)
                , fDstRect(dstRect)
                , fMatrixIndex(matrixIndex)
                , fAlpha(alpha)
                , fAAFlags(aaFlags)
                , fHasClip(hasClip) {}

SkCanvas::ImageSetEntry::ImageSetEntry(sk_sp<const SkImage> image, const SkRect& srcRect,
                                       const SkRect& dstRect, float alpha, unsigned aaFlags)
                : fImage(std::move(image))
                , fSrcRect(srcRect)
                , fDstRect(dstRect)
                , fAlpha(alpha)
                , fAAFlags(aaFlags) {}

///////////////////////////////////////////////////////////////////////////////

std::unique_ptr<SkCanvas> SkCanvas::MakeRasterDirect(const SkImageInfo& info, void* pixels,
                                                     size_t rowBytes, const SkSurfaceProps* props) {
    if (!SkSurfaceValidateRasterInfo(info, rowBytes)) {
        return nullptr;
    }

    SkBitmap bitmap;
    if (!bitmap.installPixels(info, pixels, rowBytes)) {
        return nullptr;
    }

    return props ?
        skstd::make_unique<SkCanvas>(bitmap, *props) :
        skstd::make_unique<SkCanvas>(bitmap);
}

///////////////////////////////////////////////////////////////////////////////

SkNoDrawCanvas::SkNoDrawCanvas(int width, int height)
    : INHERITED(SkIRect::MakeWH(width, height)) {}

SkNoDrawCanvas::SkNoDrawCanvas(const SkIRect& bounds)
    : INHERITED(bounds) {}

SkNoDrawCanvas::SkNoDrawCanvas(sk_sp<SkBaseDevice> device)
    : INHERITED(device) {}

SkCanvas::SaveLayerStrategy SkNoDrawCanvas::getSaveLayerStrategy(const SaveLayerRec& rec) {
    (void)this->INHERITED::getSaveLayerStrategy(rec);
    return kNoLayer_SaveLayerStrategy;
}

bool SkNoDrawCanvas::onDoSaveBehind(const SkRect*) {
    return false;
}

///////////////////////////////////////////////////////////////////////////////

static_assert((int)SkRegion::kDifference_Op         == (int)kDifference_SkClipOp, "");
static_assert((int)SkRegion::kIntersect_Op          == (int)kIntersect_SkClipOp, "");
static_assert((int)SkRegion::kUnion_Op              == (int)kUnion_SkClipOp, "");
static_assert((int)SkRegion::kXOR_Op                == (int)kXOR_SkClipOp, "");
static_assert((int)SkRegion::kReverseDifference_Op  == (int)kReverseDifference_SkClipOp, "");
static_assert((int)SkRegion::kReplace_Op            == (int)kReplace_SkClipOp, "");

///////////////////////////////////////////////////////////////////////////////////////////////////

SkRasterHandleAllocator::Handle SkCanvas::accessTopRasterHandle() const {
    if (fAllocator && fMCRec->fTopLayer->fDevice) {
        const auto& dev = fMCRec->fTopLayer->fDevice;
        SkRasterHandleAllocator::Handle handle = dev->getRasterHandle();
        SkIPoint origin = dev->getOrigin();
        SkMatrix ctm = this->getTotalMatrix();
        ctm.preTranslate(SkIntToScalar(-origin.x()), SkIntToScalar(-origin.y()));

        SkIRect clip = fMCRec->fRasterClip.getBounds();
        clip.offset(-origin.x(), -origin.y());
        if (!clip.intersect(0, 0, dev->width(), dev->height())) {
            clip.setEmpty();
        }

        fAllocator->updateHandle(handle, ctm, clip);
        return handle;
    }
    return nullptr;
}

static bool install(SkBitmap* bm, const SkImageInfo& info,
                    const SkRasterHandleAllocator::Rec& rec) {
    return bm->installPixels(info, rec.fPixels, rec.fRowBytes, rec.fReleaseProc, rec.fReleaseCtx);
}

SkRasterHandleAllocator::Handle SkRasterHandleAllocator::allocBitmap(const SkImageInfo& info,
                                                                     SkBitmap* bm) {
    SkRasterHandleAllocator::Rec rec;
    if (!this->allocHandle(info, &rec) || !install(bm, info, rec)) {
        return nullptr;
    }
    return rec.fHandle;
}

std::unique_ptr<SkCanvas>
SkRasterHandleAllocator::MakeCanvas(std::unique_ptr<SkRasterHandleAllocator> alloc,
                                    const SkImageInfo& info, const Rec* rec) {
    if (!alloc || !SkSurfaceValidateRasterInfo(info, rec ? rec->fRowBytes : kIgnoreRowBytesValue)) {
        return nullptr;
    }

    SkBitmap bm;
    Handle hndl;

    if (rec) {
        hndl = install(&bm, info, *rec) ? rec->fHandle : nullptr;
    } else {
        hndl = alloc->allocBitmap(info, &bm);
    }
    return hndl ? std::unique_ptr<SkCanvas>(new SkCanvas(bm, std::move(alloc), hndl)) : nullptr;
}

///////////////////////////////////////////////////////////////////////////////////////////////////<|MERGE_RESOLUTION|>--- conflicted
+++ resolved
@@ -8,10 +8,6 @@
 #include "include/core/SkCanvas.h"
 
 #include "include/core/SkColorFilter.h"
-<<<<<<< HEAD
-#include "include/core/SkDrawLooper.h"
-=======
->>>>>>> 40be567a
 #include "include/core/SkImage.h"
 #include "include/core/SkImageFilter.h"
 #include "include/core/SkPathEffect.h"
@@ -32,11 +28,7 @@
 #include "src/core/SkDraw.h"
 #include "src/core/SkGlyphRun.h"
 #include "src/core/SkImageFilterCache.h"
-<<<<<<< HEAD
-#include "src/core/SkImageFilterPriv.h"
-=======
 #include "src/core/SkImageFilter_Base.h"
->>>>>>> 40be567a
 #include "src/core/SkLatticeIter.h"
 #include "src/core/SkMSAN.h"
 #include "src/core/SkMakeUnique.h"
@@ -376,11 +368,7 @@
                             bool skipLayerForImageFilter = false,
                             const SkRect* rawBounds = nullptr) {
         fCanvas = canvas;
-<<<<<<< HEAD
-        fPaint = &fOrigPaint;
-=======
         fPaint = &origPaint;
->>>>>>> 40be567a
         fSaveCount = canvas->getSaveCount();
         fTempLayerForImageFilter = false;
 
@@ -422,22 +410,12 @@
                                             SkCanvas::kFullLayer_SaveLayerStrategy);
             fTempLayerForImageFilter = true;
 
-<<<<<<< HEAD
-        if (SkDrawLooper* looper = paint.getLooper()) {
-            fLooperContext = looper->makeContext(canvas, &fAlloc);
-            fIsSimple = false;
-        } else {
-            fLooperContext = nullptr;
-            // can we be marked as simple?
-            fIsSimple = !fTempLayerForImageFilter;
-=======
             // Remove the restorePaint fields from our "working" paint
             SkASSERT(!fLazyPaint.isValid());
             SkPaint* paint = fLazyPaint.set(origPaint);
             paint->setImageFilter(nullptr);
             paint->setBlendMode(SkBlendMode::kSrcOver);
             fPaint = paint;
->>>>>>> 40be567a
         }
     }
 
@@ -450,103 +428,21 @@
 
     const SkPaint& paint() const {
         SkASSERT(fPaint);
-        SkASSERT(fPaint->getDrawLooper() == nullptr);   // we should have cleared this
         return *fPaint;
     }
 
-<<<<<<< HEAD
-    bool next() {
-        if (fDone) {
-            return false;
-        } else if (fIsSimple) {
-            fDone = true;
-            return !fPaint->nothingToDraw();
-        } else {
-            return this->doNext();
-        }
-    }
-
-=======
->>>>>>> 40be567a
 private:
     SkLazyPaint     fLazyPaint; // base paint storage in case we need to modify it
     SkCanvas*       fCanvas;
-<<<<<<< HEAD
-    const SkPaint&  fOrigPaint;
-    const SkPaint*  fPaint;
-    int             fSaveCount;
-    bool            fTempLayerForImageFilter;
-    bool            fDone;
-    bool            fIsSimple;
-    SkDrawLooper::Context* fLooperContext;
-    SkSTArenaAlloc<48>     fAlloc;
-
-    bool doNext();
-};
-
-bool AutoDrawLooper::doNext() {
-    fPaint = nullptr;
-    SkASSERT(!fIsSimple);
-    SkASSERT(fLooperContext || fTempLayerForImageFilter);
-
-    SkPaint* paint = fLazyPaintPerLooper.set(fLazyPaintInit.isValid() ?
-                                             *fLazyPaintInit.get() : fOrigPaint);
-    // never want our downstream clients (i.e. devices) to see loopers
-    paint->setDrawLooper(nullptr);
-
-    if (fTempLayerForImageFilter) {
-        paint->setImageFilter(nullptr);
-        paint->setBlendMode(SkBlendMode::kSrcOver);
-    }
-
-    if (fLooperContext && !fLooperContext->next(fCanvas, paint)) {
-        fDone = true;
-        return false;
-    }
-    fPaint = paint;
-
-    // if we only came in here for the imagefilter, mark us as done
-    if (!fLooperContext) {
-        fDone = true;
-    }
-    return true;
-}
-
-=======
     const SkPaint*  fPaint;     // points to either the original paint, or lazy (if we needed it)
     int             fSaveCount;
     bool            fTempLayerForImageFilter;
 };
 
->>>>>>> 40be567a
 ////////// macros to place around the internal draw calls //////////////////
 
 #define DRAW_BEGIN_DRAWBITMAP(paint, skipLayerForFilter, bounds)    \
     this->predrawNotify();                                          \
-<<<<<<< HEAD
-    AutoDrawLooper looper(this, paint, skipLayerForFilter, bounds); \
-    while (looper.next()) {                                         \
-        SkDrawIter iter(this);
-
-
-#define LOOPER_BEGIN_DRAWDEVICE(paint)                              \
-    this->predrawNotify();                                          \
-    AutoDrawLooper  looper(this, paint, true);                      \
-    while (looper.next()) {                                         \
-        SkDrawIter          iter(this);
-
-#define LOOPER_BEGIN(paint, bounds)                                 \
-    this->predrawNotify();                                          \
-    AutoDrawLooper  looper(this, paint, false, bounds);             \
-    while (looper.next()) {                                         \
-        SkDrawIter          iter(this);
-
-#define LOOPER_BEGIN_CHECK_COMPLETE_OVERWRITE(paint, bounds, auxOpaque)  \
-    this->predrawNotify(bounds, &paint, auxOpaque);                 \
-    AutoDrawLooper  looper(this, paint, false, bounds);             \
-    while (looper.next()) {                                         \
-        SkDrawIter          iter(this);
-=======
     AutoLayerForImageFilter draw(this, paint, skipLayerForFilter, bounds); \
     {   SkDrawIter iter(this);
 
@@ -565,7 +461,6 @@
     this->predrawNotify(bounds, &paint, auxOpaque);                 \
     AutoLayerForImageFilter draw(this, paint, false, bounds);       \
     {   SkDrawIter iter(this);
->>>>>>> 40be567a
 
 #define DRAW_END    }
 
@@ -1012,11 +907,7 @@
         snapBounds = newBounds;
 
         SkMatrix localCTM;
-<<<<<<< HEAD
-        sk_sp<SkImageFilter> modifiedFilter = SkApplyCTMToBackdropFilter(filter, ctm, &localCTM);
-=======
         sk_sp<SkImageFilter> modifiedFilter = as_IFB(filter)->applyCTMForBackdrop(ctm, &localCTM);
->>>>>>> 40be567a
         // Account for the origin offset in the CTM
         localCTM.postTranslate(-dstOrigin.x(), -dstOrigin.y());
 
@@ -1024,11 +915,7 @@
         // since there's no device CTM stack that provides it to the image filter context.
         // FIXME skbug.com/9074 - once perspective is properly supported, drop the
         // localCTM.hasPerspective condition from assert.
-<<<<<<< HEAD
-        SkASSERT(localCTM.isScaleTranslate() || filter->canHandleComplexCTM() ||
-=======
         SkASSERT(localCTM.isScaleTranslate() || as_IFB(filter)->canHandleComplexCTM() ||
->>>>>>> 40be567a
                  localCTM.hasPerspective());
         p.setImageFilter(modifiedFilter->makeWithLocalMatrix(localCTM));
     }
@@ -1096,19 +983,11 @@
      */
     if (imageFilter) {
         SkMatrix modifiedCTM;
-<<<<<<< HEAD
-        sk_sp<SkImageFilter> modifiedFilter = SkApplyCTMToFilter(imageFilter, stashedMatrix,
-                                                                 &modifiedCTM);
-        if (!SkIsSameFilter(modifiedFilter.get(), imageFilter)) {
-            // The original filter couldn't support the CTM entirely
-            SkASSERT(modifiedCTM.isScaleTranslate() || imageFilter->canHandleComplexCTM());
-=======
         sk_sp<SkImageFilter> modifiedFilter = as_IFB(imageFilter)->applyCTM(stashedMatrix,
                                                                             &modifiedCTM);
         if (as_IFB(modifiedFilter)->uniqueID() != as_IFB(imageFilter)->uniqueID()) {
             // The original filter couldn't support the CTM entirely
             SkASSERT(modifiedCTM.isScaleTranslate() || as_IFB(imageFilter)->canHandleComplexCTM());
->>>>>>> 40be567a
             modifiedRec = fMCRec;
             this->internalSetMatrix(modifiedCTM);
             SkPaint* p = lazyP.set(*paint);
@@ -1161,19 +1040,11 @@
 
     sk_sp<SkBaseDevice> newDevice;
     {
-<<<<<<< HEAD
-        const bool preserveLCDText = kOpaque_SkAlphaType == info.alphaType();
-=======
         SkASSERT(info.alphaType() != kOpaque_SkAlphaType);
->>>>>>> 40be567a
         const SkBaseDevice::TileUsage usage = SkBaseDevice::kNever_TileUsage;
         const bool trackCoverage =
                 SkToBool(saveLayerFlags & kMaskAgainstCoverage_EXPERIMENTAL_DONT_USE_SaveLayerFlag);
         const SkBaseDevice::CreateInfo createInfo = SkBaseDevice::CreateInfo(info, usage, geo,
-<<<<<<< HEAD
-                                                                             preserveLCDText,
-=======
->>>>>>> 40be567a
                                                                              trackCoverage,
                                                                              fAllocator.get());
         newDevice.reset(priorDevice->onCreateDevice(createInfo, paint));
@@ -1402,21 +1273,13 @@
         paint = &tmp;
     }
 
-<<<<<<< HEAD
-    LOOPER_BEGIN_DRAWDEVICE(*paint)
-=======
     DRAW_BEGIN_DRAWDEVICE(*paint)
->>>>>>> 40be567a
 
     while (iter.next()) {
         SkBaseDevice* dstDev = iter.fDevice;
         check_drawdevice_colorspaces(dstDev->imageInfo().colorSpace(),
                                      srcDev->imageInfo().colorSpace());
-<<<<<<< HEAD
-        paint = &looper.paint();
-=======
         paint = &draw.paint();
->>>>>>> 40be567a
         SkImageFilter* filter = paint->getImageFilter();
         SkIPoint pos = { x - iter.getX(), y - iter.getY() };
         if (filter || clipImage) {
@@ -2108,11 +1971,7 @@
     SkPaint paint;
     const SkRect& pathBounds = path.getBounds();
 
-<<<<<<< HEAD
-    LOOPER_BEGIN(paint, &pathBounds)
-=======
     DRAW_BEGIN(paint, &pathBounds)
->>>>>>> 40be567a
     while (iter.next()) {
         iter.fDevice->drawShadow(path, rec);
     }
@@ -2135,22 +1994,6 @@
     this->onDrawEdgeAAImageSet(imageSet, cnt, dstClips, preViewMatrices, paint, constraint);
 }
 
-void SkCanvas::experimental_DrawEdgeAAQuad(const SkRect& rect, const SkPoint clip[4],
-                                           QuadAAFlags aaFlags, SkColor color, SkBlendMode mode) {
-    TRACE_EVENT0("skia", TRACE_FUNC);
-    // Make sure the rect is sorted before passing it along
-    this->onDrawEdgeAAQuad(rect.makeSorted(), clip, aaFlags, color, mode);
-}
-
-void SkCanvas::experimental_DrawEdgeAAImageSet(const ImageSetEntry imageSet[], int cnt,
-                                               const SkPoint dstClips[],
-                                               const SkMatrix preViewMatrices[],
-                                               const SkPaint* paint,
-                                               SrcRectConstraint constraint) {
-    TRACE_EVENT0("skia", TRACE_FUNC);
-    this->onDrawEdgeAAImageSet(imageSet, cnt, dstClips, preViewMatrices, paint, constraint);
-}
-
 //////////////////////////////////////////////////////////////////////////////
 //  These are the virtual drawing methods
 //////////////////////////////////////////////////////////////////////////////
@@ -2166,11 +2009,7 @@
 }
 
 void SkCanvas::internalDrawPaint(const SkPaint& paint) {
-<<<<<<< HEAD
-    LOOPER_BEGIN_CHECK_COMPLETE_OVERWRITE(paint, nullptr, false)
-=======
     DRAW_BEGIN_CHECK_COMPLETE_OVERWRITE(paint, nullptr, false)
->>>>>>> 40be567a
 
     while (iter.next()) {
         iter.fDevice->drawPaint(draw.paint());
@@ -2206,11 +2045,7 @@
 
     SkASSERT(pts != nullptr);
 
-<<<<<<< HEAD
-    LOOPER_BEGIN(paint, bounds)
-=======
     DRAW_BEGIN(paint, bounds)
->>>>>>> 40be567a
 
     while (iter.next()) {
         iter.fDevice->drawPoints(mode, count, pts, draw.paint());
@@ -2220,12 +2055,7 @@
 }
 
 static bool needs_autodrawlooper(SkCanvas* canvas, const SkPaint& paint) {
-<<<<<<< HEAD
-    return ((intptr_t)paint.getImageFilter()    |
-            (intptr_t)paint.getLooper()         ) != 0;
-=======
     return paint.getImageFilter() != nullptr;
->>>>>>> 40be567a
 }
 
 void SkCanvas::onDrawRect(const SkRect& r, const SkPaint& paint) {
@@ -2238,21 +2068,13 @@
     }
 
     if (needs_autodrawlooper(this, paint)) {
-<<<<<<< HEAD
-        LOOPER_BEGIN_CHECK_COMPLETE_OVERWRITE(paint, &r, false)
-=======
         DRAW_BEGIN_CHECK_COMPLETE_OVERWRITE(paint, &r, false)
->>>>>>> 40be567a
 
         while (iter.next()) {
             iter.fDevice->drawRect(r, draw.paint());
         }
 
-<<<<<<< HEAD
-        LOOPER_END
-=======
         DRAW_END
->>>>>>> 40be567a
     } else if (!paint.nothingToDraw()) {
         this->predrawNotify(&r, &paint, false);
         SkDrawIter iter(this);
@@ -2271,9 +2093,6 @@
         }
     }
 
-<<<<<<< HEAD
-    LOOPER_BEGIN(paint, &regionRect)
-=======
     DRAW_BEGIN(paint, &regionRect)
 
     while (iter.next()) {
@@ -2300,7 +2119,6 @@
     }
 
     DRAW_BEGIN(paint, nullptr)
->>>>>>> 40be567a
 
     while (iter.next()) {
         SkBaseDevice* dev = iter.fDevice;
@@ -2318,40 +2136,6 @@
     DRAW_END
 }
 
-void SkCanvas::onDrawBehind(const SkPaint& paint) {
-    SkIRect bounds;
-    SkDeque::Iter iter(fMCStack, SkDeque::Iter::kBack_IterStart);
-    for (;;) {
-        const MCRec* rec = (const MCRec*)iter.prev();
-        if (!rec) {
-            return; // no backimages, so nothing to draw
-        }
-        if (rec->fBackImage) {
-            bounds = SkIRect::MakeXYWH(rec->fBackImage->fLoc.fX, rec->fBackImage->fLoc.fY,
-                                       rec->fBackImage->fImage->width(),
-                                       rec->fBackImage->fImage->height());
-            break;
-        }
-    }
-
-    LOOPER_BEGIN(paint, nullptr)
-
-    while (iter.next()) {
-        SkBaseDevice* dev = iter.fDevice;
-
-        dev->save();
-        // We use clipRegion because it is already defined to operate in dev-space
-        // (i.e. ignores the ctm). However, it is going to first translate by -origin,
-        // but we don't want that, so we undo that before calling in.
-        SkRegion rgn(bounds.makeOffset(dev->fOrigin.fX, dev->fOrigin.fY));
-        dev->clipRegion(rgn, SkClipOp::kIntersect);
-        dev->drawPaint(looper.paint());
-        dev->restore(fMCRec->fMatrix);
-    }
-
-    LOOPER_END
-}
-
 void SkCanvas::onDrawOval(const SkRect& oval, const SkPaint& paint) {
     SkASSERT(oval.isSorted());
     if (paint.canComputeFastBounds()) {
@@ -2361,11 +2145,7 @@
         }
     }
 
-<<<<<<< HEAD
-    LOOPER_BEGIN(paint, &oval)
-=======
     DRAW_BEGIN(paint, &oval)
->>>>>>> 40be567a
 
     while (iter.next()) {
         iter.fDevice->drawOval(oval, draw.paint());
@@ -2386,11 +2166,7 @@
         }
     }
 
-<<<<<<< HEAD
-    LOOPER_BEGIN(paint, &oval)
-=======
     DRAW_BEGIN(paint, &oval)
->>>>>>> 40be567a
 
     while (iter.next()) {
         iter.fDevice->drawArc(oval, startAngle, sweepAngle, useCenter, draw.paint());
@@ -2417,11 +2193,7 @@
         return;
     }
 
-<<<<<<< HEAD
-    LOOPER_BEGIN(paint, &rrect.getBounds())
-=======
     DRAW_BEGIN(paint, &rrect.getBounds())
->>>>>>> 40be567a
 
     while (iter.next()) {
         iter.fDevice->drawRRect(rrect, draw.paint());
@@ -2438,11 +2210,7 @@
         }
     }
 
-<<<<<<< HEAD
-    LOOPER_BEGIN(paint, &outer.getBounds())
-=======
     DRAW_BEGIN(paint, &outer.getBounds())
->>>>>>> 40be567a
 
     while (iter.next()) {
         iter.fDevice->drawDRRect(outer, inner, draw.paint());
@@ -2471,11 +2239,7 @@
         }
     }
 
-<<<<<<< HEAD
-    LOOPER_BEGIN(paint, &pathBounds)
-=======
     DRAW_BEGIN(paint, &pathBounds)
->>>>>>> 40be567a
 
     while (iter.next()) {
         iter.fDevice->drawPath(path, draw.paint());
@@ -2585,11 +2349,7 @@
     }
     paint = &realPaint;
 
-<<<<<<< HEAD
-    LOOPER_BEGIN_CHECK_COMPLETE_OVERWRITE(*paint, &dst, image->isOpaque())
-=======
     DRAW_BEGIN_CHECK_COMPLETE_OVERWRITE(*paint, &dst, image->isOpaque())
->>>>>>> 40be567a
 
     while (iter.next()) {
         iter.fDevice->drawImageRect(image, src, dst, draw.paint(), constraint);
@@ -2671,11 +2431,7 @@
         paint = lazy.init();
     }
 
-<<<<<<< HEAD
-    LOOPER_BEGIN_CHECK_COMPLETE_OVERWRITE(*paint, &dst, bitmap.isOpaque())
-=======
     DRAW_BEGIN_CHECK_COMPLETE_OVERWRITE(*paint, &dst, bitmap.isOpaque())
->>>>>>> 40be567a
 
     while (iter.next()) {
         iter.fDevice->drawBitmapRect(bitmap, src, dst, draw.paint(), constraint);
@@ -2703,11 +2459,7 @@
     }
     paint = &realPaint;
 
-<<<<<<< HEAD
-    LOOPER_BEGIN(*paint, &dst)
-=======
     DRAW_BEGIN(*paint, &dst)
->>>>>>> 40be567a
 
     while (iter.next()) {
         iter.fDevice->drawImageNine(image, center, dst, draw.paint());
@@ -2730,11 +2482,7 @@
     }
     paint = &realPaint;
 
-<<<<<<< HEAD
-    LOOPER_BEGIN(*paint, &dst)
-=======
     DRAW_BEGIN(*paint, &dst)
->>>>>>> 40be567a
 
     while (iter.next()) {
         iter.fDevice->drawBitmapNine(bitmap, center, dst, draw.paint());
@@ -2756,11 +2504,7 @@
     }
     paint = &realPaint;
 
-<<<<<<< HEAD
-    LOOPER_BEGIN(*paint, &dst)
-=======
     DRAW_BEGIN(*paint, &dst)
->>>>>>> 40be567a
 
     while (iter.next()) {
         iter.fDevice->drawImageLattice(image, lattice, dst, draw.paint());
@@ -2782,21 +2526,13 @@
     }
     paint = &realPaint;
 
-<<<<<<< HEAD
-    LOOPER_BEGIN(*paint, &dst)
-=======
     DRAW_BEGIN(*paint, &dst)
->>>>>>> 40be567a
 
     while (iter.next()) {
         iter.fDevice->drawBitmapLattice(bitmap, lattice, dst, draw.paint());
     }
 
-<<<<<<< HEAD
-    LOOPER_END
-=======
     DRAW_END
->>>>>>> 40be567a
 }
 
 void SkCanvas::onDrawTextBlob(const SkTextBlob* blob, SkScalar x, SkScalar y,
@@ -2814,15 +2550,6 @@
 
     // We cannot filter in the looper as we normally do, because the paint is
     // incomplete at this point (text-related attributes are embedded within blob run paints).
-<<<<<<< HEAD
-    LOOPER_BEGIN(paint, bounds)
-
-    while (iter.next()) {
-        fScratchGlyphRunBuilder->drawTextBlob(looper.paint(), *blob, {x, y}, iter.fDevice);
-    }
-
-    LOOPER_END
-=======
     DRAW_BEGIN(paint, bounds)
 
     while (iter.next()) {
@@ -2830,7 +2557,6 @@
     }
 
     DRAW_END
->>>>>>> 40be567a
 }
 
 // These call the (virtual) onDraw... method
@@ -2853,19 +2579,11 @@
 
 void SkCanvas::onDrawVerticesObject(const SkVertices* vertices, const SkVertices::Bone bones[],
                                     int boneCount, SkBlendMode bmode, const SkPaint& paint) {
-<<<<<<< HEAD
-    LOOPER_BEGIN(paint, nullptr)
-
-    while (iter.next()) {
-        // In the common case of one iteration we could std::move vertices here.
-        iter.fDevice->drawVertices(vertices, bones, boneCount, bmode, looper.paint());
-=======
     DRAW_BEGIN(paint, nullptr)
 
     while (iter.next()) {
         // In the common case of one iteration we could std::move vertices here.
         iter.fDevice->drawVertices(vertices, bones, boneCount, bmode, draw.paint());
->>>>>>> 40be567a
     }
 
     DRAW_END
@@ -2893,11 +2611,7 @@
         return;
     }
 
-<<<<<<< HEAD
-    LOOPER_BEGIN(paint, nullptr)
-=======
     DRAW_BEGIN(paint, nullptr)
->>>>>>> 40be567a
 
     while (iter.next()) {
         iter.fDevice->drawPatch(cubics, colors, texCoords, bmode, paint);
@@ -2948,11 +2662,7 @@
         pnt = *paint;
     }
 
-<<<<<<< HEAD
-    LOOPER_BEGIN(pnt, nullptr)
-=======
     DRAW_BEGIN(pnt, nullptr)
->>>>>>> 40be567a
     while (iter.next()) {
         iter.fDevice->drawAtlas(atlas, xform, tex, colors, count, bmode, pnt);
     }
@@ -2963,11 +2673,7 @@
     SkASSERT(key);
 
     SkPaint paint;
-<<<<<<< HEAD
-    LOOPER_BEGIN(paint, nullptr)
-=======
     DRAW_BEGIN(paint, nullptr)
->>>>>>> 40be567a
     while (iter.next()) {
         iter.fDevice->drawAnnotation(rect, key, value);
     }
@@ -3005,39 +2711,6 @@
                 imageSet, count, dstClips, preViewMatrices, draw.paint(), constraint);
     }
     DRAW_END
-}
-
-void SkCanvas::onDrawEdgeAAQuad(const SkRect& r, const SkPoint clip[4],  QuadAAFlags edgeAA,
-                                SkColor color, SkBlendMode mode) {
-    SkASSERT(r.isSorted());
-
-    // If this used a paint, it would be a filled color with blend mode, which does not
-    // need to use an autodraw loop, so use SkDrawIter directly.
-    if (this->quickReject(r)) {
-        return;
-    }
-
-    this->predrawNotify();
-    SkDrawIter iter(this);
-    while(iter.next()) {
-        iter.fDevice->drawEdgeAAQuad(r, clip, edgeAA, color, mode);
-    }
-}
-
-void SkCanvas::onDrawEdgeAAImageSet(const ImageSetEntry imageSet[], int count,
-                                    const SkPoint dstClips[], const SkMatrix preViewMatrices[],
-                                    const SkPaint* paint, SrcRectConstraint constraint) {
-    SkPaint realPaint;
-    init_image_paint(&realPaint, paint);
-
-    // Looper is used when there are image filters, which drawEdgeAAImageSet needs to support
-    // for Chromium's RenderPassDrawQuads' filters.
-    LOOPER_BEGIN(realPaint, nullptr)
-    while (iter.next()) {
-        iter.fDevice->drawEdgeAAImageSet(
-                imageSet, count, dstClips, preViewMatrices, looper.paint(), constraint);
-    }
-    LOOPER_END
 }
 
 //////////////////////////////////////////////////////////////////////////////
@@ -3098,13 +2771,8 @@
 ///////////////////////////////////////////////////////////////////////////////
 #ifdef SK_DISABLE_SKPICTURE
 void SkCanvas::drawPicture(const SkPicture* picture, const SkMatrix* matrix, const SkPaint* paint) {}
-<<<<<<< HEAD
-
-
-=======
-
-
->>>>>>> 40be567a
+
+
 void SkCanvas::onDrawPicture(const SkPicture* picture, const SkMatrix* matrix,
                              const SkPaint* paint) {}
 #else
