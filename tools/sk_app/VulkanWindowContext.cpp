
/*
 * Copyright 2015 Google Inc.
 *
 * Use of this source code is governed by a BSD-style license that can be
 * found in the LICENSE file.
 */

#include "tools/sk_app/VulkanWindowContext.h"

#include "include/core/SkSurface.h"
#include "include/gpu/GrBackendSemaphore.h"
#include "include/gpu/GrBackendSurface.h"
#include "include/gpu/GrContext.h"
#include "src/core/SkAutoMalloc.h"

#include "include/gpu/vk/GrVkExtensions.h"
#include "include/gpu/vk/GrVkTypes.h"
#include "src/gpu/vk/GrVkImage.h"
#include "src/gpu/vk/GrVkUtil.h"

#ifdef VK_USE_PLATFORM_WIN32_KHR
// windows wants to define this as CreateSemaphoreA or CreateSemaphoreW
#undef CreateSemaphore
#endif

#define GET_PROC(F) f ## F = (PFN_vk ## F) fGetInstanceProcAddr(fInstance, "vk" #F)
#define GET_DEV_PROC(F) f ## F = (PFN_vk ## F) fGetDeviceProcAddr(fDevice, "vk" #F)

namespace sk_app {

VulkanWindowContext::VulkanWindowContext(const DisplayParams& params,
                                         CreateVkSurfaceFn createVkSurface,
                                         CanPresentFn canPresent,
                                         PFN_vkGetInstanceProcAddr instProc,
                                         PFN_vkGetDeviceProcAddr devProc)
    : WindowContext(params)
    , fCreateVkSurfaceFn(createVkSurface)
    , fCanPresentFn(canPresent)
    , fSurface(VK_NULL_HANDLE)
    , fSwapchain(VK_NULL_HANDLE)
    , fImages(nullptr)
    , fImageLayouts(nullptr)
    , fSurfaces(nullptr)
    , fBackbuffers(nullptr) {
    fGetInstanceProcAddr = instProc;
    fGetDeviceProcAddr = devProc;
    this->initializeContext();
}

void VulkanWindowContext::initializeContext() {
    // any config code here (particularly for msaa)?

    PFN_vkGetInstanceProcAddr getInstanceProc = fGetInstanceProcAddr;
    PFN_vkGetDeviceProcAddr getDeviceProc = fGetDeviceProcAddr;
    auto getProc = [getInstanceProc, getDeviceProc](const char* proc_name,
                                                    VkInstance instance, VkDevice device) {
        if (device != VK_NULL_HANDLE) {
            return getDeviceProc(device, proc_name);
        }
        return getInstanceProc(instance, proc_name);
    };
    GrVkBackendContext backendContext;
    GrVkExtensions extensions;
    VkPhysicalDeviceFeatures2 features;
    if (!sk_gpu_test::CreateVkBackendContext(getProc, &backendContext, &extensions, &features,
                                             &fDebugCallback, &fPresentQueueIndex, fCanPresentFn)) {
        sk_gpu_test::FreeVulkanFeaturesStructs(&features);
        return;
    }

    if (!extensions.hasExtension(VK_KHR_SURFACE_EXTENSION_NAME, 25) ||
        !extensions.hasExtension(VK_KHR_SWAPCHAIN_EXTENSION_NAME, 68)) {
        sk_gpu_test::FreeVulkanFeaturesStructs(&features);
        return;
    }

    fInstance = backendContext.fInstance;
    fPhysicalDevice = backendContext.fPhysicalDevice;
    fDevice = backendContext.fDevice;
    fGraphicsQueueIndex = backendContext.fGraphicsQueueIndex;
    fGraphicsQueue = backendContext.fQueue;

    PFN_vkGetPhysicalDeviceProperties localGetPhysicalDeviceProperties =
            reinterpret_cast<PFN_vkGetPhysicalDeviceProperties>(
                    backendContext.fGetProc("vkGetPhysicalDeviceProperties",
                                            backendContext.fInstance,
                                            VK_NULL_HANDLE));
    if (!localGetPhysicalDeviceProperties) {
        sk_gpu_test::FreeVulkanFeaturesStructs(&features);
        return;
    }
    VkPhysicalDeviceProperties physDeviceProperties;
    localGetPhysicalDeviceProperties(backendContext.fPhysicalDevice, &physDeviceProperties);
    uint32_t physDevVersion = physDeviceProperties.apiVersion;

    fInterface.reset(new GrVkInterface(backendContext.fGetProc, fInstance, fDevice,
                                       backendContext.fInstanceVersion, physDevVersion,
                                       &extensions));

    GET_PROC(DestroyInstance);
    if (fDebugCallback != VK_NULL_HANDLE) {
        GET_PROC(DestroyDebugReportCallbackEXT);
    }
    GET_PROC(DestroySurfaceKHR);
    GET_PROC(GetPhysicalDeviceSurfaceSupportKHR);
    GET_PROC(GetPhysicalDeviceSurfaceCapabilitiesKHR);
    GET_PROC(GetPhysicalDeviceSurfaceFormatsKHR);
    GET_PROC(GetPhysicalDeviceSurfacePresentModesKHR);
    GET_DEV_PROC(DeviceWaitIdle);
    GET_DEV_PROC(QueueWaitIdle);
    GET_DEV_PROC(DestroyDevice);
    GET_DEV_PROC(CreateSwapchainKHR);
    GET_DEV_PROC(DestroySwapchainKHR);
    GET_DEV_PROC(GetSwapchainImagesKHR);
    GET_DEV_PROC(AcquireNextImageKHR);
    GET_DEV_PROC(QueuePresentKHR);
    GET_DEV_PROC(GetDeviceQueue);

    fContext = GrContext::MakeVulkan(backendContext, fDisplayParams.fGrContextOptions);

    fSurface = fCreateVkSurfaceFn(fInstance);
    if (VK_NULL_HANDLE == fSurface) {
        this->destroyContext();
        sk_gpu_test::FreeVulkanFeaturesStructs(&features);
        return;
    }

    VkBool32 supported;
    VkResult res = fGetPhysicalDeviceSurfaceSupportKHR(fPhysicalDevice, fPresentQueueIndex,
                                                       fSurface, &supported);
    if (VK_SUCCESS != res) {
        this->destroyContext();
        sk_gpu_test::FreeVulkanFeaturesStructs(&features);
        return;
    }

    if (!this->createSwapchain(-1, -1, fDisplayParams)) {
        this->destroyContext();
        sk_gpu_test::FreeVulkanFeaturesStructs(&features);
        return;
    }

    // create presentQueue
    fGetDeviceQueue(fDevice, fPresentQueueIndex, 0, &fPresentQueue);
    sk_gpu_test::FreeVulkanFeaturesStructs(&features);
}

bool VulkanWindowContext::createSwapchain(int width, int height,
                                          const DisplayParams& params) {
    // check for capabilities
    VkSurfaceCapabilitiesKHR caps;
    VkResult res = fGetPhysicalDeviceSurfaceCapabilitiesKHR(fPhysicalDevice, fSurface, &caps);
    if (VK_SUCCESS != res) {
        return false;
    }

    uint32_t surfaceFormatCount;
    res = fGetPhysicalDeviceSurfaceFormatsKHR(fPhysicalDevice, fSurface, &surfaceFormatCount,
                                              nullptr);
    if (VK_SUCCESS != res) {
        return false;
    }

    SkAutoMalloc surfaceFormatAlloc(surfaceFormatCount * sizeof(VkSurfaceFormatKHR));
    VkSurfaceFormatKHR* surfaceFormats = (VkSurfaceFormatKHR*)surfaceFormatAlloc.get();
    res = fGetPhysicalDeviceSurfaceFormatsKHR(fPhysicalDevice, fSurface, &surfaceFormatCount,
                                              surfaceFormats);
    if (VK_SUCCESS != res) {
        return false;
    }

    uint32_t presentModeCount;
    res = fGetPhysicalDeviceSurfacePresentModesKHR(fPhysicalDevice, fSurface, &presentModeCount,
                                                   nullptr);
    if (VK_SUCCESS != res) {
        return false;
    }

    SkAutoMalloc presentModeAlloc(presentModeCount * sizeof(VkPresentModeKHR));
    VkPresentModeKHR* presentModes = (VkPresentModeKHR*)presentModeAlloc.get();
    res = fGetPhysicalDeviceSurfacePresentModesKHR(fPhysicalDevice, fSurface, &presentModeCount,
                                                   presentModes);
    if (VK_SUCCESS != res) {
        return false;
    }

    VkExtent2D extent = caps.currentExtent;
    // use the hints
    if (extent.width == (uint32_t)-1) {
        extent.width = width;
        extent.height = height;
    }

    // clamp width; to protect us from broken hints
    if (extent.width < caps.minImageExtent.width) {
        extent.width = caps.minImageExtent.width;
    } else if (extent.width > caps.maxImageExtent.width) {
        extent.width = caps.maxImageExtent.width;
    }
    // clamp height
    if (extent.height < caps.minImageExtent.height) {
        extent.height = caps.minImageExtent.height;
    } else if (extent.height > caps.maxImageExtent.height) {
        extent.height = caps.maxImageExtent.height;
    }

    fWidth = (int)extent.width;
    fHeight = (int)extent.height;

    uint32_t imageCount = caps.minImageCount + 2;
    if (caps.maxImageCount > 0 && imageCount > caps.maxImageCount) {
        // Application must settle for fewer images than desired:
        imageCount = caps.maxImageCount;
    }

    VkImageUsageFlags usageFlags = VK_IMAGE_USAGE_COLOR_ATTACHMENT_BIT |
                                   VK_IMAGE_USAGE_TRANSFER_SRC_BIT |
                                   VK_IMAGE_USAGE_TRANSFER_DST_BIT;
    SkASSERT((caps.supportedUsageFlags & usageFlags) == usageFlags);
    SkASSERT(caps.supportedTransforms & caps.currentTransform);
    SkASSERT(caps.supportedCompositeAlpha & (VK_COMPOSITE_ALPHA_OPAQUE_BIT_KHR |
                                             VK_COMPOSITE_ALPHA_INHERIT_BIT_KHR));
    VkCompositeAlphaFlagBitsKHR composite_alpha =
        (caps.supportedCompositeAlpha & VK_COMPOSITE_ALPHA_INHERIT_BIT_KHR) ?
                                        VK_COMPOSITE_ALPHA_INHERIT_BIT_KHR :
                                        VK_COMPOSITE_ALPHA_OPAQUE_BIT_KHR;

    // Pick our surface format.
    VkFormat surfaceFormat = VK_FORMAT_UNDEFINED;
    VkColorSpaceKHR colorSpace = VK_COLORSPACE_SRGB_NONLINEAR_KHR;
    for (uint32_t i = 0; i < surfaceFormatCount; ++i) {
        VkFormat localFormat = surfaceFormats[i].format;
        if (GrVkFormatIsSupported(localFormat)) {
            surfaceFormat = localFormat;
            colorSpace = surfaceFormats[i].colorSpace;
            break;
        }
    }
    fDisplayParams = params;
    fSampleCount = params.fMSAASampleCount;
    fStencilBits = 8;

    if (VK_FORMAT_UNDEFINED == surfaceFormat) {
        return false;
    }

    SkColorType colorType;
    switch (surfaceFormat) {
        case VK_FORMAT_R8G8B8A8_UNORM: // fall through
        case VK_FORMAT_R8G8B8A8_SRGB:
            colorType = kRGBA_8888_SkColorType;
            break;
        case VK_FORMAT_B8G8R8A8_UNORM: // fall through
            colorType = kBGRA_8888_SkColorType;
            break;
        default:
            return false;
    }

    // If mailbox mode is available, use it, as it is the lowest-latency non-
    // tearing mode. If not, fall back to FIFO which is always available.
    VkPresentModeKHR mode = VK_PRESENT_MODE_FIFO_KHR;
    bool hasImmediate = false;
    for (uint32_t i = 0; i < presentModeCount; ++i) {
        // use mailbox
        if (VK_PRESENT_MODE_MAILBOX_KHR == presentModes[i]) {
            mode = VK_PRESENT_MODE_MAILBOX_KHR;
        }
        if (VK_PRESENT_MODE_IMMEDIATE_KHR == presentModes[i]) {
            hasImmediate = true;
        }
    }
    if (params.fDisableVsync && hasImmediate) {
        mode = VK_PRESENT_MODE_IMMEDIATE_KHR;
    }

    VkSwapchainCreateInfoKHR swapchainCreateInfo;
    memset(&swapchainCreateInfo, 0, sizeof(VkSwapchainCreateInfoKHR));
    swapchainCreateInfo.sType = VK_STRUCTURE_TYPE_SWAPCHAIN_CREATE_INFO_KHR;
    swapchainCreateInfo.surface = fSurface;
    swapchainCreateInfo.minImageCount = imageCount;
    swapchainCreateInfo.imageFormat = surfaceFormat;
    swapchainCreateInfo.imageColorSpace = colorSpace;
    swapchainCreateInfo.imageExtent = extent;
    swapchainCreateInfo.imageArrayLayers = 1;
    swapchainCreateInfo.imageUsage = usageFlags;

    uint32_t queueFamilies[] = { fGraphicsQueueIndex, fPresentQueueIndex };
    if (fGraphicsQueueIndex != fPresentQueueIndex) {
        swapchainCreateInfo.imageSharingMode = VK_SHARING_MODE_CONCURRENT;
        swapchainCreateInfo.queueFamilyIndexCount = 2;
        swapchainCreateInfo.pQueueFamilyIndices = queueFamilies;
    } else {
        swapchainCreateInfo.imageSharingMode = VK_SHARING_MODE_EXCLUSIVE;
        swapchainCreateInfo.queueFamilyIndexCount = 0;
        swapchainCreateInfo.pQueueFamilyIndices = nullptr;
    }

    swapchainCreateInfo.preTransform = VK_SURFACE_TRANSFORM_IDENTITY_BIT_KHR;
    swapchainCreateInfo.compositeAlpha = composite_alpha;
    swapchainCreateInfo.presentMode = mode;
    swapchainCreateInfo.clipped = true;
    swapchainCreateInfo.oldSwapchain = fSwapchain;

    res = fCreateSwapchainKHR(fDevice, &swapchainCreateInfo, nullptr, &fSwapchain);
    if (VK_SUCCESS != res) {
        return false;
    }

    // destroy the old swapchain
    if (swapchainCreateInfo.oldSwapchain != VK_NULL_HANDLE) {
        fDeviceWaitIdle(fDevice);

        this->destroyBuffers();

        fDestroySwapchainKHR(fDevice, swapchainCreateInfo.oldSwapchain, nullptr);
    }

    this->createBuffers(swapchainCreateInfo.imageFormat, colorType);

    return true;
}

void VulkanWindowContext::createBuffers(VkFormat format, SkColorType colorType) {
    fGetSwapchainImagesKHR(fDevice, fSwapchain, &fImageCount, nullptr);
    SkASSERT(fImageCount);
    fImages = new VkImage[fImageCount];
    fGetSwapchainImagesKHR(fDevice, fSwapchain, &fImageCount, fImages);

    // set up initial image layouts and create surfaces
    fImageLayouts = new VkImageLayout[fImageCount];
    fSurfaces = new sk_sp<SkSurface>[fImageCount];
    for (uint32_t i = 0; i < fImageCount; ++i) {
        fImageLayouts[i] = VK_IMAGE_LAYOUT_UNDEFINED;

        GrVkImageInfo info;
        info.fImage = fImages[i];
        info.fAlloc = GrVkAlloc();
        info.fImageLayout = VK_IMAGE_LAYOUT_UNDEFINED;
        info.fImageTiling = VK_IMAGE_TILING_OPTIMAL;
        info.fFormat = format;
        info.fLevelCount = 1;
        info.fCurrentQueueFamily = fPresentQueueIndex;

<<<<<<< HEAD
        GrBackendRenderTarget backendRT(fWidth, fHeight, fSampleCount, info);

        fSurfaces[i] = SkSurface::MakeFromBackendRenderTarget(fContext.get(),
                                                              backendRT,
                                                              kTopLeft_GrSurfaceOrigin,
                                                              colorType,
                                                              fDisplayParams.fColorSpace,
                                                              &fDisplayParams.fSurfaceProps);
=======
        if (fSampleCount == 1) {
            GrBackendRenderTarget backendRT(fWidth, fHeight, fSampleCount, info);

            fSurfaces[i] = SkSurface::MakeFromBackendRenderTarget(
                    fContext.get(), backendRT, kTopLeft_GrSurfaceOrigin, colorType,
                    fDisplayParams.fColorSpace, &fDisplayParams.fSurfaceProps);
        } else {
            GrBackendTexture backendTexture(fWidth, fHeight, info);

            fSurfaces[i] = SkSurface::MakeFromBackendTexture(
                    fContext.get(), backendTexture, kTopLeft_GrSurfaceOrigin, fSampleCount,
                    colorType, fDisplayParams.fColorSpace, &fDisplayParams.fSurfaceProps);

        }
>>>>>>> 40be567a
    }

    // set up the backbuffers
    VkSemaphoreCreateInfo semaphoreInfo;
    memset(&semaphoreInfo, 0, sizeof(VkSemaphoreCreateInfo));
    semaphoreInfo.sType = VK_STRUCTURE_TYPE_SEMAPHORE_CREATE_INFO;
    semaphoreInfo.pNext = nullptr;
    semaphoreInfo.flags = 0;

    // we create one additional backbuffer structure here, because we want to
    // give the command buffers they contain a chance to finish before we cycle back
    fBackbuffers = new BackbufferInfo[fImageCount + 1];
    for (uint32_t i = 0; i < fImageCount + 1; ++i) {
        fBackbuffers[i].fImageIndex = -1;
        GR_VK_CALL_ERRCHECK(fInterface,
                            CreateSemaphore(fDevice, &semaphoreInfo,
                                            nullptr, &fBackbuffers[i].fRenderSemaphore));
    }
    fCurrentBackbufferIndex = fImageCount;
}

void VulkanWindowContext::destroyBuffers() {

    if (fBackbuffers) {
        for (uint32_t i = 0; i < fImageCount + 1; ++i) {
            fBackbuffers[i].fImageIndex = -1;
            GR_VK_CALL(fInterface,
                       DestroySemaphore(fDevice,
                                        fBackbuffers[i].fRenderSemaphore,
                                        nullptr));
        }
    }

    delete[] fBackbuffers;
    fBackbuffers = nullptr;

    // Does this actually free the surfaces?
    delete[] fSurfaces;
    fSurfaces = nullptr;
    delete[] fImageLayouts;
    fImageLayouts = nullptr;
    delete[] fImages;
    fImages = nullptr;
}

VulkanWindowContext::~VulkanWindowContext() {
    this->destroyContext();
}

void VulkanWindowContext::destroyContext() {
    if (this->isValid()) {
        fQueueWaitIdle(fPresentQueue);
        fDeviceWaitIdle(fDevice);

        this->destroyBuffers();

        if (VK_NULL_HANDLE != fSwapchain) {
            fDestroySwapchainKHR(fDevice, fSwapchain, nullptr);
            fSwapchain = VK_NULL_HANDLE;
        }

        if (VK_NULL_HANDLE != fSurface) {
            fDestroySurfaceKHR(fInstance, fSurface, nullptr);
            fSurface = VK_NULL_HANDLE;
        }
    }

    fContext.reset();
    fInterface.reset();

    if (VK_NULL_HANDLE != fDevice) {
        fDestroyDevice(fDevice, nullptr);
        fDevice = VK_NULL_HANDLE;
    }

#ifdef SK_ENABLE_VK_LAYERS
    if (fDebugCallback != VK_NULL_HANDLE) {
        fDestroyDebugReportCallbackEXT(fInstance, fDebugCallback, nullptr);
    }
#endif

    fPhysicalDevice = VK_NULL_HANDLE;

    if (VK_NULL_HANDLE != fInstance) {
        fDestroyInstance(fInstance, nullptr);
        fInstance = VK_NULL_HANDLE;
    }
}

VulkanWindowContext::BackbufferInfo* VulkanWindowContext::getAvailableBackbuffer() {
    SkASSERT(fBackbuffers);

    ++fCurrentBackbufferIndex;
    if (fCurrentBackbufferIndex > fImageCount) {
        fCurrentBackbufferIndex = 0;
    }

    BackbufferInfo* backbuffer = fBackbuffers + fCurrentBackbufferIndex;
    return backbuffer;
}

sk_sp<SkSurface> VulkanWindowContext::getBackbufferSurface() {
    BackbufferInfo* backbuffer = this->getAvailableBackbuffer();
    SkASSERT(backbuffer);

    // semaphores should be in unsignaled state
    VkSemaphoreCreateInfo semaphoreInfo;
    memset(&semaphoreInfo, 0, sizeof(VkSemaphoreCreateInfo));
    semaphoreInfo.sType = VK_STRUCTURE_TYPE_SEMAPHORE_CREATE_INFO;
    semaphoreInfo.pNext = nullptr;
    semaphoreInfo.flags = 0;
    VkSemaphore semaphore;
    GR_VK_CALL_ERRCHECK(fInterface, CreateSemaphore(fDevice, &semaphoreInfo,
                                                    nullptr, &semaphore));

    // acquire the image
    VkResult res = fAcquireNextImageKHR(fDevice, fSwapchain, UINT64_MAX,
                                        semaphore, VK_NULL_HANDLE,
                                        &backbuffer->fImageIndex);
    if (VK_ERROR_SURFACE_LOST_KHR == res) {
        // need to figure out how to create a new vkSurface without the platformData*
        // maybe use attach somehow? but need a Window
        GR_VK_CALL(fInterface, DestroySemaphore(fDevice, semaphore, nullptr));
        return nullptr;
    }
    if (VK_ERROR_OUT_OF_DATE_KHR == res) {
        // tear swapchain down and try again
        if (!this->createSwapchain(-1, -1, fDisplayParams)) {
            GR_VK_CALL(fInterface, DestroySemaphore(fDevice, semaphore, nullptr));
            return nullptr;
        }
        backbuffer = this->getAvailableBackbuffer();

        // acquire the image
        res = fAcquireNextImageKHR(fDevice, fSwapchain, UINT64_MAX,
                                   semaphore, VK_NULL_HANDLE,
                                   &backbuffer->fImageIndex);

        if (VK_SUCCESS != res) {
            GR_VK_CALL(fInterface, DestroySemaphore(fDevice, semaphore, nullptr));
            return nullptr;
        }
    }

    SkSurface* surface = fSurfaces[backbuffer->fImageIndex].get();

    GrBackendSemaphore beSemaphore;
    beSemaphore.initVulkan(semaphore);

    surface->wait(1, &beSemaphore);

    return sk_ref_sp(surface);
}

void VulkanWindowContext::swapBuffers() {

    BackbufferInfo* backbuffer = fBackbuffers + fCurrentBackbufferIndex;
    SkSurface* surface = fSurfaces[backbuffer->fImageIndex].get();

    GrBackendSemaphore beSemaphore;
    beSemaphore.initVulkan(backbuffer->fRenderSemaphore);

    GrFlushInfo info;
    info.fNumSemaphores = 1;
    info.fSignalSemaphores = &beSemaphore;
    surface->flush(SkSurface::BackendSurfaceAccess::kPresent, info);

    // Submit present operation to present queue
    const VkPresentInfoKHR presentInfo =
    {
        VK_STRUCTURE_TYPE_PRESENT_INFO_KHR, // sType
        NULL, // pNext
        1, // waitSemaphoreCount
        &backbuffer->fRenderSemaphore, // pWaitSemaphores
        1, // swapchainCount
        &fSwapchain, // pSwapchains
        &backbuffer->fImageIndex, // pImageIndices
        NULL // pResults
    };

    fQueuePresentKHR(fPresentQueue, &presentInfo);
}

}   //namespace sk_app<|MERGE_RESOLUTION|>--- conflicted
+++ resolved
@@ -343,16 +343,6 @@
         info.fLevelCount = 1;
         info.fCurrentQueueFamily = fPresentQueueIndex;
 
-<<<<<<< HEAD
-        GrBackendRenderTarget backendRT(fWidth, fHeight, fSampleCount, info);
-
-        fSurfaces[i] = SkSurface::MakeFromBackendRenderTarget(fContext.get(),
-                                                              backendRT,
-                                                              kTopLeft_GrSurfaceOrigin,
-                                                              colorType,
-                                                              fDisplayParams.fColorSpace,
-                                                              &fDisplayParams.fSurfaceProps);
-=======
         if (fSampleCount == 1) {
             GrBackendRenderTarget backendRT(fWidth, fHeight, fSampleCount, info);
 
@@ -367,7 +357,6 @@
                     colorType, fDisplayParams.fColorSpace, &fDisplayParams.fSurfaceProps);
 
         }
->>>>>>> 40be567a
     }
 
     // set up the backbuffers
