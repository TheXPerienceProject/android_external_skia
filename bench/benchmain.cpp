--- conflicted
+++ resolved
@@ -30,10 +30,6 @@
 class GrContext;
 #endif // SK_SUPPORT_GPU
 
-<<<<<<< HEAD
-
-=======
->>>>>>> b065aca4
 #include <limits>
 
 enum BenchMode {
