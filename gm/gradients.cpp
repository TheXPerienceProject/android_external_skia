/*
 * Copyright 2011 Google Inc.
 *
 * Use of this source code is governed by a BSD-style license that can be
 * found in the LICENSE file.
 */

#include "gm/gm.h"
#include "include/core/SkBlendMode.h"
#include "include/core/SkCanvas.h"
#include "include/core/SkColor.h"
#include "include/core/SkColorSpace.h"
#include "include/core/SkMatrix.h"
#include "include/core/SkPaint.h"
#include "include/core/SkPicture.h"
#include "include/core/SkPictureRecorder.h"
#include "include/core/SkPoint.h"
#include "include/core/SkRect.h"
#include "include/core/SkRefCnt.h"
#include "include/core/SkScalar.h"
#include "include/core/SkShader.h"
#include "include/core/SkSize.h"
#include "include/core/SkString.h"
#include "include/core/SkTileMode.h"
#include "include/core/SkTypes.h"
#include "include/effects/SkGradientShader.h"

#include <math.h>

<<<<<<< HEAD
namespace skiagm {
=======
namespace {
>>>>>>> 40be567a

struct GradData {
    int              fCount;
    const SkColor*   fColors;
    const SkColor4f* fColors4f;
    const SkScalar*  fPos;
};

constexpr SkColor gColors[] = {
    SK_ColorRED, SK_ColorGREEN, SK_ColorBLUE, SK_ColorWHITE, SK_ColorBLACK
};
constexpr SkColor4f gColors4f[] ={
    { 1.0f, 0.0f, 0.0f, 1.0f }, // Red
    { 0.0f, 1.0f, 0.0f, 1.0f }, // Green
    { 0.0f, 0.0f, 1.0f, 1.0f }, // Blue
    { 1.0f, 1.0f, 1.0f, 1.0f }, // White
    { 0.0f, 0.0f, 0.0f, 1.0f }  // Black
};
constexpr SkScalar gPos0[] = { 0, SK_Scalar1 };
constexpr SkScalar gPos1[] = { SK_Scalar1/4, SK_Scalar1*3/4 };
constexpr SkScalar gPos2[] = {
    0, SK_Scalar1/8, SK_Scalar1/2, SK_Scalar1*7/8, SK_Scalar1
};

constexpr SkScalar gPosClamp[]   = {0.0f, 0.0f, 1.0f, 1.0f};
constexpr SkColor  gColorClamp[] = {
    SK_ColorRED, SK_ColorGREEN, SK_ColorGREEN, SK_ColorBLUE
};
constexpr SkColor4f gColor4fClamp[] ={
    { 1.0f, 0.0f, 0.0f, 1.0f }, // Red
    { 0.0f, 1.0f, 0.0f, 1.0f }, // Green
    { 0.0f, 1.0f, 0.0f, 1.0f }, // Green
    { 0.0f, 0.0f, 1.0f, 1.0f }  // Blue
};
constexpr GradData gGradData[] = {
    { 2, gColors, gColors4f, nullptr },
    { 2, gColors, gColors4f, gPos0 },
    { 2, gColors, gColors4f, gPos1 },
    { 5, gColors, gColors4f, nullptr },
    { 5, gColors, gColors4f, gPos2 },
    { 4, gColorClamp, gColor4fClamp, gPosClamp }
};

static sk_sp<SkShader> MakeLinear(const SkPoint pts[2], const GradData& data,
                                  SkTileMode tm, const SkMatrix& localMatrix) {
    return SkGradientShader::MakeLinear(pts, data.fColors, data.fPos, data.fCount, tm, 0,
                                        &localMatrix);
}

static sk_sp<SkShader> MakeLinear4f(const SkPoint pts[2], const GradData& data,
                                    SkTileMode tm, const SkMatrix& localMatrix) {
    auto srgb = SkColorSpace::MakeSRGB();
    return SkGradientShader::MakeLinear(pts, data.fColors4f, srgb, data.fPos, data.fCount, tm, 0,
                                        &localMatrix);
}

static sk_sp<SkShader> MakeRadial(const SkPoint pts[2], const GradData& data,
                                  SkTileMode tm, const SkMatrix& localMatrix) {
    SkPoint center;
    center.set(SkScalarAve(pts[0].fX, pts[1].fX),
               SkScalarAve(pts[0].fY, pts[1].fY));
    return SkGradientShader::MakeRadial(center, center.fX, data.fColors, data.fPos, data.fCount,
                                        tm, 0, &localMatrix);
}

static sk_sp<SkShader> MakeRadial4f(const SkPoint pts[2], const GradData& data,
                                    SkTileMode tm, const SkMatrix& localMatrix) {
    SkPoint center;
    center.set(SkScalarAve(pts[0].fX, pts[1].fX),
               SkScalarAve(pts[0].fY, pts[1].fY));
    auto srgb = SkColorSpace::MakeSRGB();
    return SkGradientShader::MakeRadial(center, center.fX, data.fColors4f, srgb, data.fPos,
                                        data.fCount, tm, 0, &localMatrix);
}

static sk_sp<SkShader> MakeSweep(const SkPoint pts[2], const GradData& data,
                                 SkTileMode, const SkMatrix& localMatrix) {
    SkPoint center;
    center.set(SkScalarAve(pts[0].fX, pts[1].fX),
               SkScalarAve(pts[0].fY, pts[1].fY));
    return SkGradientShader::MakeSweep(center.fX, center.fY, data.fColors, data.fPos, data.fCount,
                                       0, &localMatrix);
}

static sk_sp<SkShader> MakeSweep4f(const SkPoint pts[2], const GradData& data,
                                   SkTileMode, const SkMatrix& localMatrix) {
    SkPoint center;
    center.set(SkScalarAve(pts[0].fX, pts[1].fX),
               SkScalarAve(pts[0].fY, pts[1].fY));
    auto srgb = SkColorSpace::MakeSRGB();
    return SkGradientShader::MakeSweep(center.fX, center.fY, data.fColors4f, srgb, data.fPos,
                                       data.fCount, 0, &localMatrix);
}

static sk_sp<SkShader> Make2Radial(const SkPoint pts[2], const GradData& data,
                                   SkTileMode tm, const SkMatrix& localMatrix) {
    SkPoint center0, center1;
    center0.set(SkScalarAve(pts[0].fX, pts[1].fX),
                SkScalarAve(pts[0].fY, pts[1].fY));
    center1.set(SkScalarInterp(pts[0].fX, pts[1].fX, SkIntToScalar(3)/5),
                SkScalarInterp(pts[0].fY, pts[1].fY, SkIntToScalar(1)/4));
    return SkGradientShader::MakeTwoPointConical(center1, (pts[1].fX - pts[0].fX) / 7,
                                                 center0, (pts[1].fX - pts[0].fX) / 2,
                                                 data.fColors, data.fPos, data.fCount, tm,
                                                 0, &localMatrix);
}

static sk_sp<SkShader> Make2Radial4f(const SkPoint pts[2], const GradData& data,
                                     SkTileMode tm, const SkMatrix& localMatrix) {
    SkPoint center0, center1;
    center0.set(SkScalarAve(pts[0].fX, pts[1].fX),
                SkScalarAve(pts[0].fY, pts[1].fY));
    center1.set(SkScalarInterp(pts[0].fX, pts[1].fX, SkIntToScalar(3) / 5),
                SkScalarInterp(pts[0].fY, pts[1].fY, SkIntToScalar(1) / 4));
    auto srgb = SkColorSpace::MakeSRGB();
    return SkGradientShader::MakeTwoPointConical(center1, (pts[1].fX - pts[0].fX) / 7,
                                                 center0, (pts[1].fX - pts[0].fX) / 2,
                                                 data.fColors4f, srgb, data.fPos, data.fCount, tm,
                                                 0, &localMatrix);
}

static sk_sp<SkShader> Make2Conical(const SkPoint pts[2], const GradData& data,
                                    SkTileMode tm, const SkMatrix& localMatrix) {
    SkPoint center0, center1;
    SkScalar radius0 = (pts[1].fX - pts[0].fX) / 10;
    SkScalar radius1 = (pts[1].fX - pts[0].fX) / 3;
    center0.set(pts[0].fX + radius0, pts[0].fY + radius0);
    center1.set(pts[1].fX - radius1, pts[1].fY - radius1);
    return SkGradientShader::MakeTwoPointConical(center1, radius1, center0, radius0,
                                                 data.fColors, data.fPos,
                                                 data.fCount, tm, 0, &localMatrix);
}

static sk_sp<SkShader> Make2Conical4f(const SkPoint pts[2], const GradData& data,
                                      SkTileMode tm, const SkMatrix& localMatrix) {
    SkPoint center0, center1;
    SkScalar radius0 = (pts[1].fX - pts[0].fX) / 10;
    SkScalar radius1 = (pts[1].fX - pts[0].fX) / 3;
    center0.set(pts[0].fX + radius0, pts[0].fY + radius0);
    center1.set(pts[1].fX - radius1, pts[1].fY - radius1);
    auto srgb = SkColorSpace::MakeSRGB();
    return SkGradientShader::MakeTwoPointConical(center1, radius1, center0, radius0,
                                                 data.fColors4f, srgb, data.fPos,
                                                 data.fCount, tm, 0, &localMatrix);
}

typedef sk_sp<SkShader> (*GradMaker)(const SkPoint pts[2], const GradData& data,
                                     SkTileMode tm, const SkMatrix& localMatrix);
constexpr GradMaker gGradMakers[] = {
    MakeLinear, MakeRadial, MakeSweep, Make2Radial, Make2Conical
};
constexpr GradMaker gGradMakers4f[] ={
    MakeLinear4f, MakeRadial4f, MakeSweep4f, Make2Radial4f, Make2Conical4f
};

///////////////////////////////////////////////////////////////////////////////

class GradientsGM : public skiagm::GM {
public:
<<<<<<< HEAD
    GradientsGM(bool dither) : fDither(dither) {
        this->setBGColor(0xFFDDDDDD);
    }
=======
    GradientsGM(bool dither) : fDither(dither) {}
>>>>>>> 40be567a

protected:
    const bool fDither;

    void onDraw(SkCanvas* canvas) override {
        SkPoint pts[2] = {
            { 0, 0 },
            { SkIntToScalar(100), SkIntToScalar(100) }
        };
        SkTileMode tm = SkTileMode::kClamp;
        SkRect r = { 0, 0, SkIntToScalar(100), SkIntToScalar(100) };
        SkPaint paint;
        paint.setAntiAlias(true);
        paint.setDither(fDither);

        canvas->translate(SkIntToScalar(20), SkIntToScalar(20));
        for (size_t i = 0; i < SK_ARRAY_COUNT(gGradData); i++) {
            canvas->save();
            for (size_t j = 0; j < SK_ARRAY_COUNT(gGradMakers); j++) {
                SkMatrix scale = SkMatrix::I();

                if (i == 5) { // if the clamp case
                    scale.setScale(0.5f, 0.5f);
                    scale.postTranslate(25.f, 25.f);
                }

                paint.setShader(gGradMakers[j](pts, gGradData[i], tm, scale));
                canvas->drawRect(r, paint);
                canvas->translate(0, SkIntToScalar(120));
            }
            canvas->restore();
            canvas->translate(SkIntToScalar(120), 0);
        }
    }

private:
    void onOnceBeforeDraw() override { this->setBGColor(0xFFDDDDDD); }

    SkString onShortName() override {
        return SkString(fDither ? "gradients" : "gradients_nodither");
    }

    SkISize onISize() override { return {840, 815}; }
};
DEF_GM( return new GradientsGM(true); )
DEF_GM( return new GradientsGM(false); )

// Like the original gradients GM, but using the SkColor4f shader factories. Should be identical.
class Gradients4fGM : public skiagm::GM {
public:
<<<<<<< HEAD
    Gradients4fGM(bool dither) : fDither(dither) {
        this->setBGColor(0xFFDDDDDD);
    }
=======
    Gradients4fGM(bool dither) : fDither(dither) {}
>>>>>>> 40be567a

private:
    void onOnceBeforeDraw() override { this->setBGColor(0xFFDDDDDD); }

    SkString onShortName() override {
        return SkString(fDither ? "gradients4f" : "gradients4f_nodither");
    }

    SkISize onISize() override { return {840, 815}; }

    void onDraw(SkCanvas* canvas) override {
        SkPoint pts[2] ={
            { 0, 0 },
            { SkIntToScalar(100), SkIntToScalar(100) }
        };
        SkTileMode tm = SkTileMode::kClamp;
        SkRect r ={ 0, 0, SkIntToScalar(100), SkIntToScalar(100) };
        SkPaint paint;
        paint.setAntiAlias(true);
        paint.setDither(fDither);

        canvas->translate(SkIntToScalar(20), SkIntToScalar(20));
        for (size_t i = 0; i < SK_ARRAY_COUNT(gGradData); i++) {
            canvas->save();
            for (size_t j = 0; j < SK_ARRAY_COUNT(gGradMakers4f); j++) {
                SkMatrix scale = SkMatrix::I();

                if (i == 5) { // if the clamp case
                    scale.setScale(0.5f, 0.5f);
                    scale.postTranslate(25.f, 25.f);
                }

                paint.setShader(gGradMakers4f[j](pts, gGradData[i], tm, scale));
                canvas->drawRect(r, paint);
                canvas->translate(0, SkIntToScalar(120));
            }
            canvas->restore();
            canvas->translate(SkIntToScalar(120), 0);
        }
    }

    bool fDither;
};
DEF_GM(return new Gradients4fGM(true); )
DEF_GM(return new Gradients4fGM(false); )

// Based on the original gradient slide, but with perspective applied to the
// gradient shaders' local matrices
class GradientsLocalPerspectiveGM : public skiagm::GM {
public:
    GradientsLocalPerspectiveGM(bool dither) : fDither(dither) {
        this->setBGColor(0xFFDDDDDD);
    }

private:
    SkString onShortName() override {
        return SkString(fDither ? "gradients_local_perspective" :
                                  "gradients_local_perspective_nodither");
    }

    SkISize onISize() override { return {840, 815}; }

    void onDraw(SkCanvas* canvas) override {
        SkPoint pts[2] = {
            { 0, 0 },
            { SkIntToScalar(100), SkIntToScalar(100) }
        };
        SkTileMode tm = SkTileMode::kClamp;
        SkRect r = { 0, 0, SkIntToScalar(100), SkIntToScalar(100) };
        SkPaint paint;
        paint.setAntiAlias(true);
        paint.setDither(fDither);

        canvas->translate(SkIntToScalar(20), SkIntToScalar(20));
        for (size_t i = 0; i < SK_ARRAY_COUNT(gGradData); i++) {
            canvas->save();
            for (size_t j = 0; j < SK_ARRAY_COUNT(gGradMakers); j++) {
                // apply an increasing y perspective as we move to the right
                SkMatrix perspective;
                perspective.setIdentity();
                perspective.setPerspY(SkIntToScalar(i+1) / 500);
                perspective.setSkewX(SkIntToScalar(i+1) / 10);

                paint.setShader(gGradMakers[j](pts, gGradData[i], tm, perspective));
                canvas->drawRect(r, paint);
                canvas->translate(0, SkIntToScalar(120));
            }
            canvas->restore();
            canvas->translate(SkIntToScalar(120), 0);
        }
    }

    bool fDither;
};
DEF_GM( return new GradientsLocalPerspectiveGM(true); )
DEF_GM( return new GradientsLocalPerspectiveGM(false); )

// Based on the original gradient slide, but with perspective applied to
// the view matrix
class GradientsViewPerspectiveGM : public GradientsGM {
public:
    GradientsViewPerspectiveGM(bool dither) : INHERITED(dither) { }

private:
    SkString onShortName() override {
        return SkString(fDither ? "gradients_view_perspective" :
                                  "gradients_view_perspective_nodither");
    }

    SkISize onISize() override { return {840, 500}; }

    void onDraw(SkCanvas* canvas) override {
        SkMatrix perspective;
        perspective.setIdentity();
        perspective.setPerspY(0.001f);
        perspective.setSkewX(SkIntToScalar(8) / 25);
        canvas->concat(perspective);
        this->INHERITED::onDraw(canvas);
    }

private:
    typedef GradientsGM INHERITED;
};
DEF_GM( return new GradientsViewPerspectiveGM(true); )
DEF_GM( return new GradientsViewPerspectiveGM(false); )

/*
 Inspired by this <canvas> javascript, where we need to detect that we are not
 solving a quadratic equation, but must instead solve a linear (since our X^2
 coefficient is 0)

 ctx.fillStyle = '#f00';
 ctx.fillRect(0, 0, 100, 50);

 var g = ctx.createRadialGradient(-80, 25, 70, 0, 25, 150);
 g.addColorStop(0, '#f00');
 g.addColorStop(0.01, '#0f0');
 g.addColorStop(0.99, '#0f0');
 g.addColorStop(1, '#f00');
 ctx.fillStyle = g;
 ctx.fillRect(0, 0, 100, 50);
 */
class GradientsDegenrate2PointGM : public skiagm::GM {
public:
    GradientsDegenrate2PointGM(bool dither) : fDither(dither) {}

private:
    SkString onShortName() override {
        return SkString(fDither ? "gradients_degenerate_2pt" : "gradients_degenerate_2pt_nodither");
    }

    SkISize onISize() override { return {320, 320}; }

    void onDraw(SkCanvas* canvas) override {
        canvas->drawColor(SK_ColorBLUE);

        SkColor colors[] = { SK_ColorRED, SK_ColorGREEN, SK_ColorGREEN, SK_ColorRED };
        SkScalar pos[] = { 0, 0.01f, 0.99f, SK_Scalar1 };
        SkPoint c0;
        c0.iset(-80, 25);
        SkScalar r0 = SkIntToScalar(70);
        SkPoint c1;
        c1.iset(0, 25);
        SkScalar r1 = SkIntToScalar(150);
        SkPaint paint;
        paint.setShader(SkGradientShader::MakeTwoPointConical(c0, r0, c1, r1, colors,
                                                              pos, SK_ARRAY_COUNT(pos),
                                                              SkTileMode::kClamp));
        paint.setDither(fDither);
        canvas->drawPaint(paint);
    }

    bool fDither;
};
DEF_GM( return new GradientsDegenrate2PointGM(true); )
DEF_GM( return new GradientsDegenrate2PointGM(false); )

/* bug.skia.org/517
<canvas id="canvas"></canvas>
<script>
var c = document.getElementById("canvas");
var ctx = c.getContext("2d");
ctx.fillStyle = '#ff0';
ctx.fillRect(0, 0, 100, 50);

var g = ctx.createRadialGradient(200, 25, 20, 200, 25, 10);
g.addColorStop(0, '#0f0');
g.addColorStop(0.003, '#f00');  // 0.004 makes this work
g.addColorStop(1, '#ff0');
ctx.fillStyle = g;
ctx.fillRect(0, 0, 100, 50);
</script>
*/

// should draw only green
DEF_SIMPLE_GM(small_color_stop, canvas, 100, 150) {
    SkColor colors[] = { SK_ColorGREEN, SK_ColorRED, SK_ColorYELLOW };
    SkScalar pos[] = { 0, 0.003f, SK_Scalar1 };  // 0.004f makes this work
    SkPoint c0 = { 200, 25 };
    SkScalar r0 = 20;
    SkPoint c1 = { 200, 25 };
    SkScalar r1 = 10;

    SkPaint paint;
    paint.setColor(SK_ColorYELLOW);
    canvas->drawRect(SkRect::MakeWH(100, 150), paint);
    paint.setShader(SkGradientShader::MakeTwoPointConical(c0, r0, c1, r1, colors, pos,
                                                          SK_ARRAY_COUNT(pos),
                                                          SkTileMode::kClamp));
    canvas->drawRect(SkRect::MakeWH(100, 150), paint);
}


/// Tests correctness of *optimized* codepaths in gradients.

class ClampedGradientsGM : public skiagm::GM {
public:
    ClampedGradientsGM(bool dither) : fDither(dither) {}

private:
    SkString onShortName() override {
        return SkString(fDither ? "clamped_gradients" : "clamped_gradients_nodither");
    }

    SkISize onISize() override { return {640, 510}; }

<<<<<<< HEAD
    void drawBG(SkCanvas* canvas) {
        canvas->drawColor(0xFFDDDDDD);
    }

    virtual void onDraw(SkCanvas* canvas) {
        this->drawBG(canvas);
=======
    void onDraw(SkCanvas* canvas) override {
        canvas->drawColor(0xFFDDDDDD);
>>>>>>> 40be567a

        SkRect r = { 0, 0, SkIntToScalar(100), SkIntToScalar(300) };
        SkPaint paint;
        paint.setDither(fDither);
        paint.setAntiAlias(true);

        SkPoint center;
        center.iset(0, 300);
        canvas->translate(SkIntToScalar(20), SkIntToScalar(20));
        paint.setShader(SkGradientShader::MakeRadial(
            SkPoint(center),
            SkIntToScalar(200), gColors, nullptr, 5,
            SkTileMode::kClamp));
        canvas->drawRect(r, paint);
    }

    bool fDither;
};
DEF_GM( return new ClampedGradientsGM(true); )
DEF_GM( return new ClampedGradientsGM(false); )

/// Checks quality of large radial gradients, which may display
/// some banding.

class RadialGradientGM : public skiagm::GM {
    SkString onShortName() override { return SkString("radial_gradient"); }

    SkISize onISize() override { return {1280, 1280}; }

    void onDraw(SkCanvas* canvas) override {
        const SkISize dim = this->getISize();

        canvas->drawColor(0xFF000000);

        SkPaint paint;
        paint.setDither(true);
        SkPoint center;
        center.set(SkIntToScalar(dim.width())/2, SkIntToScalar(dim.height())/2);
        SkScalar radius = SkIntToScalar(dim.width())/2;
        const SkColor colors[] = { 0x7f7f7f7f, 0x7f7f7f7f, 0xb2000000 };
        const SkScalar pos[] = { 0.0f,
                             0.35f,
                             1.0f };
        paint.setShader(SkGradientShader::MakeRadial(center, radius, colors, pos,
                                                     SK_ARRAY_COUNT(pos),
                                                     SkTileMode::kClamp));
        SkRect r = {
            0, 0, SkIntToScalar(dim.width()), SkIntToScalar(dim.height())
        };
        canvas->drawRect(r, paint);
    }
};
DEF_GM( return new RadialGradientGM; )

class RadialGradient2GM : public skiagm::GM {
public:
    RadialGradient2GM(bool dither) : fDither(dither) {}

private:
    SkString onShortName() override {
        return SkString(fDither ? "radial_gradient2" : "radial_gradient2_nodither");
    }

    SkISize onISize() override { return {800, 400}; }

    // Reproduces the example given in bug 7671058.
    void onDraw(SkCanvas* canvas) override {
        SkPaint paint1, paint2, paint3;
        paint1.setStyle(SkPaint::kFill_Style);
        paint2.setStyle(SkPaint::kFill_Style);
        paint3.setStyle(SkPaint::kFill_Style);

        const SkColor sweep_colors[] =
            { 0xFFFF0000, 0xFFFFFF00, 0xFF00FF00, 0xFF00FFFF, 0xFF0000FF, 0xFFFF00FF, 0xFFFF0000 };
        const SkColor colors1[] = { 0xFFFFFFFF, 0x00000000 };
        const SkColor colors2[] = { 0xFF000000, 0x00000000 };

        const SkScalar cx = 200, cy = 200, radius = 150;
        SkPoint center;
        center.set(cx, cy);

        // We can either interpolate endpoints and premultiply each point (default, more precision),
        // or premultiply the endpoints first, avoiding the need to premultiply each point (cheap).
        const uint32_t flags[] = { 0, SkGradientShader::kInterpolateColorsInPremul_Flag };

        for (size_t i = 0; i < SK_ARRAY_COUNT(flags); i++) {
            paint1.setShader(SkGradientShader::MakeSweep(cx, cy, sweep_colors,
                                                         nullptr, SK_ARRAY_COUNT(sweep_colors),
                                                         flags[i], nullptr));
            paint2.setShader(SkGradientShader::MakeRadial(center, radius, colors1,
                                                          nullptr, SK_ARRAY_COUNT(colors1),
                                                          SkTileMode::kClamp,
                                                          flags[i], nullptr));
            paint3.setShader(SkGradientShader::MakeRadial(center, radius, colors2,
                                                          nullptr, SK_ARRAY_COUNT(colors2),
                                                          SkTileMode::kClamp,
                                                          flags[i], nullptr));
            paint1.setDither(fDither);
            paint2.setDither(fDither);
            paint3.setDither(fDither);

            canvas->drawCircle(cx, cy, radius, paint1);
            canvas->drawCircle(cx, cy, radius, paint3);
            canvas->drawCircle(cx, cy, radius, paint2);

            canvas->translate(400, 0);
        }
    }

private:
    bool fDither;

    typedef GM INHERITED;
};
DEF_GM( return new RadialGradient2GM(true); )
DEF_GM( return new RadialGradient2GM(false); )

// Shallow radial (shows banding on raster)
class RadialGradient3GM : public skiagm::GM {
public:
    RadialGradient3GM(bool dither) : fDither(dither) { }

private:
    SkString onShortName() override {
        return SkString(fDither ? "radial_gradient3" : "radial_gradient3_nodither");
    }

    SkISize onISize() override { return {500, 500}; }

    bool runAsBench() const override { return true; }

    void onOnceBeforeDraw() override {
        const SkPoint center = { 0, 0 };
        const SkScalar kRadius = 3000;
        const SkColor gColors[] = { 0xFFFFFFFF, 0xFF000000 };
        fShader = SkGradientShader::MakeRadial(center, kRadius, gColors, nullptr, 2,
                                               SkTileMode::kClamp);
    }

    void onDraw(SkCanvas* canvas) override {
        SkPaint paint;
        paint.setShader(fShader);
        paint.setDither(fDither);
        canvas->drawRect(SkRect::MakeWH(500, 500), paint);
    }

private:
    sk_sp<SkShader> fShader;
    bool fDither;

    typedef GM INHERITED;
};
DEF_GM( return new RadialGradient3GM(true); )
DEF_GM( return new RadialGradient3GM(false); )

class RadialGradient4GM : public skiagm::GM {
public:
    RadialGradient4GM(bool dither) : fDither(dither) { }

private:
    SkString onShortName() override {
        return SkString(fDither ? "radial_gradient4" : "radial_gradient4_nodither");
    }

    SkISize onISize() override { return {500, 500}; }

    void onOnceBeforeDraw() override {
        const SkPoint center = { 250, 250 };
        const SkScalar kRadius = 250;
        const SkColor colors[] = { SK_ColorRED, SK_ColorRED, SK_ColorWHITE, SK_ColorWHITE,
                SK_ColorRED };
        const SkScalar pos[] = { 0, .4f, .4f, .8f, .8f, 1 };
        fShader = SkGradientShader::MakeRadial(center, kRadius, colors, pos,
                                               SK_ARRAY_COUNT(gColors), SkTileMode::kClamp);
    }

    void onDraw(SkCanvas* canvas) override {
        SkPaint paint;
        paint.setAntiAlias(true);
        paint.setDither(fDither);
        paint.setShader(fShader);
        canvas->drawRect(SkRect::MakeWH(500, 500), paint);
    }

private:
    sk_sp<SkShader> fShader;
    bool fDither;

    typedef GM INHERITED;
};
DEF_GM( return new RadialGradient4GM(true); )
DEF_GM( return new RadialGradient4GM(false); )

class LinearGradientGM : public skiagm::GM {
public:
    LinearGradientGM(bool dither) : fDither(dither) { }

private:
    SkString onShortName() override {
        return SkString(fDither ? "linear_gradient" : "linear_gradient_nodither");
    }

    const SkScalar kWidthBump = 30.f;
    const SkScalar kHeight = 5.f;
    const SkScalar kMinWidth = 540.f;

    SkISize onISize() override { return {500, 500}; }

    void onOnceBeforeDraw() override {
        SkPoint pts[2] = { {0, 0}, {0, 0} };
        const SkColor colors[] = { SK_ColorWHITE, SK_ColorWHITE, 0xFF008200, 0xFF008200,
                SK_ColorWHITE, SK_ColorWHITE };
        const SkScalar unitPos[] = { 0, 50, 70, 500, 540 };
        SkScalar pos[6];
        pos[5] = 1;
        for (int index = 0; index < (int) SK_ARRAY_COUNT(fShader); ++index) {
            pts[1].fX = 500.f + index * kWidthBump;
            for (int inner = 0; inner < (int) SK_ARRAY_COUNT(unitPos); ++inner) {
                pos[inner] = unitPos[inner] / (kMinWidth + index * kWidthBump);
            }
            fShader[index] = SkGradientShader::MakeLinear(pts, colors, pos,
                    SK_ARRAY_COUNT(gColors), SkTileMode::kClamp);
        }
    }

    void onDraw(SkCanvas* canvas) override {
        SkPaint paint;
        paint.setAntiAlias(true);
        paint.setDither(fDither);
        for (int index = 0; index < (int) SK_ARRAY_COUNT(fShader); ++index) {
            paint.setShader(fShader[index]);
            canvas->drawRect(SkRect::MakeLTRB(0, index * kHeight, kMinWidth + index * kWidthBump,
                    (index + 1) * kHeight), paint);
        }
    }

private:
    sk_sp<SkShader> fShader[100];
    bool fDither;

    typedef GM INHERITED;
};
DEF_GM( return new LinearGradientGM(true); )
DEF_GM( return new LinearGradientGM(false); )

class LinearGradientTinyGM : public skiagm::GM {
    static constexpr uint32_t kFlags = 0;

    SkString onShortName() override { return SkString("linear_gradient_tiny"); }

    SkISize onISize() override { return {600, 500}; }

    void onDraw(SkCanvas* canvas) override {
        const SkScalar kRectSize = 100;
        const unsigned kStopCount = 3;
        const SkColor colors[kStopCount] = { SK_ColorGREEN, SK_ColorRED, SK_ColorGREEN };
        const struct {
            SkPoint pts[2];
            SkScalar pos[kStopCount];
        } configs[] = {
            { { SkPoint::Make(0, 0),        SkPoint::Make(10, 0) },       { 0, 0.999999f,    1 }},
            { { SkPoint::Make(0, 0),        SkPoint::Make(10, 0) },       { 0, 0.000001f,    1 }},
            { { SkPoint::Make(0, 0),        SkPoint::Make(10, 0) },       { 0, 0.999999999f, 1 }},
            { { SkPoint::Make(0, 0),        SkPoint::Make(10, 0) },       { 0, 0.000000001f, 1 }},

            { { SkPoint::Make(0, 0),        SkPoint::Make(0, 10) },       { 0, 0.999999f,    1 }},
            { { SkPoint::Make(0, 0),        SkPoint::Make(0, 10) },       { 0, 0.000001f,    1 }},
            { { SkPoint::Make(0, 0),        SkPoint::Make(0, 10) },       { 0, 0.999999999f, 1 }},
            { { SkPoint::Make(0, 0),        SkPoint::Make(0, 10) },       { 0, 0.000000001f, 1 }},

            { { SkPoint::Make(0, 0),        SkPoint::Make(0.00001f, 0) }, { 0, 0.5f, 1 }},
            { { SkPoint::Make(9.99999f, 0), SkPoint::Make(10, 0) },       { 0, 0.5f, 1 }},
            { { SkPoint::Make(0, 0),        SkPoint::Make(0, 0.00001f) }, { 0, 0.5f, 1 }},
            { { SkPoint::Make(0, 9.99999f), SkPoint::Make(0, 10) },       { 0, 0.5f, 1 }},
        };

        SkPaint paint;
        for (unsigned i = 0; i < SK_ARRAY_COUNT(configs); ++i) {
            SkAutoCanvasRestore acr(canvas, true);
            paint.setShader(SkGradientShader::MakeLinear(configs[i].pts, colors, configs[i].pos,
                                                         kStopCount, SkTileMode::kClamp,
<<<<<<< HEAD
                                                         fFlags, nullptr));
=======
                                                         kFlags, nullptr));
>>>>>>> 40be567a
            canvas->translate(kRectSize * ((i % 4) * 1.5f + 0.25f),
                              kRectSize * ((i / 4) * 1.5f + 0.25f));

            canvas->drawRect(SkRect::MakeWH(kRectSize, kRectSize), paint);
        }
    }
};

DEF_GM( return new LinearGradientTinyGM; )
}  // namespace

///////////////////////////////////////////////////////////////////////////////////////////////////

struct GradRun {
    SkColor  fColors[4];
    SkScalar fPos[4];
    int      fCount;
};

#define SIZE 121

static sk_sp<SkShader> make_linear(const GradRun& run, SkTileMode mode) {
    const SkPoint pts[] { { 30, 30 }, { SIZE - 30, SIZE - 30 } };
    return SkGradientShader::MakeLinear(pts, run.fColors, run.fPos, run.fCount, mode);
}

static sk_sp<SkShader> make_radial(const GradRun& run, SkTileMode mode) {
    const SkScalar half = SIZE * 0.5f;
    return SkGradientShader::MakeRadial({half,half}, half - 10, run.fColors, run.fPos,
                                        run.fCount, mode);
}

static sk_sp<SkShader> make_conical(const GradRun& run, SkTileMode mode) {
    const SkScalar half = SIZE * 0.5f;
    const SkPoint center { half, half };
    return SkGradientShader::MakeTwoPointConical(center, 20, center, half - 10,
                                                 run.fColors, run.fPos, run.fCount, mode);
}

static sk_sp<SkShader> make_sweep(const GradRun& run, SkTileMode) {
    const SkScalar half = SIZE * 0.5f;
    return SkGradientShader::MakeSweep(half, half, run.fColors, run.fPos, run.fCount);
}

/*
 *  Exercise duplicate color-stops, at the ends, and in the middle
 *
 *  At the time of this writing, only Linear correctly deals with duplicates at the ends,
 *  and then only correctly on CPU backend.
 */
DEF_SIMPLE_GM(gradients_dup_color_stops, canvas, 704, 564) {
    const SkColor preColor  = 0xFFFF0000;   // clamp color before start
    const SkColor postColor = 0xFF0000FF;   // clamp color after end
    const SkColor color0    = 0xFF000000;
    const SkColor color1    = 0xFF00FF00;
    const SkColor badColor  = 0xFF3388BB;   // should never be seen, fills out fixed-size array

    const GradRun runs[] = {
        {   { color0, color1, badColor, badColor },
            { 0, 1, -1, -1 },
            2,
        },
        {   { preColor, color0, color1, badColor },
            { 0, 0, 1, -1 },
            3,
        },
        {   { color0, color1, postColor, badColor },
            { 0, 1, 1, -1 },
            3,
        },
        {   { preColor, color0, color1, postColor },
            { 0, 0, 1, 1 },
            4,
        },
        {   { color0, color0, color1, color1 },
            { 0, 0.5f, 0.5f, 1 },
            4,
        },
    };
    sk_sp<SkShader> (*factories[])(const GradRun&, SkTileMode) {
        make_linear, make_radial, make_conical, make_sweep
    };

    const SkRect rect = SkRect::MakeWH(SIZE, SIZE);
    const SkScalar dx = SIZE + 20;
    const SkScalar dy = SIZE + 20;
    const SkTileMode mode = SkTileMode::kClamp;

    SkPaint paint;
    canvas->translate(10, 10 - dy);
    for (auto factory : factories) {
        canvas->translate(0, dy);
        SkAutoCanvasRestore acr(canvas, true);
        for (const auto& run : runs) {
            paint.setShader(factory(run, mode));
            canvas->drawRect(rect, paint);
            canvas->translate(dx, 0);
        }
    }
}

static void draw_many_stops(SkCanvas* canvas) {
    const unsigned kStopCount = 200;
    const SkPoint pts[] = { {50, 50}, {450, 465}};

    SkColor colors[kStopCount];
    for (unsigned i = 0; i < kStopCount; i++) {
        switch (i % 5) {
        case 0: colors[i] = SK_ColorRED; break;
        case 1: colors[i] = SK_ColorGREEN; break;
        case 2: colors[i] = SK_ColorGREEN; break;
        case 3: colors[i] = SK_ColorBLUE; break;
        case 4: colors[i] = SK_ColorRED; break;
        }
    }

    SkPaint p;
    p.setShader(SkGradientShader::MakeLinear(
        pts, colors, nullptr, SK_ARRAY_COUNT(colors), SkTileMode::kClamp));

    canvas->drawRect(SkRect::MakeXYWH(0, 0, 500, 500), p);
}

DEF_SIMPLE_GM(gradient_many_stops, canvas, 500, 500) {
    draw_many_stops(canvas);
}

static void draw_circle_shader(SkCanvas* canvas, SkScalar cx, SkScalar cy, SkScalar r,
                               sk_sp<SkShader> (*shaderFunc)()) {
    SkPaint p;
    p.setAntiAlias(true);
    p.setShader(shaderFunc());
    canvas->drawCircle(cx, cy, r, p);

    p.setShader(nullptr);
    p.setColor(SK_ColorGRAY);
    p.setStyle(SkPaint::kStroke_Style);
    p.setStrokeWidth(2);
    canvas->drawCircle(cx, cy, r, p);
}

DEF_SIMPLE_GM(fancy_gradients, canvas, 800, 300) {
    draw_circle_shader(canvas, 150, 150, 100, []() -> sk_sp<SkShader> {
        // Checkerboard using two linear gradients + picture shader.
        SkScalar kTileSize = 80 / sqrtf(2);
        SkColor colors1[] = { 0xff000000, 0xff000000,
                              0xffffffff, 0xffffffff,
                              0xff000000, 0xff000000 };
        SkColor colors2[] = { 0xff000000, 0xff000000,
                              0x00000000, 0x00000000,
                              0xff000000, 0xff000000 };
        SkScalar pos[] = { 0, .25f, .25f, .75f, .75f, 1 };
        static_assert(SK_ARRAY_COUNT(colors1) == SK_ARRAY_COUNT(pos), "color/pos size mismatch");
        static_assert(SK_ARRAY_COUNT(colors2) == SK_ARRAY_COUNT(pos), "color/pos size mismatch");

        SkPictureRecorder recorder;
        recorder.beginRecording(SkRect::MakeWH(kTileSize, kTileSize));

        SkPaint p;

        SkPoint pts1[] = { { 0, 0 }, { kTileSize, kTileSize }};
        p.setShader(SkGradientShader::MakeLinear(pts1, colors1, pos, SK_ARRAY_COUNT(colors1),
                                                 SkTileMode::kClamp, 0, nullptr));
        recorder.getRecordingCanvas()->drawPaint(p);

        SkPoint pts2[] = { { 0, kTileSize }, { kTileSize, 0 }};
        p.setShader(SkGradientShader::MakeLinear(pts2, colors2, pos, SK_ARRAY_COUNT(colors2),
                                                 SkTileMode::kClamp, 0, nullptr));
        recorder.getRecordingCanvas()->drawPaint(p);

        SkMatrix m = SkMatrix::I();
        m.preRotate(45);
        return recorder.finishRecordingAsPicture()->makeShader(
                                           SkTileMode::kRepeat,
                                           SkTileMode::kRepeat, &m, nullptr);
    });

    draw_circle_shader(canvas, 400, 150, 100, []() -> sk_sp<SkShader> {
        // Checkerboard using a sweep gradient + picture shader.
        SkScalar kTileSize = 80;
        SkColor colors[] = { 0xff000000, 0xff000000,
                             0xffffffff, 0xffffffff,
                             0xff000000, 0xff000000,
                             0xffffffff, 0xffffffff };
        SkScalar pos[] = { 0, .25f, .25f, .5f, .5f, .75f, .75f, 1 };
        static_assert(SK_ARRAY_COUNT(colors) == SK_ARRAY_COUNT(pos), "color/pos size mismatch");

        SkPaint p;
        p.setShader(SkGradientShader::MakeSweep(kTileSize / 2, kTileSize / 2,
                                                colors, pos, SK_ARRAY_COUNT(colors), 0, nullptr));
        SkPictureRecorder recorder;
        recorder.beginRecording(SkRect::MakeWH(kTileSize, kTileSize))->drawPaint(p);

        return recorder.finishRecordingAsPicture()->makeShader(
                                           SkTileMode::kRepeat,
                                           SkTileMode::kRepeat);
    });

    draw_circle_shader(canvas, 650, 150, 100, []() -> sk_sp<SkShader> {
        // Dartboard using sweep + radial.
        const SkColor a = 0xffffffff;
        const SkColor b = 0xff000000;
        SkColor colors[] = { a, a, b, b, a, a, b, b, a, a, b, b, a, a, b, b};
        SkScalar pos[] = { 0, .125f, .125f, .25f, .25f, .375f, .375f, .5f, .5f,
                           .625f, .625f, .75f, .75f, .875f, .875f, 1};
        static_assert(SK_ARRAY_COUNT(colors) == SK_ARRAY_COUNT(pos), "color/pos size mismatch");

        SkPoint center = { 650, 150 };
        sk_sp<SkShader> sweep1 = SkGradientShader::MakeSweep(center.x(), center.y(), colors, pos,
                                                             SK_ARRAY_COUNT(colors), 0, nullptr);
        SkMatrix m = SkMatrix::I();
        m.preRotate(22.5f, center.x(), center.y());
        sk_sp<SkShader> sweep2 = SkGradientShader::MakeSweep(center.x(), center.y(), colors, pos,
                                                             SK_ARRAY_COUNT(colors), 0, &m);

        sk_sp<SkShader> sweep(SkShaders::Blend(SkBlendMode::kExclusion, sweep1, sweep2));

        SkScalar radialPos[] = { 0, .02f, .02f, .04f, .04f, .08f, .08f, .16f, .16f, .31f, .31f,
                                 .62f, .62f, 1, 1, 1 };
        static_assert(SK_ARRAY_COUNT(colors) == SK_ARRAY_COUNT(radialPos),
                      "color/pos size mismatch");

        return SkShaders::Blend(SkBlendMode::kExclusion, sweep,
                                SkGradientShader::MakeRadial(center, 100, colors,
                                                             radialPos,
                                                             SK_ARRAY_COUNT(radialPos),
                                                             SkTileMode::kClamp));
    });
}

DEF_SIMPLE_GM(sweep_tiling, canvas, 690, 512) {
    static constexpr SkScalar size = 160;
    static constexpr SkColor colors[] = { SK_ColorBLUE, SK_ColorYELLOW, SK_ColorGREEN };
    static constexpr SkScalar   pos[] = { 0, .25f, .50f };
    static_assert(SK_ARRAY_COUNT(colors) == SK_ARRAY_COUNT(pos), "size mismatch");

    static constexpr SkTileMode modes[] = { SkTileMode::kClamp,
                                            SkTileMode::kRepeat,
                                            SkTileMode::kMirror };

    static const struct {
        SkScalar start, end;
    } angles[] = {
        { -330, -270 },
        {   30,   90 },
        {  390,  450 },
        {  -30,  800 },
    };

    SkPaint p;
    const SkRect r = SkRect::MakeWH(size, size);

    for (auto mode : modes) {
        {
            SkAutoCanvasRestore acr(canvas, true);

            for (auto angle : angles) {
                p.setShader(SkGradientShader::MakeSweep(size / 2, size / 2, colors, pos,
                                                        SK_ARRAY_COUNT(colors), mode,
                                                        angle.start, angle.end, 0, nullptr));

                canvas->drawRect(r, p);
                canvas->translate(size * 1.1f, 0);
            }
        }
        canvas->translate(0, size * 1.1f);
    }
}

// Exercises the special-case Ganesh gradient effects.
DEF_SIMPLE_GM(gradients_interesting, canvas, 640, 1300) {
    static const SkColor colors2[] = { SK_ColorRED, SK_ColorBLUE };
    static const SkColor colors3[] = { SK_ColorRED, SK_ColorYELLOW, SK_ColorBLUE };
    static const SkColor colors4[] = { SK_ColorRED, SK_ColorYELLOW, SK_ColorYELLOW, SK_ColorBLUE };

    static const SkScalar softRight[]  = { 0, .999f,   1 }; // Based on Android launcher "clipping"
    static const SkScalar hardLeft[]   = { 0,     0,   1 };
    static const SkScalar hardRight[]  = { 0,     1,   1 };
    static const SkScalar hardCenter[] = { 0,   .5f, .5f, 1 };

    static const struct {
        const SkColor*  colors;
        const SkScalar* pos;
        int             count;
    } configs[] = {
        { colors2,    nullptr, 2 }, // kTwo_ColorType
        { colors3,    nullptr, 3 }, // kThree_ColorType (simple)
        { colors3,  softRight, 3 }, // kThree_ColorType (tricky)
        { colors3,   hardLeft, 3 }, // kHardStopLeftEdged_ColorType
        { colors3,  hardRight, 3 }, // kHardStopRightEdged_ColorType
        { colors4, hardCenter, 4 }, // kSingleHardStop_ColorType
    };

    static const SkTileMode modes[] = {
        SkTileMode::kClamp,
        SkTileMode::kRepeat,
        SkTileMode::kMirror,
    };

    static constexpr SkScalar size = 200;
    static const SkPoint pts[] = { { size / 3, size / 3 }, { size * 2 / 3, size * 2 / 3} };

    SkPaint p;
    for (const auto& cfg : configs) {
        {
            SkAutoCanvasRestore acr(canvas, true);
            for (auto mode : modes) {
                p.setShader(SkGradientShader::MakeLinear(pts, cfg.colors, cfg.pos, cfg.count,
                                                         mode));
                canvas->drawRect(SkRect::MakeWH(size, size), p);
                canvas->translate(size * 1.1f, 0);
            }
        }
        canvas->translate(0, size * 1.1f);
    }
}<|MERGE_RESOLUTION|>--- conflicted
+++ resolved
@@ -27,11 +27,7 @@
 
 #include <math.h>
 
-<<<<<<< HEAD
-namespace skiagm {
-=======
 namespace {
->>>>>>> 40be567a
 
 struct GradData {
     int              fCount;
@@ -191,13 +187,7 @@
 
 class GradientsGM : public skiagm::GM {
 public:
-<<<<<<< HEAD
-    GradientsGM(bool dither) : fDither(dither) {
-        this->setBGColor(0xFFDDDDDD);
-    }
-=======
     GradientsGM(bool dither) : fDither(dither) {}
->>>>>>> 40be567a
 
 protected:
     const bool fDither;
@@ -248,13 +238,7 @@
 // Like the original gradients GM, but using the SkColor4f shader factories. Should be identical.
 class Gradients4fGM : public skiagm::GM {
 public:
-<<<<<<< HEAD
-    Gradients4fGM(bool dither) : fDither(dither) {
-        this->setBGColor(0xFFDDDDDD);
-    }
-=======
     Gradients4fGM(bool dither) : fDither(dither) {}
->>>>>>> 40be567a
 
 private:
     void onOnceBeforeDraw() override { this->setBGColor(0xFFDDDDDD); }
@@ -481,17 +465,8 @@
 
     SkISize onISize() override { return {640, 510}; }
 
-<<<<<<< HEAD
-    void drawBG(SkCanvas* canvas) {
+    void onDraw(SkCanvas* canvas) override {
         canvas->drawColor(0xFFDDDDDD);
-    }
-
-    virtual void onDraw(SkCanvas* canvas) {
-        this->drawBG(canvas);
-=======
-    void onDraw(SkCanvas* canvas) override {
-        canvas->drawColor(0xFFDDDDDD);
->>>>>>> 40be567a
 
         SkRect r = { 0, 0, SkIntToScalar(100), SkIntToScalar(300) };
         SkPaint paint;
@@ -773,11 +748,7 @@
             SkAutoCanvasRestore acr(canvas, true);
             paint.setShader(SkGradientShader::MakeLinear(configs[i].pts, colors, configs[i].pos,
                                                          kStopCount, SkTileMode::kClamp,
-<<<<<<< HEAD
-                                                         fFlags, nullptr));
-=======
                                                          kFlags, nullptr));
->>>>>>> 40be567a
             canvas->translate(kRectSize * ((i % 4) * 1.5f + 0.25f),
                               kRectSize * ((i / 4) * 1.5f + 0.25f));
 
