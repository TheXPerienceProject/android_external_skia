--- conflicted
+++ resolved
@@ -12,11 +12,7 @@
 
 #include "include/gpu/GrTypes.h"
 #include "include/gpu/vk/GrVkTypes.h"
-<<<<<<< HEAD
-#include "include/private/GrColor.h"
-=======
 #include "src/gpu/GrColor.h"
->>>>>>> 40be567a
 #include "src/gpu/GrMesh.h"
 #include "src/gpu/GrTRecorder.h"
 #include "src/gpu/vk/GrVkPipelineState.h"
@@ -35,8 +31,6 @@
     struct Args {
         GrGpu* fGpu;
         GrSurface* fSurface;
-<<<<<<< HEAD
-        GrSurfaceOrigin fOrigin;
     };
 
     virtual void execute(const Args& args) = 0;
@@ -51,40 +45,11 @@
 public:
     GrVkGpuTextureCommandBuffer(GrVkGpu* gpu) : fGpu(gpu) {}
 
-    void copy(GrSurface* src, GrSurfaceOrigin srcOrigin, const SkIRect& srcRect,
-              const SkIPoint& dstPoint) override;
-    void transferFrom(const SkIRect& srcRect, GrColorType bufferColorType,
-                      GrGpuBuffer* transferBuffer, size_t offset) override;
-=======
-    };
-
-    virtual void execute(const Args& args) = 0;
-
-protected:
-    GrVkPrimaryCommandBufferTask();
-    GrVkPrimaryCommandBufferTask(const GrVkPrimaryCommandBufferTask&) = delete;
-    GrVkPrimaryCommandBufferTask& operator=(const GrVkPrimaryCommandBufferTask&) = delete;
-};
-
-class GrVkGpuTextureCommandBuffer : public GrGpuTextureCommandBuffer {
-public:
-    GrVkGpuTextureCommandBuffer(GrVkGpu* gpu) : fGpu(gpu) {}
->>>>>>> 40be567a
-
     void insertEventMarker(const char*) override;
 
     void reset() {
         fTasks.reset();
         fTexture = nullptr;
-<<<<<<< HEAD
-    }
-
-    void submit();
-
-private:
-    GrVkGpu*                                    fGpu;
-    GrTRecorder<GrVkPrimaryCommandBufferTask>   fTasks{1024};
-=======
 #ifdef SK_DEBUG
         fIsActive = false;
 #endif
@@ -116,7 +81,6 @@
     // after the pool as been reset.
     bool fIsActive = false;
 #endif
->>>>>>> 40be567a
 
     typedef GrGpuTextureCommandBuffer INHERITED;
 };
@@ -133,12 +97,6 @@
     void insertEventMarker(const char*) override;
 
     void inlineUpload(GrOpFlushState* state, GrDeferredTextureUploadFn& upload) override;
-
-<<<<<<< HEAD
-    void copy(GrSurface* src, GrSurfaceOrigin srcOrigin, const SkIRect& srcRect,
-              const SkIPoint& dstPoint) override;
-    void transferFrom(const SkIRect& srcRect, GrColorType bufferColorType,
-                      GrGpuBuffer* transferBuffer, size_t offset) override;
 
     void executeDrawable(std::unique_ptr<SkDrawable::GpuDrawHandler>) override;
 
@@ -148,20 +106,10 @@
     void reset();
 
     void submit();
-=======
-    void executeDrawable(std::unique_ptr<SkDrawable::GpuDrawHandler>) override;
-
-    void set(GrRenderTarget*, GrSurfaceOrigin,
-             const GrGpuRTCommandBuffer::LoadAndStoreInfo&,
-             const GrGpuRTCommandBuffer::StencilLoadAndStoreInfo&);
-    void reset();
-
-    void submit();
 
 #ifdef SK_DEBUG
     bool isActive() const { return fIsActive; }
 #endif
->>>>>>> 40be567a
 
 private:
     void init();
@@ -236,20 +184,6 @@
     };
 
     struct CommandBufferInfo {
-<<<<<<< HEAD
-        using SampledTexture = GrPendingIOResource<GrVkTexture, kRead_GrIOType>;
-        const GrVkRenderPass*                  fRenderPass;
-        SkTArray<GrVkSecondaryCommandBuffer*>  fCommandBuffers;
-        int                                    fNumPreCmds = 0;
-        VkClearValue                           fColorClearValue;
-        SkRect                                 fBounds;
-        bool                                   fIsEmpty = true;
-        LoadStoreState                         fLoadStoreState = LoadStoreState::kUnknown;
-        // Array of images that will be sampled and thus need to be transferred to sampled layout
-        // before submitting the secondary command buffers. This must happen after we do any predraw
-        // uploads or copies.
-        SkTArray<SampledTexture>               fSampledTextures;
-=======
         const GrVkRenderPass* fRenderPass;
         std::unique_ptr<GrVkSecondaryCommandBuffer> fCommandBuffer;
         int fNumPreCmds = 0;
@@ -261,7 +195,6 @@
         // before submitting the secondary command buffers. This must happen after we do any predraw
         // uploads or copies.
         SkTArray<sk_sp<GrVkTexture>> fSampledTextures;
->>>>>>> 40be567a
 
         GrVkSecondaryCommandBuffer* currentCmdBuf() {
             return fCommandBuffer.get();
@@ -278,8 +211,6 @@
     VkAttachmentLoadOp                          fVkStencilLoadOp;
     VkAttachmentStoreOp                         fVkStencilStoreOp;
     int                                         fCurrentCmdInfo = -1;
-<<<<<<< HEAD
-=======
 
 #ifdef SK_DEBUG
     // When we are actively recording into the GrVkGpuCommandBuffer we set this flag to true. This
@@ -290,7 +221,6 @@
     // after the pool as been reset.
     bool fIsActive = false;
 #endif
->>>>>>> 40be567a
 
     typedef GrGpuRTCommandBuffer INHERITED;
 };
