--- conflicted
+++ resolved
@@ -13,13 +13,6 @@
 #include "src/gpu/GrContextPriv.h"
 #include "src/gpu/GrProxyProvider.h"
 #include "src/gpu/GrRenderTargetContext.h"
-<<<<<<< HEAD
-#include "src/gpu/GrSurfacePriv.h"
-#include "src/gpu/GrTexturePriv.h"
-#include "src/gpu/GrTextureProxyPriv.h"
-#include "src/gpu/gl/GrGLGpu.h"
-#include "src/gpu/gl/GrGLUtil.h"
-=======
 #include "src/gpu/GrSurfaceContextPriv.h"
 #include "src/gpu/GrSurfacePriv.h"
 #include "src/gpu/GrTexturePriv.h"
@@ -27,26 +20,14 @@
 #include "src/gpu/gl/GrGLGpu.h"
 #include "src/gpu/gl/GrGLUtil.h"
 #include "tools/gpu/ProxyUtils.h"
->>>>>>> 40be567a
 #include "tools/gpu/gl/GLTestContext.h"
 
 // skbug.com/5932
 static void test_basic_draw_as_src(skiatest::Reporter* reporter, GrContext* context,
-<<<<<<< HEAD
-                                   sk_sp<GrTextureProxy> rectProxy, uint32_t expectedPixelValues[]) {
-    GrBackendFormat format = rectProxy->backendFormat().makeTexture2D();
-    SkASSERT(format.isValid());
-    sk_sp<GrRenderTargetContext> rtContext(context->priv().makeDeferredRenderTargetContext(
-                                                     format,
-                                                     SkBackingFit::kExact, rectProxy->width(),
-                                                     rectProxy->height(), rectProxy->config(),
-                                                     nullptr));
-=======
                                    sk_sp<GrTextureProxy> rectProxy, GrColorType colorType,
                                    uint32_t expectedPixelValues[]) {
     auto rtContext = context->priv().makeDeferredRenderTargetContext(
             SkBackingFit::kExact, rectProxy->width(), rectProxy->height(), colorType, nullptr);
->>>>>>> 40be567a
     for (auto filter : {GrSamplerState::Filter::kNearest,
                         GrSamplerState::Filter::kBilerp,
                         GrSamplerState::Filter::kMipMap}) {
@@ -169,10 +150,6 @@
         rectangleInfo.fFormat = GR_GL_RGBA8;
 
         GrBackendTexture rectangleTex(kWidth, kHeight, GrMipMapped::kNo, rectangleInfo);
-<<<<<<< HEAD
-        rectangleTex.setPixelConfig(kRGBA_8888_GrPixelConfig);
-=======
->>>>>>> 40be567a
 
         GrColor refPixels[kWidth * kHeight];
         for (int y = 0; y < kHeight; ++y) {
@@ -183,12 +160,8 @@
         }
 
         sk_sp<GrTextureProxy> rectProxy = proxyProvider->wrapBackendTexture(
-<<<<<<< HEAD
-                rectangleTex, origin, kBorrow_GrWrapOwnership, GrWrapCacheable::kNo, kRW_GrIOType);
-=======
                 rectangleTex, GrColorType::kRGBA_8888, origin,
                 kBorrow_GrWrapOwnership, GrWrapCacheable::kNo, kRW_GrIOType);
->>>>>>> 40be567a
 
         if (!rectProxy) {
             ERRORF(reporter, "Error creating proxy for rectangle texture.");
@@ -205,23 +178,14 @@
         SkASSERT(rectProxy->hasRestrictedSampling());
         SkASSERT(rectProxy->peekTexture()->texturePriv().hasRestrictedSampling());
 
-<<<<<<< HEAD
-        test_basic_draw_as_src(reporter, context, rectProxy, refPixels);
-=======
         test_basic_draw_as_src(reporter, context, rectProxy, GrColorType::kRGBA_8888, refPixels);
->>>>>>> 40be567a
 
         // Test copy to both a texture and RT
         test_copy_from_surface(reporter, context, rectProxy.get(), GrColorType::kRGBA_8888,
                                refPixels, "RectangleTexture-copy-from");
 
-<<<<<<< HEAD
-        sk_sp<GrSurfaceContext> rectContext = context->priv().makeWrappedSurfaceContext(
-                                                                            std::move(rectProxy));
-=======
         auto rectContext = context->priv().makeWrappedSurfaceContext(
                 std::move(rectProxy), GrColorType::kRGBA_8888, kPremul_SkAlphaType);
->>>>>>> 40be567a
         SkASSERT(rectContext);
 
         test_read_pixels(reporter, rectContext.get(), refPixels, "RectangleTexture-read");
