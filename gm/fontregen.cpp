/*
 * Copyright 2018 Google Inc.
 *
 * Use of this source code is governed by a BSD-style license that can be
 * found in the LICENSE file.
 */

// GM to stress TextBlob regeneration and the GPU font cache
// It's not necessary to run this with CPU configs
//
// The point here is to draw a set of text that will fit in one Plot, and then some large
// text. After a flush we draw the first set of text again with a slightly different color,
// and then enough new large text to spill the entire atlas. What *should* happen is that
// the Plot with the first set of text will not get overwritten by the new large text.

#include "gm/gm.h"
#include "include/core/SkCanvas.h"
#include "include/core/SkColor.h"
#include "include/core/SkFont.h"
#include "include/core/SkFontStyle.h"
#include "include/core/SkFontTypes.h"
#include "include/core/SkPaint.h"
#include "include/core/SkRefCnt.h"
#include "include/core/SkScalar.h"
#include "include/core/SkSize.h"
#include "include/core/SkString.h"
#include "include/core/SkTextBlob.h"
#include "include/core/SkTypeface.h"
#include "include/core/SkTypes.h"
#include "include/gpu/GrContext.h"
#include "include/gpu/GrContextOptions.h"
#include "include/private/GrTypesPriv.h"
#include "include/private/SkTemplates.h"
#include "src/gpu/GrContextPriv.h"
#include "tools/ToolUtils.h"

class GrRenderTargetContext;

static sk_sp<SkTextBlob> make_blob(const SkString& text, const SkFont& font) {
    size_t len = text.size();
    SkAutoTArray<SkScalar>  pos(len);
    SkAutoTArray<SkGlyphID> glyphs(len);

    font.textToGlyphs(text.c_str(), len, SkTextEncoding::kUTF8, glyphs.get(), len);
    font.getXPos(glyphs.get(), len, pos.get());
    return SkTextBlob::MakeFromPosTextH(text.c_str(), len, pos.get(), 0, font);
}

class FontRegenGM : public skiagm::GpuGM {
<<<<<<< HEAD
public:
    FontRegenGM() {
        this->setBGColor(SK_ColorLTGRAY);
    }
=======
>>>>>>> 40be567a

    void modifyGrContextOptions(GrContextOptions* options) override {
        options->fGlyphCacheTextureMaximumBytes = 0;
        options->fAllowMultipleGlyphCacheTextures = GrContextOptions::Enable::kNo;
    }

    SkString onShortName() override { return SkString("fontregen"); }

    SkISize onISize() override { return {kSize, kSize}; }

    void onOnceBeforeDraw() override {
<<<<<<< HEAD
=======
        this->setBGColor(SK_ColorLTGRAY);

>>>>>>> 40be567a
        auto tf = ToolUtils::create_portable_typeface("sans-serif", SkFontStyle::Normal());

        static const SkString kTexts[] = {
            SkString("abcdefghijklmnopqrstuvwxyz"),
            SkString("ABCDEFGHI"),
            SkString("NOPQRSTUV")
        };

        SkFont font;
        font.setEdging(SkFont::Edging::kAntiAlias);
        font.setSubpixel(false);
        font.setSize(80);
        font.setTypeface(tf);

        fBlobs[0] = make_blob(kTexts[0], font);
        font.setSize(162);
        fBlobs[1] = make_blob(kTexts[1], font);
        fBlobs[2] = make_blob(kTexts[2], font);
    }

    void onDraw(GrContext* context, GrRenderTargetContext*, SkCanvas* canvas) override {
        SkPaint paint;
        paint.setColor(SK_ColorBLACK);
        canvas->drawTextBlob(fBlobs[0], 10, 80, paint);
        canvas->drawTextBlob(fBlobs[1], 10, 225, paint);
        context->flush();

        paint.setColor(0xFF010101);
        canvas->drawTextBlob(fBlobs[0], 10, 305, paint);
        canvas->drawTextBlob(fBlobs[2], 10, 465, paint);

        //  Debugging tool for GPU.
        static const bool kShowAtlas = false;
        if (kShowAtlas) {
            auto img = context->priv().testingOnly_getFontAtlasImage(kA8_GrMaskFormat);
            canvas->drawImage(img, 200, 0);
        }
    }

private:
    static constexpr int kSize = 512;

    sk_sp<SkTextBlob> fBlobs[3];
    typedef GM INHERITED;
};

//////////////////////////////////////////////////////////////////////////////

DEF_GM(return new FontRegenGM())<|MERGE_RESOLUTION|>--- conflicted
+++ resolved
@@ -47,13 +47,6 @@
 }
 
 class FontRegenGM : public skiagm::GpuGM {
-<<<<<<< HEAD
-public:
-    FontRegenGM() {
-        this->setBGColor(SK_ColorLTGRAY);
-    }
-=======
->>>>>>> 40be567a
 
     void modifyGrContextOptions(GrContextOptions* options) override {
         options->fGlyphCacheTextureMaximumBytes = 0;
@@ -65,11 +58,8 @@
     SkISize onISize() override { return {kSize, kSize}; }
 
     void onOnceBeforeDraw() override {
-<<<<<<< HEAD
-=======
         this->setBGColor(SK_ColorLTGRAY);
 
->>>>>>> 40be567a
         auto tf = ToolUtils::create_portable_typeface("sans-serif", SkFontStyle::Normal());
 
         static const SkString kTexts[] = {
