--- conflicted
+++ resolved
@@ -30,79 +30,4 @@
     static {
       System.loadLibrary("skqp_app");
     }
-<<<<<<< HEAD
-
-    protected void runTests(Context context, String outputDirPath) {
-        Log.i(LOG_PREFIX, "Output Dir: " + outputDirPath);
-        File outputDir = new File(outputDirPath);
-        try {
-            ensureEmtpyDirectory(outputDir);
-        } catch (IOException e) {
-            Log.e(LOG_PREFIX, "ensureEmtpyDirectory:" + e.getMessage());
-        }
-
-        // Note: nInit will initialize the mGMs, mBackends and mUnitTests fields.
-        AssetManager assetManager = context.getResources().getAssets();
-        this.nInit(assetManager, outputDirPath);
-
-        for (int backend = 0; backend < mBackends.length; backend++) {
-          String classname = kSkiaGM + mBackends[backend];
-          for (int gm = 0; gm < mGMs.length; gm++) {
-              String testName = kSkiaGM + mBackends[backend] + "_" +mGMs[gm];
-              long value = java.lang.Long.MAX_VALUE;
-              String error = null;
-              Log.w(LOG_PREFIX, "Running: " + testName);
-              try {
-                  value = this.nExecuteGM(gm, backend);
-              } catch (SkQPException exept) {
-                  error = exept.getMessage();
-              }
-              if (error != null) {
-                // Record error message and carry on.
-              } else if (value != 0) {
-                // Record failure and carry on.
-                  // SkQPRunner.Fail(desc, notifier, String.format(
-                  //             "Image mismatch: max channel diff = %f", value));
-              } else {
-                // Record success for this test.
-              }
-          }
-        }
-        for (int unitTest = 0; unitTest < mUnitTests.length; unitTest++) {
-            String testName = kSkiaUnitTests + "_" + mUnitTests[unitTest];
-            Log.w(LOG_PREFIX, "Running: " + testName);
-            String[] errors = this.nExecuteUnitTest(unitTest);
-            if (errors != null && errors.length > 0) {
-                for (String error : errors) {
-                  Log.w(LOG_PREFIX, "Error running " + testName + ":" + error);
-                }
-            } else {
-              Log.i(LOG_PREFIX, "Test: " + testName + " finished successfully.");
-            }
-        }
-        Log.i(LOG_PREFIX, "Finished running all tests.");
-        nMakeReport();
-    }
-
-    protected static void ensureEmtpyDirectory(File f) throws IOException {
-      if (f.exists()) {
-        delete(f);
-      }
-      if (!f.mkdirs()) {
-        throw new IOException("Unable to create directory:" + f.getAbsolutePath());
-      }
-    }
-
-    protected static void delete(File f) throws IOException {
-      if (f.isDirectory()) {
-        for (File s : f.listFiles()) {
-          delete(s);
-        }
-      }
-      if (!f.delete()) {
-        throw new IOException("Unable to delete:" + f.getAbsolutePath());
-      }
-    }
-=======
->>>>>>> 40be567a
 }
