/*
 * Copyright 2012 The Android Open Source Project
 *
 * Use of this source code is governed by a BSD-style license that can be
 * found in the LICENSE file.
 */

#ifndef SkMatrixConvolutionImageFilter_DEFINED
#define SkMatrixConvolutionImageFilter_DEFINED

<<<<<<< HEAD
#include "include/core/SkFlattenable.h"
=======
>>>>>>> 40be567a
#include "include/core/SkImageFilter.h"
#include "include/core/SkPoint.h"
#include "include/core/SkScalar.h"
#include "include/core/SkSize.h"

class SkBitmap;
enum class SkTileMode;

/*! \class SkMatrixConvolutionImageFilter
    Matrix convolution image filter.  This filter applies an NxM image
    processing kernel to a given input image.  This can be used to produce
    effects such as sharpening, blurring, edge detection, etc.

    DEPRECATED: Use include/effects/SkImageFilters::MatrixConvolution
 */

class SK_API SkMatrixConvolutionImageFilter {
public:
    /*! \enum TileMode
     * DEPRECATED: Use SkTileMode instead. */
    enum TileMode {
      kClamp_TileMode = 0,         /*!< Clamp to the image's edge pixels. */
      kRepeat_TileMode,        /*!< Wrap around to the image's opposite edge. */
      kClampToBlack_TileMode,  /*!< Fill with transparent black. */
      kLast_TileMode = kClampToBlack_TileMode,

      // TODO: remove kMax - it is non-standard but used by Chromium!
      kMax_TileMode = kClampToBlack_TileMode
    };

    static sk_sp<SkImageFilter> Make(const SkISize& kernelSize,
                                     const SkScalar* kernel,
                                     SkScalar gain,
                                     SkScalar bias,
                                     const SkIPoint& kernelOffset,
                                     TileMode tileMode,
                                     bool convolveAlpha,
                                     sk_sp<SkImageFilter> input,
                                     const SkImageFilter::CropRect* cropRect = nullptr);

    /** Construct a matrix convolution image filter.
        @param kernelSize     The kernel size in pixels, in each dimension (N by M).
        @param kernel         The image processing kernel.  Must contain N * M
                              elements, in row order.
        @param gain           A scale factor applied to each pixel after
                              convolution.  This can be used to normalize the
                              kernel, if it does not sum to 1.
        @param bias           A bias factor added to each pixel after convolution.
        @param kernelOffset   An offset applied to each pixel coordinate before
                              convolution.  This can be used to center the kernel
                              over the image (e.g., a 3x3 kernel should have an
                              offset of {1, 1}).
        @param tileMode       How accesses outside the image are treated.  (@see
                              TileMode). EXPERIMENTAL: kMirror not supported yet.
        @param convolveAlpha  If true, all channels are convolved.  If false,
                              only the RGB channels are convolved, and
                              alpha is copied from the source image.
        @param input          The input image filter.  If NULL, the src bitmap
                              passed to filterImage() is used instead.
        @param cropRect       The rectangle to which the output processing will be limited.
    */
    static sk_sp<SkImageFilter> Make(const SkISize& kernelSize,
                                     const SkScalar* kernel,
                                     SkScalar gain,
                                     SkScalar bias,
                                     const SkIPoint& kernelOffset,
                                     SkTileMode tileMode,
                                     bool convolveAlpha,
                                     sk_sp<SkImageFilter> input,
<<<<<<< HEAD
                                     const CropRect* cropRect = nullptr);

protected:
    SkMatrixConvolutionImageFilter(const SkISize& kernelSize,
                                   const SkScalar* kernel,
                                   SkScalar gain,
                                   SkScalar bias,
                                   const SkIPoint& kernelOffset,
                                   TileMode tileMode,
                                   bool convolveAlpha,
                                   sk_sp<SkImageFilter> input,
                                   const CropRect* cropRect);
    void flatten(SkWriteBuffer&) const override;

    sk_sp<SkSpecialImage> onFilterImage(SkSpecialImage* source, const Context&,
                                        SkIPoint* offset) const override;
    SkIRect onFilterNodeBounds(const SkIRect&, const SkMatrix& ctm,
                               MapDirection, const SkIRect* inputRect) const override;
    bool affectsTransparentBlack() const override;

private:
    SK_FLATTENABLE_HOOKS(SkMatrixConvolutionImageFilter)

    SkISize   fKernelSize;
    SkScalar* fKernel;
    SkScalar  fGain;
    SkScalar  fBias;
    SkIPoint  fKernelOffset;
    TileMode  fTileMode;
    bool      fConvolveAlpha;

    template <class PixelFetcher, bool convolveAlpha>
    void filterPixels(const SkBitmap& src,
                      SkBitmap* result,
                      SkIVector& offset,
                      const SkIRect& rect,
                      const SkIRect& bounds) const;
    template <class PixelFetcher>
    void filterPixels(const SkBitmap& src,
                      SkBitmap* result,
                      SkIVector& offset,
                      const SkIRect& rect,
                      const SkIRect& bounds) const;
    void filterInteriorPixels(const SkBitmap& src,
                              SkBitmap* result,
                              SkIVector& offset,
                              const SkIRect& rect,
                              const SkIRect& bounds) const;
    void filterBorderPixels(const SkBitmap& src,
                            SkBitmap* result,
                            SkIVector& offset,
                            const SkIRect& rect,
                            const SkIRect& bounds) const;

    typedef SkImageFilter INHERITED;
=======
                                     const SkImageFilter::CropRect* cropRect = nullptr);

    static void RegisterFlattenables();

private:
    SkMatrixConvolutionImageFilter() = delete;
>>>>>>> 40be567a
};

#endif<|MERGE_RESOLUTION|>--- conflicted
+++ resolved
@@ -8,10 +8,6 @@
 #ifndef SkMatrixConvolutionImageFilter_DEFINED
 #define SkMatrixConvolutionImageFilter_DEFINED
 
-<<<<<<< HEAD
-#include "include/core/SkFlattenable.h"
-=======
->>>>>>> 40be567a
 #include "include/core/SkImageFilter.h"
 #include "include/core/SkPoint.h"
 #include "include/core/SkScalar.h"
@@ -81,70 +77,12 @@
                                      SkTileMode tileMode,
                                      bool convolveAlpha,
                                      sk_sp<SkImageFilter> input,
-<<<<<<< HEAD
-                                     const CropRect* cropRect = nullptr);
-
-protected:
-    SkMatrixConvolutionImageFilter(const SkISize& kernelSize,
-                                   const SkScalar* kernel,
-                                   SkScalar gain,
-                                   SkScalar bias,
-                                   const SkIPoint& kernelOffset,
-                                   TileMode tileMode,
-                                   bool convolveAlpha,
-                                   sk_sp<SkImageFilter> input,
-                                   const CropRect* cropRect);
-    void flatten(SkWriteBuffer&) const override;
-
-    sk_sp<SkSpecialImage> onFilterImage(SkSpecialImage* source, const Context&,
-                                        SkIPoint* offset) const override;
-    SkIRect onFilterNodeBounds(const SkIRect&, const SkMatrix& ctm,
-                               MapDirection, const SkIRect* inputRect) const override;
-    bool affectsTransparentBlack() const override;
-
-private:
-    SK_FLATTENABLE_HOOKS(SkMatrixConvolutionImageFilter)
-
-    SkISize   fKernelSize;
-    SkScalar* fKernel;
-    SkScalar  fGain;
-    SkScalar  fBias;
-    SkIPoint  fKernelOffset;
-    TileMode  fTileMode;
-    bool      fConvolveAlpha;
-
-    template <class PixelFetcher, bool convolveAlpha>
-    void filterPixels(const SkBitmap& src,
-                      SkBitmap* result,
-                      SkIVector& offset,
-                      const SkIRect& rect,
-                      const SkIRect& bounds) const;
-    template <class PixelFetcher>
-    void filterPixels(const SkBitmap& src,
-                      SkBitmap* result,
-                      SkIVector& offset,
-                      const SkIRect& rect,
-                      const SkIRect& bounds) const;
-    void filterInteriorPixels(const SkBitmap& src,
-                              SkBitmap* result,
-                              SkIVector& offset,
-                              const SkIRect& rect,
-                              const SkIRect& bounds) const;
-    void filterBorderPixels(const SkBitmap& src,
-                            SkBitmap* result,
-                            SkIVector& offset,
-                            const SkIRect& rect,
-                            const SkIRect& bounds) const;
-
-    typedef SkImageFilter INHERITED;
-=======
                                      const SkImageFilter::CropRect* cropRect = nullptr);
 
     static void RegisterFlattenables();
 
 private:
     SkMatrixConvolutionImageFilter() = delete;
->>>>>>> 40be567a
 };
 
 #endif