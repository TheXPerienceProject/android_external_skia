/*
 * Copyright 2006 The Android Open Source Project
 *
 * Use of this source code is governed by a BSD-style license that can be
 * found in the LICENSE file.
 */

#include "include/core/SkTypes.h"
#if defined(SK_BUILD_FOR_MAC) || defined(SK_BUILD_FOR_IOS)

#ifdef SK_BUILD_FOR_MAC
#import <ApplicationServices/ApplicationServices.h>
#endif

#ifdef SK_BUILD_FOR_IOS
#include <CoreText/CoreText.h>
#include <CoreText/CTFontManager.h>
#include <CoreGraphics/CoreGraphics.h>
#include <CoreFoundation/CoreFoundation.h>
#endif

#include "include/core/SkFontMetrics.h"
#include "include/core/SkFontMgr.h"
#include "include/core/SkPaint.h"
#include "include/core/SkPath.h"
#include "include/core/SkStream.h"
#include "include/core/SkString.h"
#include "include/ports/SkTypeface_mac.h"
#include "include/private/SkColorData.h"
#include "include/private/SkFloatingPoint.h"
#include "include/private/SkMutex.h"
#include "include/private/SkOnce.h"
#include "include/private/SkTemplates.h"
#include "include/private/SkTo.h"
#include "include/utils/mac/SkCGUtils.h"
#include "src/core/SkAdvancedTypefaceMetrics.h"
#include "src/core/SkAutoMalloc.h"
#include "src/core/SkDescriptor.h"
#include "src/core/SkEndian.h"
#include "src/core/SkFontDescriptor.h"
#include "src/core/SkGlyph.h"
#include "src/core/SkMakeUnique.h"
#include "src/core/SkMaskGamma.h"
#include "src/core/SkMathPriv.h"
#include "src/core/SkTypefaceCache.h"
#include "src/core/SkUtils.h"
#include "src/sfnt/SkOTTable_OS_2.h"
#include "src/sfnt/SkOTUtils.h"
#include "src/sfnt/SkSFNTHeader.h"
#include "src/utils/SkUTF.h"
#include "src/utils/mac/SkUniqueCFRef.h"

#include <dlfcn.h>

#include <utility>

// Set to make glyph bounding boxes visible.
#define SK_SHOW_TEXT_BLIT_COVERAGE 0

CTFontRef SkTypeface_GetCTFontRef(const SkTypeface* face) {
    return face ? (CTFontRef)face->internal_private_getCTFontRef() : nullptr;
}

class SkScalerContext_Mac;

static SkUniqueCFRef<CFStringRef> make_CFString(const char s[]) {
    return SkUniqueCFRef<CFStringRef>(CFStringCreateWithCString(nullptr, s, kCFStringEncodingUTF8));
}

// inline versions of these rect helpers

static bool CGRectIsEmpty_inline(const CGRect& rect) {
    return rect.size.width <= 0 || rect.size.height <= 0;
}

static CGFloat CGRectGetMinX_inline(const CGRect& rect) {
    return rect.origin.x;
}

static CGFloat CGRectGetMaxX_inline(const CGRect& rect) {
    return rect.origin.x + rect.size.width;
}

static CGFloat CGRectGetMinY_inline(const CGRect& rect) {
    return rect.origin.y;
}

static CGFloat CGRectGetMaxY_inline(const CGRect& rect) {
    return rect.origin.y + rect.size.height;
}

static CGFloat CGRectGetWidth_inline(const CGRect& rect) {
    return rect.size.width;
}

///////////////////////////////////////////////////////////////////////////////

static void sk_memset_rect32(uint32_t* ptr, uint32_t value,
                             int width, int height, size_t rowBytes) {
    SkASSERT(width);
    SkASSERT(width * sizeof(uint32_t) <= rowBytes);

    if (width >= 32) {
        while (height) {
            sk_memset32(ptr, value, width);
            ptr = (uint32_t*)((char*)ptr + rowBytes);
            height -= 1;
        }
        return;
    }

    rowBytes -= width * sizeof(uint32_t);

    if (width >= 8) {
        while (height) {
            int w = width;
            do {
                *ptr++ = value; *ptr++ = value;
                *ptr++ = value; *ptr++ = value;
                *ptr++ = value; *ptr++ = value;
                *ptr++ = value; *ptr++ = value;
                w -= 8;
            } while (w >= 8);
            while (--w >= 0) {
                *ptr++ = value;
            }
            ptr = (uint32_t*)((char*)ptr + rowBytes);
            height -= 1;
        }
    } else {
        while (height) {
            int w = width;
            do {
                *ptr++ = value;
            } while (--w > 0);
            ptr = (uint32_t*)((char*)ptr + rowBytes);
            height -= 1;
        }
    }
}

typedef uint32_t CGRGBPixel;

static unsigned CGRGBPixel_getAlpha(CGRGBPixel pixel) {
    return pixel & 0xFF;
}

static CGFloat ScalarToCG(SkScalar scalar) {
    if (sizeof(CGFloat) == sizeof(float)) {
        return SkScalarToFloat(scalar);
    } else {
        SkASSERT(sizeof(CGFloat) == sizeof(double));
        return (CGFloat) SkScalarToDouble(scalar);
    }
}

static SkScalar CGToScalar(CGFloat cgFloat) {
    if (sizeof(CGFloat) == sizeof(float)) {
        return SkFloatToScalar(cgFloat);
    } else {
        SkASSERT(sizeof(CGFloat) == sizeof(double));
        return SkDoubleToScalar(cgFloat);
    }
}

static float CGToFloat(CGFloat cgFloat) {
    if (sizeof(CGFloat) == sizeof(float)) {
        return cgFloat;
    } else {
        SkASSERT(sizeof(CGFloat) == sizeof(double));
        return static_cast<float>(cgFloat);
    }
}

static CGAffineTransform MatrixToCGAffineTransform(const SkMatrix& matrix) {
    return CGAffineTransformMake( ScalarToCG(matrix[SkMatrix::kMScaleX]),
                                 -ScalarToCG(matrix[SkMatrix::kMSkewY] ),
                                 -ScalarToCG(matrix[SkMatrix::kMSkewX] ),
                                  ScalarToCG(matrix[SkMatrix::kMScaleY]),
                                  ScalarToCG(matrix[SkMatrix::kMTransX]),
                                  ScalarToCG(matrix[SkMatrix::kMTransY]));
}

///////////////////////////////////////////////////////////////////////////////

#define BITMAP_INFO_RGB (kCGImageAlphaNoneSkipFirst | kCGBitmapByteOrder32Host)

/** Drawn in FontForge, reduced with fonttools ttx, converted by xxd -i,
 *  this TrueType font contains a glyph of the spider.
 *
 *  To re-forge the original bytes of the TrueType font file,
 *  remove all ',|( +0x)' from this definition,
 *  copy the data to the clipboard,
 *  run 'pbpaste | xxd -p -r - spider.ttf'.
 */
static constexpr const uint8_t kSpiderSymbol_ttf[] = {
    0x00, 0x01, 0x00, 0x00, 0x00, 0x0c, 0x00, 0x80, 0x00, 0x03, 0x00, 0x40,
    0x47, 0x44, 0x45, 0x46, 0x00, 0x14, 0x00, 0x14, 0x00, 0x00, 0x07, 0xa8,
    0x00, 0x00, 0x00, 0x18, 0x4f, 0x53, 0x2f, 0x32, 0x8a, 0xf4, 0xfb, 0xdb,
    0x00, 0x00, 0x01, 0x48, 0x00, 0x00, 0x00, 0x60, 0x63, 0x6d, 0x61, 0x70,
    0xe0, 0x7f, 0x10, 0x7e, 0x00, 0x00, 0x01, 0xb8, 0x00, 0x00, 0x00, 0x54,
    0x67, 0x61, 0x73, 0x70, 0xff, 0xff, 0x00, 0x03, 0x00, 0x00, 0x07, 0xa0,
    0x00, 0x00, 0x00, 0x08, 0x67, 0x6c, 0x79, 0x66, 0x97, 0x0b, 0x6a, 0xf6,
    0x00, 0x00, 0x02, 0x18, 0x00, 0x00, 0x03, 0x40, 0x68, 0x65, 0x61, 0x64,
    0x0f, 0xa2, 0x24, 0x1a, 0x00, 0x00, 0x00, 0xcc, 0x00, 0x00, 0x00, 0x36,
    0x68, 0x68, 0x65, 0x61, 0x0e, 0xd3, 0x07, 0x3f, 0x00, 0x00, 0x01, 0x04,
    0x00, 0x00, 0x00, 0x24, 0x68, 0x6d, 0x74, 0x78, 0x10, 0x03, 0x00, 0x44,
    0x00, 0x00, 0x01, 0xa8, 0x00, 0x00, 0x00, 0x0e, 0x6c, 0x6f, 0x63, 0x61,
    0x01, 0xb4, 0x00, 0x28, 0x00, 0x00, 0x02, 0x0c, 0x00, 0x00, 0x00, 0x0a,
    0x6d, 0x61, 0x78, 0x70, 0x00, 0x4a, 0x01, 0x4d, 0x00, 0x00, 0x01, 0x28,
    0x00, 0x00, 0x00, 0x20, 0x6e, 0x61, 0x6d, 0x65, 0xc3, 0xe5, 0x39, 0xd4,
    0x00, 0x00, 0x05, 0x58, 0x00, 0x00, 0x02, 0x28, 0x70, 0x6f, 0x73, 0x74,
    0xff, 0x03, 0x00, 0x67, 0x00, 0x00, 0x07, 0x80, 0x00, 0x00, 0x00, 0x20,
    0x00, 0x01, 0x00, 0x00, 0x00, 0x01, 0x00, 0x00, 0x0b, 0x0f, 0x08, 0x1d,
    0x5f, 0x0f, 0x3c, 0xf5, 0x00, 0x0b, 0x08, 0x00, 0x00, 0x00, 0x00, 0x00,
    0xd1, 0x97, 0xa8, 0x5a, 0x00, 0x00, 0x00, 0x00, 0xd6, 0xe8, 0x32, 0x33,
    0x00, 0x03, 0xff, 0x3b, 0x08, 0x00, 0x05, 0x55, 0x00, 0x00, 0x00, 0x08,
    0x00, 0x02, 0x00, 0x00, 0x00, 0x00, 0x00, 0x00, 0x00, 0x01, 0x00, 0x00,
    0x05, 0x55, 0xff, 0x3b, 0x01, 0x79, 0x08, 0x00, 0x00, 0x03, 0x00, 0x00,
    0x08, 0x00, 0x00, 0x01, 0x00, 0x00, 0x00, 0x00, 0x00, 0x00, 0x00, 0x00,
    0x00, 0x00, 0x00, 0x00, 0x00, 0x00, 0x00, 0x03, 0x00, 0x01, 0x00, 0x00,
    0x00, 0x04, 0x01, 0x1c, 0x00, 0x04, 0x00, 0x00, 0x00, 0x00, 0x00, 0x02,
    0x00, 0x00, 0x00, 0x01, 0x00, 0x01, 0x00, 0x00, 0x00, 0x40, 0x00, 0x2e,
    0x00, 0x00, 0x00, 0x00, 0x00, 0x04, 0x08, 0x00, 0x01, 0x90, 0x00, 0x05,
    0x00, 0x00, 0x05, 0x33, 0x05, 0x99, 0x00, 0x00, 0x01, 0x1e, 0x05, 0x33,
    0x05, 0x99, 0x00, 0x00, 0x03, 0xd7, 0x00, 0x66, 0x02, 0x12, 0x00, 0x00,
    0x05, 0x00, 0x01, 0x02, 0x00, 0x00, 0x00, 0x00, 0x00, 0x00, 0x00, 0x00,
    0x00, 0x00, 0x00, 0x00, 0x00, 0x00, 0x00, 0x00, 0x00, 0x00, 0x00, 0x00,
    0x00, 0x00, 0x73, 0x6b, 0x69, 0x61, 0x00, 0xc0, 0x00, 0x00, 0xf0, 0x21,
    0x06, 0x66, 0xfe, 0x66, 0x01, 0x79, 0x05, 0x55, 0x00, 0xc5, 0x80, 0x00,
    0x00, 0x00, 0x00, 0x00, 0x00, 0x00, 0x00, 0x00, 0x00, 0x00, 0x00, 0x00,
    0x00, 0x20, 0x00, 0x01, 0x08, 0x00, 0x00, 0x44, 0x00, 0x00, 0x00, 0x00,
    0x08, 0x00, 0x00, 0x00, 0x00, 0x03, 0x00, 0x00, 0x00, 0x00, 0x00, 0x01,
    0x00, 0x03, 0x00, 0x00, 0x00, 0x00, 0x00, 0x0c, 0x00, 0x04, 0x00, 0x48,
    0x00, 0x00, 0x00, 0x0e, 0x00, 0x08, 0x00, 0x02, 0x00, 0x06, 0x00, 0x00,
    0x00, 0x09, 0x00, 0x0d, 0x00, 0x1d, 0x00, 0x21, 0xf0, 0x21, 0xff, 0xff,
    0x00, 0x00, 0x00, 0x00, 0x00, 0x08, 0x00, 0x0d, 0x00, 0x1d, 0x00, 0x21,
    0xf0, 0x21, 0xff, 0xff, 0x00, 0x01, 0xff, 0xf9, 0xff, 0xf5, 0xff, 0xe4,
    0xff, 0xe2, 0x0f, 0xe2, 0x00, 0x01, 0x00, 0x00, 0x00, 0x00, 0x00, 0x00,
    0x00, 0x00, 0x00, 0x00, 0x00, 0x00, 0x00, 0x00, 0x00, 0x00, 0x00, 0x14,
    0x00, 0x14, 0x00, 0x14, 0x01, 0xa0, 0x00, 0x00, 0x00, 0x02, 0x00, 0x44,
    0x00, 0x00, 0x02, 0x64, 0x05, 0x55, 0x00, 0x03, 0x00, 0x07, 0x00, 0x00,
    0x33, 0x11, 0x21, 0x11, 0x25, 0x21, 0x11, 0x21, 0x44, 0x02, 0x20, 0xfe,
    0x24, 0x01, 0x98, 0xfe, 0x68, 0x05, 0x55, 0xfa, 0xab, 0x44, 0x04, 0xcd,
    0x00, 0x04, 0x00, 0x03, 0xff, 0x3b, 0x08, 0x00, 0x05, 0x4c, 0x00, 0x15,
    0x00, 0x1d, 0x00, 0x25, 0x01, 0x1b, 0x00, 0x00, 0x01, 0x36, 0x37, 0x36,
    0x27, 0x26, 0x07, 0x06, 0x06, 0x23, 0x22, 0x27, 0x26, 0x27, 0x26, 0x07,
    0x06, 0x17, 0x16, 0x17, 0x16, 0x32, 0x37, 0x32, 0x35, 0x34, 0x23, 0x22,
    0x15, 0x14, 0x27, 0x32, 0x35, 0x34, 0x23, 0x22, 0x15, 0x14, 0x03, 0x32,
    0x17, 0x30, 0x17, 0x31, 0x36, 0x37, 0x36, 0x37, 0x36, 0x37, 0x36, 0x33,
    0x32, 0x33, 0x16, 0x33, 0x32, 0x17, 0x16, 0x07, 0x06, 0x23, 0x22, 0x27,
    0x26, 0x27, 0x26, 0x23, 0x22, 0x07, 0x07, 0x06, 0x07, 0x06, 0x07, 0x06,
    0x1f, 0x02, 0x37, 0x36, 0x37, 0x36, 0x33, 0x32, 0x17, 0x17, 0x16, 0x33,
    0x16, 0x17, 0x16, 0x07, 0x06, 0x23, 0x22, 0x27, 0x27, 0x26, 0x23, 0x22,
    0x07, 0x06, 0x07, 0x06, 0x17, 0x16, 0x17, 0x16, 0x33, 0x32, 0x33, 0x32,
    0x37, 0x36, 0x37, 0x36, 0x17, 0x16, 0x1f, 0x02, 0x16, 0x17, 0x16, 0x15,
    0x14, 0x23, 0x22, 0x27, 0x27, 0x26, 0x27, 0x27, 0x26, 0x27, 0x26, 0x07,
    0x06, 0x07, 0x06, 0x17, 0x16, 0x17, 0x16, 0x15, 0x14, 0x07, 0x06, 0x07,
    0x06, 0x23, 0x22, 0x27, 0x26, 0x07, 0x06, 0x07, 0x06, 0x15, 0x14, 0x17,
    0x16, 0x17, 0x16, 0x15, 0x14, 0x07, 0x06, 0x23, 0x22, 0x27, 0x26, 0x27,
    0x26, 0x35, 0x34, 0x37, 0x36, 0x37, 0x36, 0x37, 0x34, 0x27, 0x26, 0x07,
    0x06, 0x07, 0x06, 0x0f, 0x02, 0x06, 0x23, 0x22, 0x27, 0x26, 0x35, 0x34,
    0x37, 0x37, 0x36, 0x37, 0x36, 0x37, 0x36, 0x37, 0x36, 0x27, 0x26, 0x27,
    0x26, 0x07, 0x06, 0x07, 0x06, 0x07, 0x06, 0x07, 0x07, 0x06, 0x23, 0x22,
    0x27, 0x26, 0x35, 0x34, 0x37, 0x36, 0x37, 0x37, 0x36, 0x37, 0x37, 0x36,
    0x37, 0x36, 0x37, 0x36, 0x35, 0x34, 0x27, 0x26, 0x27, 0x26, 0x27, 0x26,
    0x23, 0x22, 0x07, 0x06, 0x07, 0x06, 0x07, 0x06, 0x27, 0x26, 0x27, 0x26,
    0x27, 0x26, 0x35, 0x34, 0x37, 0x36, 0x37, 0x36, 0x37, 0x36, 0x33, 0x32,
    0x17, 0x16, 0x33, 0x32, 0x37, 0x36, 0x35, 0x34, 0x37, 0x36, 0x37, 0x36,
    0x33, 0x04, 0xf5, 0x23, 0x13, 0x11, 0x14, 0x16, 0x1d, 0x1b, 0x4c, 0x1f,
    0x0e, 0x2d, 0x23, 0x14, 0x2c, 0x13, 0x18, 0x25, 0x2c, 0x10, 0x3c, 0x71,
    0x1d, 0x5c, 0x5c, 0x3f, 0xae, 0x5c, 0x5c, 0x3f, 0x6a, 0x27, 0x31, 0x5b,
    0x09, 0x27, 0x36, 0x03, 0x0a, 0x26, 0x35, 0x2e, 0x09, 0x08, 0xc6, 0x13,
    0x81, 0x17, 0x20, 0x18, 0x21, 0x1e, 0x04, 0x04, 0x15, 0x5c, 0x22, 0x26,
    0x48, 0x56, 0x3b, 0x10, 0x21, 0x01, 0x0c, 0x06, 0x06, 0x0f, 0x31, 0x44,
    0x3c, 0x52, 0x4a, 0x1d, 0x11, 0x3f, 0xb4, 0x71, 0x01, 0x26, 0x06, 0x0d,
    0x15, 0x1a, 0x2a, 0x13, 0x53, 0xaa, 0x42, 0x1d, 0x0a, 0x33, 0x20, 0x21,
    0x2b, 0x01, 0x02, 0x3e, 0x21, 0x09, 0x02, 0x02, 0x0f, 0x2d, 0x4b, 0x0a,
    0x22, 0x15, 0x20, 0x1f, 0x72, 0x8b, 0x2d, 0x2f, 0x1d, 0x1f, 0x0e, 0x25,
    0x3f, 0x4d, 0x1b, 0x63, 0x2a, 0x2c, 0x14, 0x22, 0x18, 0x1c, 0x0f, 0x08,
    0x2a, 0x08, 0x08, 0x0d, 0x3b, 0x4c, 0x52, 0x74, 0x27, 0x71, 0x2e, 0x01,
    0x0c, 0x10, 0x15, 0x0d, 0x06, 0x0d, 0x05, 0x01, 0x06, 0x2c, 0x28, 0x14,
    0x1b, 0x05, 0x04, 0x10, 0x06, 0x12, 0x08, 0x0a, 0x16, 0x27, 0x03, 0x0d,
    0x30, 0x4c, 0x4c, 0x4b, 0x1f, 0x0b, 0x22, 0x26, 0x0d, 0x15, 0x0d, 0x2d,
    0x68, 0x34, 0x14, 0x3c, 0x25, 0x12, 0x04, 0x10, 0x18, 0x0b, 0x09, 0x30,
    0x2b, 0x44, 0x66, 0x14, 0x47, 0x47, 0x59, 0x73, 0x25, 0x05, 0x03, 0x1f,
    0x01, 0x08, 0x3f, 0x48, 0x4b, 0x4b, 0x76, 0x2f, 0x49, 0x2d, 0x22, 0x24,
    0x0c, 0x15, 0x08, 0x0e, 0x33, 0x03, 0x44, 0x4c, 0x10, 0x46, 0x13, 0x1f,
    0x27, 0x1b, 0x1d, 0x13, 0x02, 0x24, 0x08, 0x02, 0x42, 0x0e, 0x4d, 0x3c,
    0x19, 0x1b, 0x40, 0x2b, 0x2b, 0x1e, 0x16, 0x11, 0x04, 0x1f, 0x11, 0x04,
    0x18, 0x11, 0x35, 0x01, 0xa3, 0x13, 0x24, 0x1f, 0x0b, 0x0c, 0x19, 0x19,
    0x18, 0x13, 0x0f, 0x0c, 0x1a, 0x18, 0x1f, 0x19, 0x1e, 0x07, 0x1a, 0xc3,
    0x54, 0x51, 0x54, 0x51, 0x04, 0x53, 0x51, 0x54, 0x50, 0x02, 0x48, 0x1a,
    0x31, 0x18, 0x55, 0x74, 0x04, 0x0e, 0x09, 0x0d, 0x06, 0x10, 0x16, 0x1b,
    0x24, 0x01, 0x04, 0x0b, 0x04, 0x10, 0x3f, 0x0a, 0x41, 0x02, 0x41, 0x20,
    0x06, 0x12, 0x16, 0x21, 0x17, 0x2a, 0x1e, 0x15, 0x40, 0x27, 0x11, 0x0e,
    0x1e, 0x11, 0x15, 0x1f, 0x43, 0x13, 0x1a, 0x10, 0x15, 0x1b, 0x04, 0x09,
    0x4d, 0x2a, 0x0f, 0x19, 0x0a, 0x0a, 0x03, 0x05, 0x15, 0x3c, 0x64, 0x21,
    0x4b, 0x2e, 0x21, 0x28, 0x13, 0x47, 0x44, 0x19, 0x3f, 0x11, 0x18, 0x0b,
    0x0a, 0x07, 0x18, 0x0d, 0x07, 0x24, 0x2c, 0x2b, 0x21, 0x32, 0x10, 0x48,
    0x2a, 0x2d, 0x1e, 0x1a, 0x01, 0x0c, 0x43, 0x59, 0x28, 0x4e, 0x1c, 0x0d,
    0x5d, 0x24, 0x14, 0x0a, 0x05, 0x1f, 0x24, 0x32, 0x46, 0x3e, 0x5f, 0x3e,
    0x44, 0x1a, 0x30, 0x15, 0x0d, 0x07, 0x18, 0x2b, 0x03, 0x0d, 0x1a, 0x28,
    0x28, 0x57, 0xb2, 0x29, 0x27, 0x40, 0x2c, 0x23, 0x16, 0x63, 0x58, 0x1a,
    0x0a, 0x18, 0x11, 0x23, 0x08, 0x1b, 0x29, 0x05, 0x04, 0x0b, 0x15, 0x0d,
    0x14, 0x0b, 0x2a, 0x29, 0x5a, 0x62, 0x01, 0x19, 0x1e, 0x05, 0x05, 0x26,
    0x42, 0x42, 0x2a, 0x2a, 0x3f, 0x0d, 0x0f, 0x09, 0x05, 0x07, 0x01, 0x0b,
    0x25, 0x3e, 0x0d, 0x17, 0x11, 0x01, 0x03, 0x0d, 0x13, 0x20, 0x19, 0x11,
    0x03, 0x02, 0x01, 0x04, 0x11, 0x04, 0x05, 0x1b, 0x3d, 0x10, 0x29, 0x20,
    0x04, 0x04, 0x0a, 0x07, 0x04, 0x1f, 0x15, 0x20, 0x3e, 0x0f, 0x2a, 0x1e,
    0x00, 0x00, 0x00, 0x1b, 0x01, 0x4a, 0x00, 0x01, 0x00, 0x00, 0x00, 0x00,
    0x00, 0x00, 0x00, 0x1b, 0x00, 0x00, 0x00, 0x01, 0x00, 0x00, 0x00, 0x00,
    0x00, 0x01, 0x00, 0x0c, 0x00, 0x1b, 0x00, 0x01, 0x00, 0x00, 0x00, 0x00,
    0x00, 0x02, 0x00, 0x07, 0x00, 0x27, 0x00, 0x01, 0x00, 0x00, 0x00, 0x00,
    0x00, 0x03, 0x00, 0x0c, 0x00, 0x1b, 0x00, 0x01, 0x00, 0x00, 0x00, 0x00,
    0x00, 0x04, 0x00, 0x0c, 0x00, 0x1b, 0x00, 0x01, 0x00, 0x00, 0x00, 0x00,
    0x00, 0x05, 0x00, 0x02, 0x00, 0x2e, 0x00, 0x01, 0x00, 0x00, 0x00, 0x00,
    0x00, 0x06, 0x00, 0x0c, 0x00, 0x1b, 0x00, 0x01, 0x00, 0x00, 0x00, 0x00,
    0x00, 0x0d, 0x00, 0x1b, 0x00, 0x00, 0x00, 0x01, 0x00, 0x00, 0x00, 0x00,
    0x00, 0x0e, 0x00, 0x1a, 0x00, 0x30, 0x00, 0x03, 0x00, 0x00, 0x04, 0x09,
    0x00, 0x00, 0x00, 0x36, 0x00, 0x4a, 0x00, 0x03, 0x00, 0x00, 0x04, 0x09,
    0x00, 0x01, 0x00, 0x18, 0x00, 0x80, 0x00, 0x03, 0x00, 0x00, 0x04, 0x09,
    0x00, 0x02, 0x00, 0x0e, 0x00, 0x98, 0x00, 0x03, 0x00, 0x00, 0x04, 0x09,
    0x00, 0x03, 0x00, 0x18, 0x00, 0x80, 0x00, 0x03, 0x00, 0x00, 0x04, 0x09,
    0x00, 0x04, 0x00, 0x18, 0x00, 0x80, 0x00, 0x03, 0x00, 0x00, 0x04, 0x09,
    0x00, 0x05, 0x00, 0x04, 0x00, 0xa6, 0x00, 0x03, 0x00, 0x00, 0x04, 0x09,
    0x00, 0x06, 0x00, 0x18, 0x00, 0x80, 0x00, 0x03, 0x00, 0x00, 0x04, 0x09,
    0x00, 0x0d, 0x00, 0x36, 0x00, 0x4a, 0x00, 0x03, 0x00, 0x00, 0x04, 0x09,
    0x00, 0x0e, 0x00, 0x34, 0x00, 0xaa, 0x00, 0x03, 0x00, 0x01, 0x04, 0x09,
    0x00, 0x00, 0x00, 0x36, 0x00, 0x4a, 0x00, 0x03, 0x00, 0x01, 0x04, 0x09,
    0x00, 0x01, 0x00, 0x18, 0x00, 0x80, 0x00, 0x03, 0x00, 0x01, 0x04, 0x09,
    0x00, 0x02, 0x00, 0x0e, 0x00, 0x98, 0x00, 0x03, 0x00, 0x01, 0x04, 0x09,
    0x00, 0x03, 0x00, 0x18, 0x00, 0x80, 0x00, 0x03, 0x00, 0x01, 0x04, 0x09,
    0x00, 0x04, 0x00, 0x18, 0x00, 0x80, 0x00, 0x03, 0x00, 0x01, 0x04, 0x09,
    0x00, 0x05, 0x00, 0x04, 0x00, 0xa6, 0x00, 0x03, 0x00, 0x01, 0x04, 0x09,
    0x00, 0x06, 0x00, 0x18, 0x00, 0x80, 0x00, 0x03, 0x00, 0x01, 0x04, 0x09,
    0x00, 0x0d, 0x00, 0x36, 0x00, 0x4a, 0x00, 0x03, 0x00, 0x01, 0x04, 0x09,
    0x00, 0x0e, 0x00, 0x34, 0x00, 0xaa, 0x43, 0x6f, 0x70, 0x79, 0x72, 0x69,
    0x67, 0x68, 0x74, 0x20, 0x28, 0x63, 0x29, 0x20, 0x32, 0x30, 0x31, 0x35,
    0x2c, 0x20, 0x47, 0x6f, 0x6f, 0x67, 0x6c, 0x65, 0x2e, 0x53, 0x70, 0x69,
    0x64, 0x65, 0x72, 0x53, 0x79, 0x6d, 0x62, 0x6f, 0x6c, 0x52, 0x65, 0x67,
    0x75, 0x6c, 0x61, 0x72, 0x56, 0x31, 0x68, 0x74, 0x74, 0x70, 0x3a, 0x2f,
    0x2f, 0x73, 0x63, 0x72, 0x69, 0x70, 0x74, 0x73, 0x2e, 0x73, 0x69, 0x6c,
    0x2e, 0x6f, 0x72, 0x67, 0x2f, 0x4f, 0x46, 0x4c, 0x00, 0x43, 0x00, 0x6f,
    0x00, 0x70, 0x00, 0x79, 0x00, 0x72, 0x00, 0x69, 0x00, 0x67, 0x00, 0x68,
    0x00, 0x74, 0x00, 0x20, 0x00, 0x28, 0x00, 0x63, 0x00, 0x29, 0x00, 0x20,
    0x00, 0x32, 0x00, 0x30, 0x00, 0x31, 0x00, 0x35, 0x00, 0x2c, 0x00, 0x20,
    0x00, 0x47, 0x00, 0x6f, 0x00, 0x6f, 0x00, 0x67, 0x00, 0x6c, 0x00, 0x65,
    0x00, 0x2e, 0x00, 0x53, 0x00, 0x70, 0x00, 0x69, 0x00, 0x64, 0x00, 0x65,
    0x00, 0x72, 0x00, 0x53, 0x00, 0x79, 0x00, 0x6d, 0x00, 0x62, 0x00, 0x6f,
    0x00, 0x6c, 0x00, 0x52, 0x00, 0x65, 0x00, 0x67, 0x00, 0x75, 0x00, 0x6c,
    0x00, 0x61, 0x00, 0x72, 0x00, 0x56, 0x00, 0x31, 0x00, 0x68, 0x00, 0x74,
    0x00, 0x74, 0x00, 0x70, 0x00, 0x3a, 0x00, 0x2f, 0x00, 0x2f, 0x00, 0x73,
    0x00, 0x63, 0x00, 0x72, 0x00, 0x69, 0x00, 0x70, 0x00, 0x74, 0x00, 0x73,
    0x00, 0x2e, 0x00, 0x73, 0x00, 0x69, 0x00, 0x6c, 0x00, 0x2e, 0x00, 0x6f,
    0x00, 0x72, 0x00, 0x67, 0x00, 0x2f, 0x00, 0x4f, 0x00, 0x46, 0x00, 0x4c,
    0x00, 0x03, 0x00, 0x00, 0x00, 0x00, 0x00, 0x00, 0xff, 0x00, 0x00, 0x66,
    0x00, 0x00, 0x00, 0x01, 0x00, 0x00, 0x00, 0x00, 0x00, 0x00, 0x00, 0x00,
    0x00, 0x00, 0x00, 0x00, 0x00, 0x00, 0x00, 0x00, 0x00, 0x00, 0x00, 0x01,
    0xff, 0xff, 0x00, 0x02, 0x00, 0x01, 0x00, 0x00, 0x00, 0x00, 0x00, 0x00,
    0x00, 0x0c, 0x00, 0x14, 0x00, 0x04, 0x00, 0x00, 0x00, 0x01, 0x00, 0x00,
    0x00, 0x02, 0x00, 0x00
};

enum class SmoothBehavior {
    none, // SmoothFonts produces no effect.
    some, // SmoothFonts produces some effect, but not subpixel coverage.
    subpixel, // SmoothFonts produces some effect and provides subpixel coverage.
};

/**
 * There does not appear to be a publicly accessable API for determining if lcd
 * font smoothing will be applied if we request it. The main issue is that if
 * smoothing is applied a gamma of 2.0 will be used, if not a gamma of 1.0.
 */
static SmoothBehavior smooth_behavior() {
    static SmoothBehavior gSmoothBehavior = []{
        uint32_t noSmoothBitmap[16][16] = {};
        uint32_t smoothBitmap[16][16] = {};

        SkUniqueCFRef<CGColorSpaceRef> colorspace(CGColorSpaceCreateDeviceRGB());
        SkUniqueCFRef<CGContextRef> noSmoothContext(
                CGBitmapContextCreate(&noSmoothBitmap, 16, 16, 8, 16*4,
                                      colorspace.get(), BITMAP_INFO_RGB));
        SkUniqueCFRef<CGContextRef> smoothContext(
                CGBitmapContextCreate(&smoothBitmap, 16, 16, 8, 16*4,
                                      colorspace.get(), BITMAP_INFO_RGB));

        SkUniqueCFRef<CGDataProviderRef> data(
                CGDataProviderCreateWithData(nullptr, kSpiderSymbol_ttf,
                                             SK_ARRAY_COUNT(kSpiderSymbol_ttf), nullptr));
        SkUniqueCFRef<CGFontRef> cgFont(CGFontCreateWithDataProvider(data.get()));
        SkASSERT(cgFont);
        SkUniqueCFRef<CTFontRef> ctFont(
                CTFontCreateWithGraphicsFont(cgFont.get(), 16, nullptr, nullptr));
        SkASSERT(ctFont);

        CGContextSetShouldSmoothFonts(noSmoothContext.get(), false);
        CGContextSetShouldAntialias(noSmoothContext.get(), true);
        CGContextSetTextDrawingMode(noSmoothContext.get(), kCGTextFill);
        CGContextSetGrayFillColor(noSmoothContext.get(), 1, 1);

        CGContextSetShouldSmoothFonts(smoothContext.get(), true);
        CGContextSetShouldAntialias(smoothContext.get(), true);
        CGContextSetTextDrawingMode(smoothContext.get(), kCGTextFill);
        CGContextSetGrayFillColor(smoothContext.get(), 1, 1);

        CGPoint point = CGPointMake(0, 3);
        CGGlyph spiderGlyph = 3;
        CTFontDrawGlyphs(ctFont.get(), &spiderGlyph, &point, 1, noSmoothContext.get());
        CTFontDrawGlyphs(ctFont.get(), &spiderGlyph, &point, 1, smoothContext.get());

        // For debugging.
        //SkUniqueCFRef<CGImageRef> image(CGBitmapContextCreateImage(noSmoothContext()));
        //SkUniqueCFRef<CGImageRef> image(CGBitmapContextCreateImage(smoothContext()));

        SmoothBehavior smoothBehavior = SmoothBehavior::none;
        for (int x = 0; x < 16; ++x) {
            for (int y = 0; y < 16; ++y) {
                uint32_t smoothPixel = smoothBitmap[x][y];
                uint32_t r = (smoothPixel >> 16) & 0xFF;
                uint32_t g = (smoothPixel >>  8) & 0xFF;
                uint32_t b = (smoothPixel >>  0) & 0xFF;
                if (r != g || r != b) {
                    return SmoothBehavior::subpixel;
                }
                if (noSmoothBitmap[x][y] != smoothPixel) {
                    smoothBehavior = SmoothBehavior::some;
                }
            }
        }
        return smoothBehavior;
    }();
    return gSmoothBehavior;
}

class Offscreen {
public:
    Offscreen()
        : fRGBSpace(nullptr)
        , fCG(nullptr)
        , fDoAA(false)
        , fDoLCD(false)
    {
        fSize.set(0, 0);
    }

    CGRGBPixel* getCG(const SkScalerContext_Mac& context, const SkGlyph& glyph,
                      CGGlyph glyphID, size_t* rowBytesPtr, bool generateA8FromLCD);

private:
    enum {
        kSize = 32 * 32 * sizeof(CGRGBPixel)
    };
    SkAutoSMalloc<kSize> fImageStorage;
    SkUniqueCFRef<CGColorSpaceRef> fRGBSpace;

    // cached state
    SkUniqueCFRef<CGContextRef> fCG;
    SkISize fSize;
    bool fDoAA;
    bool fDoLCD;

    static int RoundSize(int dimension) {
        return SkNextPow2(dimension);
    }
};

///////////////////////////////////////////////////////////////////////////////

static bool find_dict_CGFloat(CFDictionaryRef dict, CFStringRef name, CGFloat* value) {
    CFNumberRef num;
    return CFDictionaryGetValueIfPresent(dict, name, (const void**)&num)
        && CFNumberIsFloatType(num)
        && CFNumberGetValue(num, kCFNumberCGFloatType, value);
}

template <typename S, typename D, typename C> struct LinearInterpolater {
    struct Mapping {
        S src_val;
        D dst_val;
    };
    constexpr LinearInterpolater(Mapping const mapping[], int mappingCount)
        : fMapping(mapping), fMappingCount(mappingCount) {}

    static D map(S value, S src_min, S src_max, D dst_min, D dst_max) {
        SkASSERT(src_min < src_max);
        SkASSERT(dst_min <= dst_max);
        return C()(dst_min + (((value - src_min) * (dst_max - dst_min)) / (src_max - src_min)));
    }

    D map(S val) const {
        // -Inf to [0]
        if (val < fMapping[0].src_val) {
            return fMapping[0].dst_val;
        }

        // Linear from [i] to [i+1]
        for (int i = 0; i < fMappingCount - 1; ++i) {
            if (val < fMapping[i+1].src_val) {
                return map(val, fMapping[i].src_val, fMapping[i+1].src_val,
                                fMapping[i].dst_val, fMapping[i+1].dst_val);
            }
        }

        // From [n] to +Inf
        // if (fcweight < Inf)
        return fMapping[fMappingCount - 1].dst_val;
    }

    Mapping const * fMapping;
    int fMappingCount;
};

struct RoundCGFloatToInt {
    int operator()(CGFloat s) { return s + 0.5; }
};
struct CGFloatIdentity {
    CGFloat operator()(CGFloat s) { return s; }
};

/** Returns the [-1, 1] CTFontDescriptor weights for the
 *  <0, 100, 200, 300, 400, 500, 600, 700, 800, 900, 1000> CSS weights.
 *
 *  It is assumed that the values will be interpolated linearly between these points.
 *  NSFontWeightXXX were added in 10.11, appear in 10.10, but do not appear in 10.9.
 *  The actual values appear to be stable, but they may change in the future without notice.
 */
static CGFloat(&get_NSFontWeight_mapping())[11] {

    // Declarations in <AppKit/AppKit.h> on macOS, <UIKit/UIKit.h> on iOS
#ifdef SK_BUILD_FOR_MAC
#  define SK_KIT_FONT_WEIGHT_PREFIX "NS"
#endif
#ifdef SK_BUILD_FOR_IOS
#  define SK_KIT_FONT_WEIGHT_PREFIX "UI"
#endif
    static constexpr struct {
        CGFloat defaultValue;
        const char* name;
    } nsFontWeightLoaderInfos[] = {
        { -0.80f, SK_KIT_FONT_WEIGHT_PREFIX "FontWeightUltraLight" },
        { -0.60f, SK_KIT_FONT_WEIGHT_PREFIX "FontWeightThin" },
        { -0.40f, SK_KIT_FONT_WEIGHT_PREFIX "FontWeightLight" },
        {  0.00f, SK_KIT_FONT_WEIGHT_PREFIX "FontWeightRegular" },
        {  0.23f, SK_KIT_FONT_WEIGHT_PREFIX "FontWeightMedium" },
        {  0.30f, SK_KIT_FONT_WEIGHT_PREFIX "FontWeightSemibold" },
        {  0.40f, SK_KIT_FONT_WEIGHT_PREFIX "FontWeightBold" },
        {  0.56f, SK_KIT_FONT_WEIGHT_PREFIX "FontWeightHeavy" },
        {  0.62f, SK_KIT_FONT_WEIGHT_PREFIX "FontWeightBlack" },
    };

    static_assert(SK_ARRAY_COUNT(nsFontWeightLoaderInfos) == 9, "");
    static CGFloat nsFontWeights[11];
    static SkOnce once;
    once([&] {
        size_t i = 0;
        nsFontWeights[i++] = -1.00;
        for (const auto& nsFontWeightLoaderInfo : nsFontWeightLoaderInfos) {
            void* nsFontWeightValuePtr = dlsym(RTLD_DEFAULT, nsFontWeightLoaderInfo.name);
            if (nsFontWeightValuePtr) {
                nsFontWeights[i++] = *(static_cast<CGFloat*>(nsFontWeightValuePtr));
            } else {
                nsFontWeights[i++] = nsFontWeightLoaderInfo.defaultValue;
            }
        }
        nsFontWeights[i++] = 1.00;
    });
    return nsFontWeights;
}

/** Convert the [0, 1000] CSS weight to [-1, 1] CTFontDescriptor weight (for system fonts).
 *
 *  The -1 to 1 weights reported by CTFontDescriptors have different mappings depending on if the
 *  CTFont is native or created from a CGDataProvider.
 */
static CGFloat fontstyle_to_ct_weight(int fontstyleWeight) {
    using Interpolator = LinearInterpolater<int, CGFloat, CGFloatIdentity>;

    // Note that Mac supports the old OS2 version A so 0 through 10 are as if multiplied by 100.
    // However, on this end we can't tell, so this is ignored.

    static Interpolator::Mapping nativeWeightMappings[11];
    static SkOnce once;
    once([&] {
        CGFloat(&nsFontWeights)[11] = get_NSFontWeight_mapping();
        for (int i = 0; i < 11; ++i) {
            nativeWeightMappings[i].src_val = i * 100;
            nativeWeightMappings[i].dst_val = nsFontWeights[i];
        }
    });
    static constexpr Interpolator nativeInterpolator(
            nativeWeightMappings, SK_ARRAY_COUNT(nativeWeightMappings));

    return nativeInterpolator.map(fontstyleWeight);
}


/** Convert the [-1, 1] CTFontDescriptor weight to [0, 1000] CSS weight.
 *
 *  The -1 to 1 weights reported by CTFontDescriptors have different mappings depending on if the
 *  CTFont is native or created from a CGDataProvider.
 */
static int ct_weight_to_fontstyle(CGFloat cgWeight, bool fromDataProvider) {
    using Interpolator = LinearInterpolater<CGFloat, int, RoundCGFloatToInt>;

    // Note that Mac supports the old OS2 version A so 0 through 10 are as if multiplied by 100.
    // However, on this end we can't tell, so this is ignored.

    /** This mapping for CGDataProvider created fonts is determined by creating font data with every
     *  weight, creating a CTFont, and asking the CTFont for its weight. See the TypefaceStyle test
     *  in tests/TypefaceTest.cpp for the code used to determine these values.
     */
    static constexpr Interpolator::Mapping dataProviderWeightMappings[] = {
        { -1.00,    0 },
        { -0.70,  100 },
        { -0.50,  200 },
        { -0.23,  300 },
        {  0.00,  400 },
        {  0.20,  500 },
        {  0.30,  600 },
        {  0.40,  700 },
        {  0.60,  800 },
        {  0.80,  900 },
        {  1.00, 1000 },
    };
    static constexpr Interpolator dataProviderInterpolator(
            dataProviderWeightMappings, SK_ARRAY_COUNT(dataProviderWeightMappings));

    static Interpolator::Mapping nativeWeightMappings[11];
    static SkOnce once;
    once([&] {
        CGFloat(&nsFontWeights)[11] = get_NSFontWeight_mapping();
        for (int i = 0; i < 11; ++i) {
            nativeWeightMappings[i].src_val = nsFontWeights[i];
            nativeWeightMappings[i].dst_val = i * 100;
        }
    });
    static constexpr Interpolator nativeInterpolator(
            nativeWeightMappings, SK_ARRAY_COUNT(nativeWeightMappings));

    return fromDataProvider ? dataProviderInterpolator.map(cgWeight)
                            : nativeInterpolator.map(cgWeight);
}

/** Convert the [0, 10] CSS weight to [-1, 1] CTFontDescriptor width. */
static int fontstyle_to_ct_width(int fontstyleWidth) {
    using Interpolator = LinearInterpolater<int, CGFloat, CGFloatIdentity>;

    // Values determined by creating font data with every width, creating a CTFont,
    // and asking the CTFont for its width. See TypefaceStyle test for basics.
    static constexpr Interpolator::Mapping widthMappings[] = {
        {  0, -0.5 },
        { 10,  0.5 },
    };
    static constexpr Interpolator interpolator(widthMappings, SK_ARRAY_COUNT(widthMappings));
    return interpolator.map(fontstyleWidth);
}

/** Convert the [-1, 1] CTFontDescriptor width to [0, 10] CSS weight. */
static int ct_width_to_fontstyle(CGFloat cgWidth) {
    using Interpolator = LinearInterpolater<CGFloat, int, RoundCGFloatToInt>;

    // Values determined by creating font data with every width, creating a CTFont,
    // and asking the CTFont for its width. See TypefaceStyle test for basics.
    static constexpr Interpolator::Mapping widthMappings[] = {
        { -0.5,  0 },
        {  0.5, 10 },
    };
    static constexpr Interpolator interpolator(widthMappings, SK_ARRAY_COUNT(widthMappings));
    return interpolator.map(cgWidth);
}

static SkFontStyle fontstyle_from_descriptor(CTFontDescriptorRef desc, bool fromDataProvider) {
    SkUniqueCFRef<CFTypeRef> traits(CTFontDescriptorCopyAttribute(desc, kCTFontTraitsAttribute));
    if (!traits || CFDictionaryGetTypeID() != CFGetTypeID(traits.get())) {
        return SkFontStyle();
    }
    SkUniqueCFRef<CFDictionaryRef> fontTraitsDict(static_cast<CFDictionaryRef>(traits.release()));

    CGFloat weight, width, slant;
    if (!find_dict_CGFloat(fontTraitsDict.get(), kCTFontWeightTrait, &weight)) {
        weight = 0;
    }
    if (!find_dict_CGFloat(fontTraitsDict.get(), kCTFontWidthTrait, &width)) {
        width = 0;
    }
    if (!find_dict_CGFloat(fontTraitsDict.get(), kCTFontSlantTrait, &slant)) {
        slant = 0;
    }

    return SkFontStyle(ct_weight_to_fontstyle(weight, fromDataProvider),
                       ct_width_to_fontstyle(width),
                       slant ? SkFontStyle::kItalic_Slant
                             : SkFontStyle::kUpright_Slant);
}

class SkTypeface_Mac : public SkTypeface {
public:
    SkTypeface_Mac(SkUniqueCFRef<CTFontRef> fontRef, SkUniqueCFRef<CFTypeRef> resourceRef,
                   const SkFontStyle& fs, bool isFixedPitch,
                   std::unique_ptr<SkStreamAsset> providedData)
        : SkTypeface(fs, isFixedPitch)
        , fFontRef(std::move(fontRef))
        , fOriginatingCFTypeRef(std::move(resourceRef))
        , fHasColorGlyphs(
                SkToBool(CTFontGetSymbolicTraits(fFontRef.get()) & kCTFontColorGlyphsTrait))
        , fStream(std::move(providedData))
        , fIsFromStream(fStream)
    {
        SkASSERT(fFontRef);
    }

    SkUniqueCFRef<CTFontRef> fFontRef;
    SkUniqueCFRef<CFTypeRef> fOriginatingCFTypeRef;
    const bool fHasColorGlyphs;

protected:
    int onGetUPEM() const override;
    std::unique_ptr<SkStreamAsset> onOpenStream(int* ttcIndex) const override;
    std::unique_ptr<SkFontData> onMakeFontData() const override;
    int onGetVariationDesignPosition(SkFontArguments::VariationPosition::Coordinate coordinates[],
                                     int coordinateCount) const override;
    void onGetFamilyName(SkString* familyName) const override;
    SkTypeface::LocalizedStrings* onCreateFamilyNameIterator() const override;
    int onGetTableTags(SkFontTableTag tags[]) const override;
    size_t onGetTableData(SkFontTableTag, size_t offset, size_t length, void* data) const override;
    sk_sp<SkData> onCopyTableData(SkFontTableTag) const override;
    SkScalerContext* onCreateScalerContext(const SkScalerContextEffects&,
                                           const SkDescriptor*) const override;
    void onFilterRec(SkScalerContextRec*) const override;
    void onGetFontDescriptor(SkFontDescriptor*, bool*) const override;
    void getGlyphToUnicodeMap(SkUnichar*) const override;
    std::unique_ptr<SkAdvancedTypefaceMetrics> onGetAdvancedMetrics() const override;
    void onCharsToGlyphs(const SkUnichar* chars, int count, SkGlyphID glyphs[]) const override;
    int onCountGlyphs() const override;
    void getPostScriptGlyphNames(SkString*) const override {}
    int onGetVariationDesignParameters(SkFontParameters::Variation::Axis parameters[],
                                       int parameterCount) const override
    {
        return -1;
    }
    sk_sp<SkTypeface> onMakeClone(const SkFontArguments&) const override {
        return nullptr;
    }

    void* onGetCTFontRef() const override { return (void*)fFontRef.get(); }

private:
    mutable std::unique_ptr<SkStreamAsset> fStream;
    bool fIsFromStream;
    mutable SkOnce fInitStream;

    typedef SkTypeface INHERITED;
};

static bool find_by_CTFontRef(SkTypeface* cached, void* context) {
    CTFontRef self = (CTFontRef)context;
    CTFontRef other = (CTFontRef)cached->internal_private_getCTFontRef();

    return CFEqual(self, other);
}

/** Creates a typeface, searching the cache if isLocalStream is false. */
static sk_sp<SkTypeface> create_from_CTFontRef(SkUniqueCFRef<CTFontRef> font,
                                               SkUniqueCFRef<CFTypeRef> resource,
                                               std::unique_ptr<SkStreamAsset> providedData) {
    SkASSERT(font);
    const bool isFromStream(providedData);

    if (!isFromStream) {
        sk_sp<SkTypeface> face = SkTypefaceCache::FindByProcAndRef(find_by_CTFontRef,
                                                                   (void*)font.get());
        if (face) {
            return face;
        }
    }

    SkUniqueCFRef<CTFontDescriptorRef> desc(CTFontCopyFontDescriptor(font.get()));
    SkFontStyle style = fontstyle_from_descriptor(desc.get(), isFromStream);
    CTFontSymbolicTraits traits = CTFontGetSymbolicTraits(font.get());
    bool isFixedPitch = SkToBool(traits & kCTFontMonoSpaceTrait);

    sk_sp<SkTypeface> face(new SkTypeface_Mac(std::move(font), std::move(resource),
                                              style, isFixedPitch, std::move(providedData)));
    if (!isFromStream) {
        SkTypefaceCache::Add(face);
    }
    return face;
}

/** Creates a typeface from a descriptor, searching the cache. */
static sk_sp<SkTypeface> create_from_desc(CTFontDescriptorRef desc) {
    SkUniqueCFRef<CTFontRef> ctFont(CTFontCreateWithFontDescriptor(desc, 0, nullptr));
    if (!ctFont) {
        return nullptr;
    }

    return create_from_CTFontRef(std::move(ctFont), nullptr, nullptr);
}

static SkUniqueCFRef<CTFontDescriptorRef> create_descriptor(const char familyName[],
                                                            const SkFontStyle& style) {
    SkUniqueCFRef<CFMutableDictionaryRef> cfAttributes(
            CFDictionaryCreateMutable(kCFAllocatorDefault, 0,
                                      &kCFTypeDictionaryKeyCallBacks,
                                      &kCFTypeDictionaryValueCallBacks));

    SkUniqueCFRef<CFMutableDictionaryRef> cfTraits(
            CFDictionaryCreateMutable(kCFAllocatorDefault, 0,
                                      &kCFTypeDictionaryKeyCallBacks,
                                      &kCFTypeDictionaryValueCallBacks));

    if (!cfAttributes || !cfTraits) {
        return nullptr;
    }

    // CTFontTraits (symbolic)
    // macOS 14 and iOS 12 seem to behave badly when kCTFontSymbolicTrait is set.

    // CTFontTraits (weight)
    CGFloat ctWeight = fontstyle_to_ct_weight(style.weight());
    SkUniqueCFRef<CFNumberRef> cfFontWeight(
            CFNumberCreate(kCFAllocatorDefault, kCFNumberCGFloatType, &ctWeight));
    if (cfFontWeight) {
        CFDictionaryAddValue(cfTraits.get(), kCTFontWeightTrait, cfFontWeight.get());
    }
    // CTFontTraits (width)
    CGFloat ctWidth = fontstyle_to_ct_width(style.width());
    SkUniqueCFRef<CFNumberRef> cfFontWidth(
            CFNumberCreate(kCFAllocatorDefault, kCFNumberCGFloatType, &ctWidth));
    if (cfFontWidth) {
        CFDictionaryAddValue(cfTraits.get(), kCTFontWidthTrait, cfFontWidth.get());
    }
    // CTFontTraits (slant)
    CGFloat ctSlant = style.slant() == SkFontStyle::kUpright_Slant ? 0 : 1;
    SkUniqueCFRef<CFNumberRef> cfFontSlant(
            CFNumberCreate(kCFAllocatorDefault, kCFNumberCGFloatType, &ctSlant));
    if (cfFontSlant) {
        CFDictionaryAddValue(cfTraits.get(), kCTFontSlantTrait, cfFontSlant.get());
    }
    // CTFontTraits
    CFDictionaryAddValue(cfAttributes.get(), kCTFontTraitsAttribute, cfTraits.get());

    // CTFontFamilyName
    if (familyName) {
        SkUniqueCFRef<CFStringRef> cfFontName = make_CFString(familyName);
        if (cfFontName) {
            CFDictionaryAddValue(cfAttributes.get(), kCTFontFamilyNameAttribute, cfFontName.get());
        }
    }

    return SkUniqueCFRef<CTFontDescriptorRef>(
            CTFontDescriptorCreateWithAttributes(cfAttributes.get()));
}

// Same as the above function except style is included so we can
// compare whether the created font conforms to the style. If not, we need
// to recreate the font with symbolic traits. This is needed due to MacOS 10.11
// font creation problem https://bugs.chromium.org/p/skia/issues/detail?id=8447.
static sk_sp<SkTypeface> create_from_desc_and_style(CTFontDescriptorRef desc,
                                                    const SkFontStyle& style) {
    SkUniqueCFRef<CTFontRef> ctFont(CTFontCreateWithFontDescriptor(desc, 0, nullptr));
    if (!ctFont) {
        return nullptr;
    }

    const CTFontSymbolicTraits traits = CTFontGetSymbolicTraits(ctFont.get());
    CTFontSymbolicTraits expected_traits = traits;
    if (style.slant() != SkFontStyle::kUpright_Slant) {
        expected_traits |= kCTFontItalicTrait;
    }
    if (style.weight() >= SkFontStyle::kBold_Weight) {
        expected_traits |= kCTFontBoldTrait;
    }

    if (expected_traits != traits) {
        SkUniqueCFRef<CTFontRef> ctNewFont(CTFontCreateCopyWithSymbolicTraits(ctFont.get(), 0,                                       nullptr, expected_traits, expected_traits));
        if (ctNewFont) {
            ctFont = std::move(ctNewFont);
        }
    }

    return create_from_CTFontRef(std::move(ctFont), nullptr, nullptr);
}

/** Creates a typeface from a name, searching the cache. */
static sk_sp<SkTypeface> create_from_name(const char familyName[], const SkFontStyle& style) {
    SkUniqueCFRef<CTFontDescriptorRef> desc = create_descriptor(familyName, style);
    if (!desc) {
        return nullptr;
    }
    return create_from_desc_and_style(desc.get(), style);
}

///////////////////////////////////////////////////////////////////////////////

/*  This function is visible on the outside. It first searches the cache, and if
 *  not found, returns a new entry (after adding it to the cache).
 */
SkTypeface* SkCreateTypefaceFromCTFont(CTFontRef font, CFTypeRef resource) {
    CFRetain(font);
    if (resource) {
        CFRetain(resource);
    }
    return create_from_CTFontRef(SkUniqueCFRef<CTFontRef>(font),
                                 SkUniqueCFRef<CFTypeRef>(resource),
                                 nullptr).release();
}

static const char* map_css_names(const char* name) {
    static const struct {
        const char* fFrom;  // name the caller specified
        const char* fTo;    // "canonical" name we map to
    } gPairs[] = {
        { "sans-serif", "Helvetica" },
        { "serif",      "Times"     },
        { "monospace",  "Courier"   }
    };

    for (size_t i = 0; i < SK_ARRAY_COUNT(gPairs); i++) {
        if (strcmp(name, gPairs[i].fFrom) == 0) {
            return gPairs[i].fTo;
        }
    }
    return name;    // no change
}

///////////////////////////////////////////////////////////////////////////////

class SkScalerContext_Mac : public SkScalerContext {
public:
    SkScalerContext_Mac(sk_sp<SkTypeface_Mac>, const SkScalerContextEffects&, const SkDescriptor*);

protected:
    unsigned generateGlyphCount(void) override;
    bool generateAdvance(SkGlyph* glyph) override;
    void generateMetrics(SkGlyph* glyph) override;
    void generateImage(const SkGlyph& glyph) override;
    bool generatePath(SkGlyphID glyph, SkPath* path) override;
    void generateFontMetrics(SkFontMetrics*) override;

private:
    static void CTPathElement(void *info, const CGPathElement *element);
<<<<<<< HEAD
=======
    template<bool APPLY_PREBLEND>
    static void RGBToA8(const CGRGBPixel* SK_RESTRICT cgPixels, size_t cgRowBytes,
                        const SkGlyph& glyph, const uint8_t* table8);
    template<bool APPLY_PREBLEND>
    static uint16_t RGBToLcd16(CGRGBPixel rgb, const uint8_t* tableR,
                               const uint8_t* tableG,
                               const uint8_t* tableB);
    template<bool APPLY_PREBLEND>
    static void RGBToLcd16(const CGRGBPixel* SK_RESTRICT cgPixels,
                           size_t cgRowBytes,
                           const SkGlyph& glyph,
                           const uint8_t* tableR,
                           const uint8_t* tableG,
                           const uint8_t* tableB);
>>>>>>> 40be567a

    Offscreen fOffscreen;

    /** Unrotated variant of fCTFont.
     *
     *  In 10.10.1 CTFontGetAdvancesForGlyphs applies the font transform to the width of the
     *  advances, but always sets the height to 0. This font is used to get the advances of the
     *  unrotated glyph, and then the rotation is applied separately.
     *
     *  CT vertical metrics are pre-rotated (in em space, before transform) 90deg clock-wise.
     *  This makes kCTFontOrientationDefault dangerous, because the metrics from
     *  kCTFontOrientationHorizontal are in a different space from kCTFontOrientationVertical.
     *  With kCTFontOrientationVertical the advances must be unrotated.
     *
     *  Sometimes, creating a copy of a CTFont with the same size but different trasform will select
     *  different underlying font data. As a result, avoid ever creating more than one CTFont per
     *  SkScalerContext to ensure that only one CTFont is used.
     *
     *  As a result of the above (and other constraints) this font contains the size, but not the
     *  transform. The transform must always be applied separately.
     */
    SkUniqueCFRef<CTFontRef> fCTFont;

    /** The transform without the font size. */
    CGAffineTransform fTransform;
    CGAffineTransform fInvTransform;

    SkUniqueCFRef<CGFontRef> fCGFont;
    uint16_t fGlyphCount;
    const bool fDoSubPosition;

    friend class Offscreen;

    typedef SkScalerContext INHERITED;
};

// CTFontCreateCopyWithAttributes or CTFontCreateCopyWithSymbolicTraits cannot be used on 10.10
// and later, as they will return different underlying fonts depending on the size requested.
// It is not possible to use descriptors with CTFontCreateWithFontDescriptor, since that does not
// work with non-system fonts. As a result, create the strike specific CTFonts from the underlying
// CGFont.
static SkUniqueCFRef<CTFontRef> ctfont_create_exact_copy(CTFontRef baseFont, CGFloat textSize,
                                                         const CGAffineTransform* transform)
{
    SkUniqueCFRef<CGFontRef> baseCGFont(CTFontCopyGraphicsFont(baseFont, nullptr));

    // The last parameter (CTFontDescriptorRef attributes) *must* be nullptr.
    // If non-nullptr then with fonts with variation axes, the copy will fail in
    // CGFontVariationFromDictCallback when it assumes kCGFontVariationAxisName is CFNumberRef
    // which it quite obviously is not.

    // Because we cannot setup the CTFont descriptor to match, the same restriction applies here
    // as other uses of CTFontCreateWithGraphicsFont which is that such CTFonts should not escape
    // the scaler context, since they aren't 'normal'.
    return SkUniqueCFRef<CTFontRef>(
            CTFontCreateWithGraphicsFont(baseCGFont.get(), textSize, transform, nullptr));
}

SkScalerContext_Mac::SkScalerContext_Mac(sk_sp<SkTypeface_Mac> typeface,
                                         const SkScalerContextEffects& effects,
                                         const SkDescriptor* desc)
        : INHERITED(std::move(typeface), effects, desc)
        , fDoSubPosition(SkToBool(fRec.fFlags & kSubpixelPositioning_Flag))

{
    CTFontRef ctFont = (CTFontRef)this->getTypeface()->internal_private_getCTFontRef();
    CFIndex numGlyphs = CTFontGetGlyphCount(ctFont);
    SkASSERT(numGlyphs >= 1 && numGlyphs <= 0xFFFF);
    fGlyphCount = SkToU16(numGlyphs);

    // CT on (at least) 10.9 will size color glyphs down from the requested size, but not up.
    // As a result, it is necessary to know the actual device size and request that.
    SkVector scale;
    SkMatrix skTransform;
    bool invertible = fRec.computeMatrices(SkScalerContextRec::kVertical_PreMatrixScale,
                                           &scale, &skTransform, nullptr, nullptr, nullptr);
    fTransform = MatrixToCGAffineTransform(skTransform);
    // CGAffineTransformInvert documents that if the transform is non-invertible it will return the
    // passed transform unchanged. It does so, but then also prints a message to stdout. Avoid this.
    if (invertible) {
        fInvTransform = CGAffineTransformInvert(fTransform);
    } else {
        fInvTransform = fTransform;
    }

    // The transform contains everything except the requested text size.
    // Some properties, like 'trak', are based on the text size (before applying the matrix).
    CGFloat textSize = ScalarToCG(scale.y());
    fCTFont = ctfont_create_exact_copy(ctFont, textSize, nullptr);
    fCGFont.reset(CTFontCopyGraphicsFont(fCTFont.get(), nullptr));
}

CGRGBPixel* Offscreen::getCG(const SkScalerContext_Mac& context, const SkGlyph& glyph,
                             CGGlyph glyphID, size_t* rowBytesPtr,
                             bool generateA8FromLCD) {
    if (!fRGBSpace) {
        //It doesn't appear to matter what color space is specified.
        //Regular blends and antialiased text are always (s*a + d*(1-a))
        //and subpixel antialiased text is always g=2.0.
        fRGBSpace.reset(CGColorSpaceCreateDeviceRGB());
    }

    // default to kBW_Format
    bool doAA = false;
    bool doLCD = false;

    if (SkMask::kBW_Format != glyph.maskFormat()) {
        doLCD = true;
        doAA = true;
    }

    // FIXME: lcd smoothed un-hinted rasterization unsupported.
    if (!generateA8FromLCD && SkMask::kA8_Format == glyph.maskFormat()) {
        doLCD = false;
        doAA = true;
    }

    // If this font might have color glyphs, disable LCD as there's no way to support it.
    // CoreText doesn't tell us which format it ended up using, so we can't detect it.
    // A8 will end up black on transparent, but TODO: we can detect gray and set to A8.
    if (SkMask::kARGB32_Format == glyph.maskFormat()) {
        doLCD = false;
    }

    size_t rowBytes = fSize.fWidth * sizeof(CGRGBPixel);
    if (!fCG || fSize.fWidth < glyph.width() || fSize.fHeight < glyph.height()) {
        if (fSize.fWidth < glyph.width()) {
            fSize.fWidth = RoundSize(glyph.width());
        }
        if (fSize.fHeight < glyph.height()) {
            fSize.fHeight = RoundSize(glyph.height());
        }

        rowBytes = fSize.fWidth * sizeof(CGRGBPixel);
        void* image = fImageStorage.reset(rowBytes * fSize.fHeight);
        const CGImageAlphaInfo alpha = (glyph.isColor())
                                     ? kCGImageAlphaPremultipliedFirst
                                     : kCGImageAlphaNoneSkipFirst;
        const CGBitmapInfo bitmapInfo = kCGBitmapByteOrder32Host | alpha;
        fCG.reset(CGBitmapContextCreate(image, fSize.fWidth, fSize.fHeight, 8,
                                        rowBytes, fRGBSpace.get(), bitmapInfo));

        // Skia handles quantization and subpixel positioning,
        // so disable quantization and enabe subpixel positioning in CG.
        CGContextSetAllowsFontSubpixelQuantization(fCG.get(), false);
        CGContextSetShouldSubpixelQuantizeFonts(fCG.get(), false);

        // Because CG always draws from the horizontal baseline,
        // if there is a non-integral translation from the horizontal origin to the vertical origin,
        // then CG cannot draw the glyph in the correct location without subpixel positioning.
        CGContextSetAllowsFontSubpixelPositioning(fCG.get(), true);
        CGContextSetShouldSubpixelPositionFonts(fCG.get(), true);

        CGContextSetTextDrawingMode(fCG.get(), kCGTextFill);

        // Draw black on white to create mask. (Special path exists to speed this up in CG.)
        CGContextSetGrayFillColor(fCG.get(), 0.0f, 1.0f);

        // force our checks below to happen
        fDoAA = !doAA;
        fDoLCD = !doLCD;

        CGContextSetTextMatrix(fCG.get(), context.fTransform);
    }

    if (fDoAA != doAA) {
        CGContextSetShouldAntialias(fCG.get(), doAA);
        fDoAA = doAA;
    }
    if (fDoLCD != doLCD) {
        CGContextSetShouldSmoothFonts(fCG.get(), doLCD);
        fDoLCD = doLCD;
    }

    CGRGBPixel* image = (CGRGBPixel*)fImageStorage.get();
    // skip rows based on the glyph's height
    image += (fSize.fHeight - glyph.height()) * fSize.fWidth;

    // Erase to white (or transparent black if it's a color glyph, to not composite against white).
    uint32_t bgColor = (!glyph.isColor()) ? 0xFFFFFFFF : 0x00000000;
    sk_memset_rect32(image, bgColor, glyph.width(), glyph.height(), rowBytes);

    float subX = 0;
    float subY = 0;
    if (context.fDoSubPosition) {
        subX = SkFixedToFloat(glyph.getSubXFixed());
        subY = SkFixedToFloat(glyph.getSubYFixed());
    }

<<<<<<< HEAD
    CGPoint point = CGPointMake(-glyph.fLeft + subX, glyph.fTop + glyph.fHeight - subY);
=======
    CGPoint point = CGPointMake(-glyph.left() + subX, glyph.top() + glyph.height() - subY);
>>>>>>> 40be567a
    // Prior to 10.10, CTFontDrawGlyphs acted like CGContextShowGlyphsAtPositions and took
    // 'positions' which are in text space. The glyph location (in device space) must be
    // mapped into text space, so that CG can convert it back into device space.
    // In 10.10.1, this is handled directly in CTFontDrawGlyphs.
    //
    // However, in 10.10.2 color glyphs no longer rotate based on the font transform.
    // So always make the font transform identity and place the transform on the context.
    point = CGPointApplyAffineTransform(point, context.fInvTransform);

    CTFontDrawGlyphs(context.fCTFont.get(), &glyphID, &point, 1, fCG.get());

    SkASSERT(rowBytesPtr);
    *rowBytesPtr = rowBytes;
    return image;
}

unsigned SkScalerContext_Mac::generateGlyphCount(void) {
    return fGlyphCount;
}

bool SkScalerContext_Mac::generateAdvance(SkGlyph* glyph) {
    return false;
}

void SkScalerContext_Mac::generateMetrics(SkGlyph* glyph) {
    glyph->fMaskFormat = fRec.fMaskFormat;

    const CGGlyph cgGlyph = (CGGlyph) glyph->getGlyphID();
    glyph->zeroMetrics();

    // The following block produces cgAdvance in CG units (pixels, y up).
    CGSize cgAdvance;
    CTFontGetAdvancesForGlyphs(fCTFont.get(), kCTFontOrientationHorizontal,
                               &cgGlyph, &cgAdvance, 1);
    cgAdvance = CGSizeApplyAffineTransform(cgAdvance, fTransform);
    glyph->fAdvanceX =  CGToFloat(cgAdvance.width);
    glyph->fAdvanceY = -CGToFloat(cgAdvance.height);

    // The following produces skBounds in SkGlyph units (pixels, y down),
    // or returns early if skBounds would be empty.
    SkRect skBounds;

    // Glyphs are always drawn from the horizontal origin. The caller must manually use the result
    // of CTFontGetVerticalTranslationsForGlyphs to calculate where to draw the glyph for vertical
    // glyphs. As a result, always get the horizontal bounds of a glyph and translate it if the
    // glyph is vertical. This avoids any diagreement between the various means of retrieving
    // vertical metrics.
    {
        // CTFontGetBoundingRectsForGlyphs produces cgBounds in CG units (pixels, y up).
        CGRect cgBounds;
        CTFontGetBoundingRectsForGlyphs(fCTFont.get(), kCTFontOrientationHorizontal,
                                        &cgGlyph, &cgBounds, 1);
        cgBounds = CGRectApplyAffineTransform(cgBounds, fTransform);

        // BUG?
        // 0x200B (zero-advance space) seems to return a huge (garbage) bounds, when
        // it should be empty. So, if we see a zero-advance, we check if it has an
        // empty path or not, and if so, we jam the bounds to 0. Hopefully a zero-advance
        // is rare, so we won't incur a big performance cost for this extra check.
        if (0 == cgAdvance.width && 0 == cgAdvance.height) {
            SkUniqueCFRef<CGPathRef> path(CTFontCreatePathForGlyph(fCTFont.get(), cgGlyph,nullptr));
            if (!path || CGPathIsEmpty(path.get())) {
                return;
            }
        }

        if (CGRectIsEmpty_inline(cgBounds)) {
            return;
        }

        // Convert cgBounds to SkGlyph units (pixels, y down).
        skBounds = SkRect::MakeXYWH(cgBounds.origin.x, -cgBounds.origin.y - cgBounds.size.height,
                                    cgBounds.size.width, cgBounds.size.height);
    }

    // Currently the bounds are based on being rendered at (0,0).
    // The top left must not move, since that is the base from which subpixel positioning is offset.
    if (fDoSubPosition) {
        skBounds.fRight += SkFixedToFloat(glyph->getSubXFixed());
        skBounds.fBottom += SkFixedToFloat(glyph->getSubYFixed());
    }

    // We're trying to pack left and top into int16_t,
    // and width and height into uint16_t, after outsetting by 1.
    if (!SkRect::MakeXYWH(-32767, -32767, 65535, 65535).contains(skBounds)) {
        return;
    }

    SkIRect skIBounds;
    skBounds.roundOut(&skIBounds);
    // Expand the bounds by 1 pixel, to give CG room for anti-aliasing.
    // Note that this outset is to allow room for LCD smoothed glyphs. However, the correct outset
    // is not currently known, as CG dilates the outlines by some percentage.
    // Note that if this context is A8 and not back-forming from LCD, there is no need to outset.
    skIBounds.outset(1, 1);
    glyph->fLeft = SkToS16(skIBounds.fLeft);
    glyph->fTop = SkToS16(skIBounds.fTop);
    glyph->fWidth = SkToU16(skIBounds.width());
    glyph->fHeight = SkToU16(skIBounds.height());
}

#include "include/private/SkColorData.h"

static constexpr uint8_t sk_pow2_table(size_t i) {
    return SkToU8(((i * i + 128) / 255));
}

/**
 *  This will invert the gamma applied by CoreGraphics, so we can get linear
 *  values.
 *
 *  CoreGraphics obscurely defaults to 2.0 as the subpixel coverage gamma value.
 *  The color space used does not appear to affect this choice.
 */
static constexpr auto gLinearCoverageFromCGLCDValue = SkMakeArray<256>(sk_pow2_table);

static void cgpixels_to_bits(uint8_t dst[], const CGRGBPixel src[], int count) {
    while (count > 0) {
        uint8_t mask = 0;
        for (int i = 7; i >= 0; --i) {
            mask |= ((CGRGBPixel_getAlpha(*src++) >> 7) ^ 0x1) << i;
            if (0 == --count) {
                break;
            }
        }
        *dst++ = mask;
    }
}

template<bool APPLY_PREBLEND>
static inline uint8_t rgb_to_a8(CGRGBPixel rgb, const uint8_t* table8) {
    U8CPU r = 0xFF - ((rgb >> 16) & 0xFF);
    U8CPU g = 0xFF - ((rgb >>  8) & 0xFF);
    U8CPU b = 0xFF - ((rgb >>  0) & 0xFF);
    U8CPU lum = sk_apply_lut_if<APPLY_PREBLEND>(SkComputeLuminance(r, g, b), table8);
#if SK_SHOW_TEXT_BLIT_COVERAGE
    lum = SkTMax(lum, (U8CPU)0x30);
#endif
    return lum;
}

template<bool APPLY_PREBLEND>
void SkScalerContext_Mac::RGBToA8(const CGRGBPixel* SK_RESTRICT cgPixels, size_t cgRowBytes,
                                  const SkGlyph& glyph, const uint8_t* table8) {
    const int width = glyph.fWidth;
    size_t dstRB = glyph.rowBytes();
    uint8_t* SK_RESTRICT dst = (uint8_t*)glyph.fImage;

    for (int y = 0; y < glyph.fHeight; y++) {
        for (int i = 0; i < width; ++i) {
            dst[i] = rgb_to_a8<APPLY_PREBLEND>(cgPixels[i], table8);
        }
        cgPixels = SkTAddOffset<const CGRGBPixel>(cgPixels, cgRowBytes);
        dst = SkTAddOffset<uint8_t>(dst, dstRB);
    }
}

template<bool APPLY_PREBLEND>
uint16_t SkScalerContext_Mac::RGBToLcd16(CGRGBPixel rgb, const uint8_t* tableR,
                                         const uint8_t* tableG,
                                         const uint8_t* tableB) {
    U8CPU r = sk_apply_lut_if<APPLY_PREBLEND>(0xFF - ((rgb >> 16) & 0xFF), tableR);
    U8CPU g = sk_apply_lut_if<APPLY_PREBLEND>(0xFF - ((rgb >>  8) & 0xFF), tableG);
    U8CPU b = sk_apply_lut_if<APPLY_PREBLEND>(0xFF - ((rgb >>  0) & 0xFF), tableB);
#if SK_SHOW_TEXT_BLIT_COVERAGE
    r = SkTMax(r, (U8CPU)0x30);
    g = SkTMax(g, (U8CPU)0x30);
    b = SkTMax(b, (U8CPU)0x30);
#endif
    return SkPack888ToRGB16(r, g, b);
}

template<bool APPLY_PREBLEND>
void SkScalerContext_Mac::RGBToLcd16(const CGRGBPixel* SK_RESTRICT cgPixels,
                                     size_t cgRowBytes,
                                     const SkGlyph& glyph,
                                     const uint8_t* tableR,
                                     const uint8_t* tableG,
                                     const uint8_t* tableB) {
    const int width = glyph.fWidth;
    size_t dstRB = glyph.rowBytes();
    uint16_t* SK_RESTRICT dst = (uint16_t*)glyph.fImage;

    for (int y = 0; y < glyph.fHeight; y++) {
        for (int i = 0; i < width; i++) {
            dst[i] = RGBToLcd16<APPLY_PREBLEND>(cgPixels[i], tableR, tableG, tableB);
        }
        cgPixels = SkTAddOffset<const CGRGBPixel>(cgPixels, cgRowBytes);
        dst = SkTAddOffset<uint16_t>(dst, dstRB);
    }
}

static SkPMColor cgpixels_to_pmcolor(CGRGBPixel rgb) {
    U8CPU a = (rgb >> 24) & 0xFF;
    U8CPU r = (rgb >> 16) & 0xFF;
    U8CPU g = (rgb >>  8) & 0xFF;
    U8CPU b = (rgb >>  0) & 0xFF;
#if SK_SHOW_TEXT_BLIT_COVERAGE
    a = SkTMax(a, (U8CPU)0x30);
#endif
    return SkPackARGB32(a, r, g, b);
}

void SkScalerContext_Mac::generateImage(const SkGlyph& glyph) {
    CGGlyph cgGlyph = SkTo<CGGlyph>(glyph.getGlyphID());

    // FIXME: lcd smoothed un-hinted rasterization unsupported.
    bool requestSmooth = fRec.getHinting() != SkFontHinting::kNone;

    // Draw the glyph
    size_t cgRowBytes;
    CGRGBPixel* cgPixels = fOffscreen.getCG(*this, glyph, cgGlyph, &cgRowBytes, requestSmooth);
    if (cgPixels == nullptr) {
        return;
    }

    // Fix the glyph
    if ((glyph.fMaskFormat == SkMask::kLCD16_Format) ||
        (glyph.fMaskFormat == SkMask::kA8_Format
         && requestSmooth
         && smooth_behavior() != SmoothBehavior::none))
    {
        const uint8_t* linear = gLinearCoverageFromCGLCDValue.data();

        //Note that the following cannot really be integrated into the
        //pre-blend, since we may not be applying the pre-blend; when we aren't
        //applying the pre-blend it means that a filter wants linear anyway.
        //Other code may also be applying the pre-blend, so we'd need another
        //one with this and one without.
        CGRGBPixel* addr = cgPixels;
        for (int y = 0; y < glyph.fHeight; ++y) {
            for (int x = 0; x < glyph.fWidth; ++x) {
                int r = (addr[x] >> 16) & 0xFF;
                int g = (addr[x] >>  8) & 0xFF;
                int b = (addr[x] >>  0) & 0xFF;
                addr[x] = (linear[r] << 16) | (linear[g] << 8) | linear[b];
            }
            addr = SkTAddOffset<CGRGBPixel>(addr, cgRowBytes);
        }
    }

    // Convert glyph to mask
    switch (glyph.fMaskFormat) {
        case SkMask::kLCD16_Format: {
            if (fPreBlend.isApplicable()) {
                RGBToLcd16<true>(cgPixels, cgRowBytes, glyph,
                                 fPreBlend.fR, fPreBlend.fG, fPreBlend.fB);
            } else {
                RGBToLcd16<false>(cgPixels, cgRowBytes, glyph,
                                  fPreBlend.fR, fPreBlend.fG, fPreBlend.fB);
            }
        } break;
        case SkMask::kA8_Format: {
            if (fPreBlend.isApplicable()) {
                RGBToA8<true>(cgPixels, cgRowBytes, glyph, fPreBlend.fG);
            } else {
                RGBToA8<false>(cgPixels, cgRowBytes, glyph, fPreBlend.fG);
            }
        } break;
        case SkMask::kBW_Format: {
            const int width = glyph.fWidth;
            size_t dstRB = glyph.rowBytes();
            uint8_t* dst = (uint8_t*)glyph.fImage;
            for (int y = 0; y < glyph.fHeight; y++) {
                cgpixels_to_bits(dst, cgPixels, width);
                cgPixels = SkTAddOffset<CGRGBPixel>(cgPixels, cgRowBytes);
                dst = SkTAddOffset<uint8_t>(dst, dstRB);
            }
        } break;
        case SkMask::kARGB32_Format: {
            const int width = glyph.fWidth;
            size_t dstRB = glyph.rowBytes();
            SkPMColor* dst = (SkPMColor*)glyph.fImage;
            for (int y = 0; y < glyph.fHeight; y++) {
                for (int x = 0; x < width; ++x) {
                    dst[x] = cgpixels_to_pmcolor(cgPixels[x]);
                }
                cgPixels = SkTAddOffset<CGRGBPixel>(cgPixels, cgRowBytes);
                dst = SkTAddOffset<SkPMColor>(dst, dstRB);
            }
        } break;
        default:
            SkDEBUGFAIL("unexpected mask format");
            break;
    }
}

/*
 *  Our subpixel resolution is only 2 bits in each direction, so a scale of 4
 *  seems sufficient, and possibly even correct, to allow the hinted outline
 *  to be subpixel positioned.
 */
#define kScaleForSubPixelPositionHinting (4.0f)

bool SkScalerContext_Mac::generatePath(SkGlyphID glyph, SkPath* path) {
    SkScalar scaleX = SK_Scalar1;
    SkScalar scaleY = SK_Scalar1;

    CGAffineTransform xform = fTransform;
    /*
     *  For subpixel positioning, we want to return an unhinted outline, so it
     *  can be positioned nicely at fractional offsets. However, we special-case
     *  if the baseline of the (horizontal) text is axis-aligned. In those cases
     *  we want to retain hinting in the direction orthogonal to the baseline.
     *  e.g. for horizontal baseline, we want to retain hinting in Y.
     *  The way we remove hinting is to scale the font by some value (4) in that
     *  direction, ask for the path, and then scale the path back down.
     */
    if (fDoSubPosition) {
        // start out by assuming that we want no hining in X and Y
        scaleX = scaleY = kScaleForSubPixelPositionHinting;
        // now see if we need to restore hinting for axis-aligned baselines
        switch (this->computeAxisAlignmentForHText()) {
            case kX_SkAxisAlignment:
                scaleY = SK_Scalar1; // want hinting in the Y direction
                break;
            case kY_SkAxisAlignment:
                scaleX = SK_Scalar1; // want hinting in the X direction
                break;
            default:
                break;
        }

        CGAffineTransform scale(CGAffineTransformMakeScale(ScalarToCG(scaleX), ScalarToCG(scaleY)));
        xform = CGAffineTransformConcat(fTransform, scale);
    }

    CGGlyph cgGlyph = SkTo<CGGlyph>(glyph);
    SkUniqueCFRef<CGPathRef> cgPath(CTFontCreatePathForGlyph(fCTFont.get(), cgGlyph, &xform));

    path->reset();
    if (!cgPath) {
        return false;
    }

    CGPathApply(cgPath.get(), path, SkScalerContext_Mac::CTPathElement);
    if (fDoSubPosition) {
        SkMatrix m;
        m.setScale(SkScalarInvert(scaleX), SkScalarInvert(scaleY));
        path->transform(m);
    }
    return true;
}

void SkScalerContext_Mac::generateFontMetrics(SkFontMetrics* metrics) {
    if (nullptr == metrics) {
        return;
    }

    CGRect theBounds = CTFontGetBoundingBox(fCTFont.get());

    metrics->fTop          = CGToScalar(-CGRectGetMaxY_inline(theBounds));
    metrics->fAscent       = CGToScalar(-CTFontGetAscent(fCTFont.get()));
    metrics->fDescent      = CGToScalar( CTFontGetDescent(fCTFont.get()));
    metrics->fBottom       = CGToScalar(-CGRectGetMinY_inline(theBounds));
    metrics->fLeading      = CGToScalar( CTFontGetLeading(fCTFont.get()));
    metrics->fAvgCharWidth = CGToScalar( CGRectGetWidth_inline(theBounds));
    metrics->fXMin         = CGToScalar( CGRectGetMinX_inline(theBounds));
    metrics->fXMax         = CGToScalar( CGRectGetMaxX_inline(theBounds));
    metrics->fMaxCharWidth = metrics->fXMax - metrics->fXMin;
    metrics->fXHeight      = CGToScalar( CTFontGetXHeight(fCTFont.get()));
    metrics->fCapHeight    = CGToScalar( CTFontGetCapHeight(fCTFont.get()));
    metrics->fUnderlineThickness = CGToScalar( CTFontGetUnderlineThickness(fCTFont.get()));
    metrics->fUnderlinePosition = -CGToScalar( CTFontGetUnderlinePosition(fCTFont.get()));

    metrics->fFlags = 0;
    metrics->fFlags |= SkFontMetrics::kUnderlineThicknessIsValid_Flag;
    metrics->fFlags |= SkFontMetrics::kUnderlinePositionIsValid_Flag;

    // See https://bugs.chromium.org/p/skia/issues/detail?id=6203
    // At least on 10.12.3 with memory based fonts the x-height is always 0.6666 of the ascent and
    // the cap-height is always 0.8888 of the ascent. It appears that the values from the 'OS/2'
    // table are read, but then overwritten if the font is not a system font. As a result, if there
    // is a valid 'OS/2' table available use the values from the table if they aren't too strange.
    struct OS2HeightMetrics {
        SK_OT_SHORT sxHeight;
        SK_OT_SHORT sCapHeight;
    } heights;
    size_t bytesRead = this->getTypeface()->getTableData(
            SkTEndian_SwapBE32(SkOTTableOS2::TAG), offsetof(SkOTTableOS2, version.v2.sxHeight),
            sizeof(heights), &heights);
    if (bytesRead == sizeof(heights)) {
        // 'fontSize' is correct because the entire resolved size is set by the constructor.
        CGFloat fontSize = CTFontGetSize(this->fCTFont.get());
        unsigned upem = CTFontGetUnitsPerEm(this->fCTFont.get());
        unsigned maxSaneHeight = upem * 2;
        uint16_t xHeight = SkEndian_SwapBE16(heights.sxHeight);
        if (xHeight && xHeight < maxSaneHeight) {
            metrics->fXHeight = CGToScalar(xHeight * fontSize / upem);
        }
        uint16_t capHeight = SkEndian_SwapBE16(heights.sCapHeight);
        if (capHeight && capHeight < maxSaneHeight) {
            metrics->fCapHeight = CGToScalar(capHeight * fontSize / upem);
        }
    }
}

void SkScalerContext_Mac::CTPathElement(void *info, const CGPathElement *element) {
    SkPath* skPath = (SkPath*)info;

    // Process the path element
    switch (element->type) {
        case kCGPathElementMoveToPoint:
            skPath->moveTo(element->points[0].x, -element->points[0].y);
            break;

        case kCGPathElementAddLineToPoint:
            skPath->lineTo(element->points[0].x, -element->points[0].y);
            break;

        case kCGPathElementAddQuadCurveToPoint:
            skPath->quadTo(element->points[0].x, -element->points[0].y,
                           element->points[1].x, -element->points[1].y);
            break;

        case kCGPathElementAddCurveToPoint:
            skPath->cubicTo(element->points[0].x, -element->points[0].y,
                            element->points[1].x, -element->points[1].y,
                            element->points[2].x, -element->points[2].y);
            break;

        case kCGPathElementCloseSubpath:
            skPath->close();
            break;

        default:
            SkDEBUGFAIL("Unknown path element!");
            break;
        }
}


///////////////////////////////////////////////////////////////////////////////

// Returns nullptr on failure
// Call must still manage its ownership of provider
static sk_sp<SkTypeface> create_from_dataProvider(SkUniqueCFRef<CGDataProviderRef> provider,
                                                  std::unique_ptr<SkStreamAsset> providedData,
                                                  int ttcIndex) {
    if (ttcIndex != 0) {
        return nullptr;
    }
    SkUniqueCFRef<CGFontRef> cg(CGFontCreateWithDataProvider(provider.get()));
    if (!cg) {
        return nullptr;
    }
    SkUniqueCFRef<CTFontRef> ct(CTFontCreateWithGraphicsFont(cg.get(), 0, nullptr, nullptr));
    if (!ct) {
        return nullptr;
    }
    return create_from_CTFontRef(std::move(ct), nullptr, std::move(providedData));
}

// Web fonts added to the CTFont registry do not return their character set.
// Iterate through the font in this case. The existing caller caches the result,
// so the performance impact isn't too bad.
static void populate_glyph_to_unicode_slow(CTFontRef ctFont, CFIndex glyphCount,
                                           SkUnichar* out) {
    sk_bzero(out, glyphCount * sizeof(SkUnichar));
    UniChar unichar = 0;
    while (glyphCount > 0) {
        CGGlyph glyph;
        if (CTFontGetGlyphsForCharacters(ctFont, &unichar, &glyph, 1)) {
            if (out[glyph] == 0) {
                out[glyph] = unichar;
                --glyphCount;
            }
        }
        if (++unichar == 0) {
            break;
        }
    }
}

static constexpr uint16_t kPlaneSize = 1 << 13;

static void get_plane_glyph_map(const uint8_t* bits,
                                CTFontRef ctFont,
                                CFIndex glyphCount,
                                SkUnichar* glyphToUnicode,
                                uint8_t planeIndex) {
    SkUnichar planeOrigin = (SkUnichar)planeIndex << 16; // top half of codepoint.
    for (uint16_t i = 0; i < kPlaneSize; i++) {
        uint8_t mask = bits[i];
        if (!mask) {
            continue;
        }
        for (uint8_t j = 0; j < 8; j++) {
            if (0 == (mask & ((uint8_t)1 << j))) {
                continue;
            }
            uint16_t planeOffset = (i << 3) | j;
            SkUnichar codepoint = planeOrigin | (SkUnichar)planeOffset;
            uint16_t utf16[2] = {planeOffset, 0};
            size_t count = 1;
            if (planeOrigin != 0) {
                count = SkUTF::ToUTF16(codepoint, utf16);
            }
            CGGlyph glyphs[2] = {0, 0};
            if (CTFontGetGlyphsForCharacters(ctFont, utf16, glyphs, count)) {
                SkASSERT(glyphs[1] == 0);
                SkASSERT(glyphs[0] < glyphCount);
                // CTFontCopyCharacterSet and CTFontGetGlyphsForCharacters seem to add 'support'
                // for characters 0x9, 0xA, and 0xD mapping them to the glyph for character 0x20?
                // Prefer mappings to codepoints at or above 0x20.
                if (glyphToUnicode[glyphs[0]] < 0x20) {
                    glyphToUnicode[glyphs[0]] = codepoint;
                }
            }
        }
    }
}
// Construct Glyph to Unicode table.
static void populate_glyph_to_unicode(CTFontRef ctFont, CFIndex glyphCount,
                                      SkUnichar* glyphToUnicode) {
    sk_bzero(glyphToUnicode, sizeof(SkUnichar) * glyphCount);
    SkUniqueCFRef<CFCharacterSetRef> charSet(CTFontCopyCharacterSet(ctFont));
    if (!charSet) {
        populate_glyph_to_unicode_slow(ctFont, glyphCount, glyphToUnicode);
        return;
    }

    SkUniqueCFRef<CFDataRef> bitmap(
            CFCharacterSetCreateBitmapRepresentation(nullptr, charSet.get()));
    if (!bitmap) {
        return;
    }
    CFIndex dataLength = CFDataGetLength(bitmap.get());
    if (!dataLength) {
        return;
    }
    SkASSERT(dataLength >= kPlaneSize);
    const UInt8* bits = CFDataGetBytePtr(bitmap.get());

    get_plane_glyph_map(bits, ctFont, glyphCount, glyphToUnicode, 0);
    /*
    A CFData object that specifies the bitmap representation of the Unicode
    character points the for the new character set. The bitmap representation could
    contain all the Unicode character range starting from BMP to Plane 16. The
    first 8KiB (8192 bytes) of the data represent the BMP range. The BMP range 8KiB
    can be followed by zero to sixteen 8KiB bitmaps, each prepended with the plane
    index byte. For example, the bitmap representing the BMP and Plane 2 has the
    size of 16385 bytes (8KiB for BMP, 1 byte index, and a 8KiB bitmap for Plane
    2). The plane index byte, in this case, contains the integer value two.
    */

    if (dataLength <= kPlaneSize) {
        return;
    }
    int extraPlaneCount = (dataLength - kPlaneSize) / (1 + kPlaneSize);
    SkASSERT(dataLength == kPlaneSize + extraPlaneCount * (1 + kPlaneSize));
    while (extraPlaneCount-- > 0) {
        bits += kPlaneSize;
        uint8_t planeIndex = *bits++;
        SkASSERT(planeIndex >= 1);
        SkASSERT(planeIndex <= 16);
        get_plane_glyph_map(bits, ctFont, glyphCount, glyphToUnicode, planeIndex);
    }
}

/** Assumes src and dst are not nullptr. */
static void CFStringToSkString(CFStringRef src, SkString* dst) {
    // Reserve enough room for the worst-case string,
    // plus 1 byte for the trailing null.
    CFIndex length = CFStringGetMaximumSizeForEncoding(CFStringGetLength(src),
                                                       kCFStringEncodingUTF8) + 1;
    dst->resize(length);
    CFStringGetCString(src, dst->writable_str(), length, kCFStringEncodingUTF8);
    // Resize to the actual UTF-8 length used, stripping the null character.
    dst->resize(strlen(dst->c_str()));
}

void SkTypeface_Mac::getGlyphToUnicodeMap(SkUnichar* dstArray) const {
    SkUniqueCFRef<CTFontRef> ctFont =
            ctfont_create_exact_copy(fFontRef.get(), CTFontGetUnitsPerEm(fFontRef.get()), nullptr);
    CFIndex glyphCount = CTFontGetGlyphCount(ctFont.get());
    populate_glyph_to_unicode(ctFont.get(), glyphCount, dstArray);
}

std::unique_ptr<SkAdvancedTypefaceMetrics> SkTypeface_Mac::onGetAdvancedMetrics() const {

    SkUniqueCFRef<CTFontRef> ctFont =
            ctfont_create_exact_copy(fFontRef.get(), CTFontGetUnitsPerEm(fFontRef.get()), nullptr);

    std::unique_ptr<SkAdvancedTypefaceMetrics> info(new SkAdvancedTypefaceMetrics);

    {
        SkUniqueCFRef<CFStringRef> fontName(CTFontCopyPostScriptName(ctFont.get()));
        if (fontName.get()) {
            CFStringToSkString(fontName.get(), &info->fPostScriptName);
            info->fFontName = info->fPostScriptName;
        }
    }

    // In 10.10 and earlier, CTFontCopyVariationAxes and CTFontCopyVariation do not work when
    // applied to fonts which started life with CGFontCreateWithDataProvider (they simply always
    // return nullptr). As a result, we are limited to CGFontCopyVariationAxes and
    // CGFontCopyVariations here until support for 10.10 and earlier is removed.
    SkUniqueCFRef<CGFontRef> cgFont(CTFontCopyGraphicsFont(ctFont.get(), nullptr));
    if (cgFont) {
        SkUniqueCFRef<CFArrayRef> cgAxes(CGFontCopyVariationAxes(cgFont.get()));
        if (cgAxes && CFArrayGetCount(cgAxes.get()) > 0) {
            info->fFlags |= SkAdvancedTypefaceMetrics::kMultiMaster_FontFlag;
        }
    }

    SkOTTableOS2_V4::Type fsType;
    if (sizeof(fsType) == this->getTableData(SkTEndian_SwapBE32(SkOTTableOS2::TAG),
                                             offsetof(SkOTTableOS2_V4, fsType),
                                             sizeof(fsType),
                                             &fsType)) {
        SkOTUtils::SetAdvancedTypefaceFlags(fsType, info.get());
    }

    // If it's not a truetype font, mark it as 'other'. Assume that TrueType
    // fonts always have both glyf and loca tables. At the least, this is what
    // sfntly needs to subset the font. CTFontCopyAttribute() does not always
    // succeed in determining this directly.
    if (!this->getTableSize('glyf') || !this->getTableSize('loca')) {
        return info;
    }

    info->fType = SkAdvancedTypefaceMetrics::kTrueType_Font;
    CTFontSymbolicTraits symbolicTraits = CTFontGetSymbolicTraits(ctFont.get());
    if (symbolicTraits & kCTFontMonoSpaceTrait) {
        info->fStyle |= SkAdvancedTypefaceMetrics::kFixedPitch_Style;
    }
    if (symbolicTraits & kCTFontItalicTrait) {
        info->fStyle |= SkAdvancedTypefaceMetrics::kItalic_Style;
    }
    CTFontStylisticClass stylisticClass = symbolicTraits & kCTFontClassMaskTrait;
    if (stylisticClass >= kCTFontOldStyleSerifsClass && stylisticClass <= kCTFontSlabSerifsClass) {
        info->fStyle |= SkAdvancedTypefaceMetrics::kSerif_Style;
    } else if (stylisticClass & kCTFontScriptsClass) {
        info->fStyle |= SkAdvancedTypefaceMetrics::kScript_Style;
    }
    info->fItalicAngle = (int16_t) CTFontGetSlantAngle(ctFont.get());
    info->fAscent = (int16_t) CTFontGetAscent(ctFont.get());
    info->fDescent = (int16_t) CTFontGetDescent(ctFont.get());
    info->fCapHeight = (int16_t) CTFontGetCapHeight(ctFont.get());
    CGRect bbox = CTFontGetBoundingBox(ctFont.get());

    SkRect r;
    r.set( CGToScalar(CGRectGetMinX_inline(bbox)),   // Left
           CGToScalar(CGRectGetMaxY_inline(bbox)),   // Top
           CGToScalar(CGRectGetMaxX_inline(bbox)),   // Right
           CGToScalar(CGRectGetMinY_inline(bbox)));  // Bottom

    r.roundOut(&(info->fBBox));

    // Figure out a good guess for StemV - Min width of i, I, !, 1.
    // This probably isn't very good with an italic font.
    int16_t min_width = SHRT_MAX;
    info->fStemV = 0;
    static const UniChar stem_chars[] = {'i', 'I', '!', '1'};
    const size_t count = sizeof(stem_chars) / sizeof(stem_chars[0]);
    CGGlyph glyphs[count];
    CGRect boundingRects[count];
    if (CTFontGetGlyphsForCharacters(ctFont.get(), stem_chars, glyphs, count)) {
        CTFontGetBoundingRectsForGlyphs(ctFont.get(), kCTFontOrientationHorizontal,
                                        glyphs, boundingRects, count);
        for (size_t i = 0; i < count; i++) {
            int16_t width = (int16_t) boundingRects[i].size.width;
            if (width > 0 && width < min_width) {
                min_width = width;
                info->fStemV = min_width;
            }
        }
    }
    return info;
}

///////////////////////////////////////////////////////////////////////////////

static SK_SFNT_ULONG get_font_type_tag(CTFontRef ctFont) {
    SkUniqueCFRef<CFNumberRef> fontFormatRef(
            static_cast<CFNumberRef>(CTFontCopyAttribute(ctFont, kCTFontFormatAttribute)));
    if (!fontFormatRef) {
        return 0;
    }

    SInt32 fontFormatValue;
    if (!CFNumberGetValue(fontFormatRef.get(), kCFNumberSInt32Type, &fontFormatValue)) {
        return 0;
    }

    switch (fontFormatValue) {
        case kCTFontFormatOpenTypePostScript:
            return SkSFNTHeader::fontType_OpenTypeCFF::TAG;
        case kCTFontFormatOpenTypeTrueType:
            return SkSFNTHeader::fontType_WindowsTrueType::TAG;
        case kCTFontFormatTrueType:
            return SkSFNTHeader::fontType_MacTrueType::TAG;
        case kCTFontFormatPostScript:
            return SkSFNTHeader::fontType_PostScript::TAG;
        case kCTFontFormatBitmap:
            return SkSFNTHeader::fontType_MacTrueType::TAG;
        case kCTFontFormatUnrecognized:
        default:
            return 0;
    }
}

std::unique_ptr<SkStreamAsset> SkTypeface_Mac::onOpenStream(int* ttcIndex) const {
    *ttcIndex = 0;

    fInitStream([this]{
    if (fStream) {
        return;
    }

    SK_SFNT_ULONG fontType = get_font_type_tag(fFontRef.get());

    // get table tags
    int numTables = this->countTables();
    SkTDArray<SkFontTableTag> tableTags;
    tableTags.setCount(numTables);
    this->getTableTags(tableTags.begin());

    // CT seems to be unreliable in being able to obtain the type,
    // even if all we want is the first four bytes of the font resource.
    // Just the presence of the FontForge 'FFTM' table seems to throw it off.
    if (fontType == 0) {
        fontType = SkSFNTHeader::fontType_WindowsTrueType::TAG;

        // see https://skbug.com/7630#c7
        bool couldBeCFF = false;
        constexpr SkFontTableTag CFFTag = SkSetFourByteTag('C', 'F', 'F', ' ');
        constexpr SkFontTableTag CFF2Tag = SkSetFourByteTag('C', 'F', 'F', '2');
        for (int tableIndex = 0; tableIndex < numTables; ++tableIndex) {
            if (CFFTag == tableTags[tableIndex] || CFF2Tag == tableTags[tableIndex]) {
                couldBeCFF = true;
            }
        }
        if (couldBeCFF) {
            fontType = SkSFNTHeader::fontType_OpenTypeCFF::TAG;
        }
    }

    // Sometimes CoreGraphics incorrectly thinks a font is kCTFontFormatPostScript.
    // It is exceedingly unlikely that this is the case, so double check
    // (see https://crbug.com/809763 ).
    if (fontType == SkSFNTHeader::fontType_PostScript::TAG) {
        // see if there are any required 'typ1' tables (see Adobe Technical Note #5180)
        bool couldBeTyp1 = false;
        constexpr SkFontTableTag TYPE1Tag = SkSetFourByteTag('T', 'Y', 'P', '1');
        constexpr SkFontTableTag CIDTag = SkSetFourByteTag('C', 'I', 'D', ' ');
        for (int tableIndex = 0; tableIndex < numTables; ++tableIndex) {
            if (TYPE1Tag == tableTags[tableIndex] || CIDTag == tableTags[tableIndex]) {
                couldBeTyp1 = true;
            }
        }
        if (!couldBeTyp1) {
            fontType = SkSFNTHeader::fontType_OpenTypeCFF::TAG;
        }
    }

    // get the table sizes and accumulate the total size of the font
    SkTDArray<size_t> tableSizes;
    size_t totalSize = sizeof(SkSFNTHeader) + sizeof(SkSFNTHeader::TableDirectoryEntry) * numTables;
    for (int tableIndex = 0; tableIndex < numTables; ++tableIndex) {
        size_t tableSize = this->getTableSize(tableTags[tableIndex]);
        totalSize += (tableSize + 3) & ~3;
        *tableSizes.append() = tableSize;
    }

    // reserve memory for stream, and zero it (tables must be zero padded)
    fStream.reset(new SkMemoryStream(totalSize));
    char* dataStart = (char*)fStream->getMemoryBase();
    sk_bzero(dataStart, totalSize);
    char* dataPtr = dataStart;

    // compute font header entries
    uint16_t entrySelector = 0;
    uint16_t searchRange = 1;
    while (searchRange < numTables >> 1) {
        entrySelector++;
        searchRange <<= 1;
    }
    searchRange <<= 4;
    uint16_t rangeShift = (numTables << 4) - searchRange;

    // write font header
    SkSFNTHeader* header = (SkSFNTHeader*)dataPtr;
    header->fontType = fontType;
    header->numTables = SkEndian_SwapBE16(numTables);
    header->searchRange = SkEndian_SwapBE16(searchRange);
    header->entrySelector = SkEndian_SwapBE16(entrySelector);
    header->rangeShift = SkEndian_SwapBE16(rangeShift);
    dataPtr += sizeof(SkSFNTHeader);

    // write tables
    SkSFNTHeader::TableDirectoryEntry* entry = (SkSFNTHeader::TableDirectoryEntry*)dataPtr;
    dataPtr += sizeof(SkSFNTHeader::TableDirectoryEntry) * numTables;
    for (int tableIndex = 0; tableIndex < numTables; ++tableIndex) {
        size_t tableSize = tableSizes[tableIndex];
        this->getTableData(tableTags[tableIndex], 0, tableSize, dataPtr);
        entry->tag = SkEndian_SwapBE32(tableTags[tableIndex]);
        entry->checksum = SkEndian_SwapBE32(SkOTUtils::CalcTableChecksum((SK_OT_ULONG*)dataPtr,
                                                                         tableSize));
        entry->offset = SkEndian_SwapBE32(SkToU32(dataPtr - dataStart));
        entry->logicalLength = SkEndian_SwapBE32(SkToU32(tableSize));

        dataPtr += (tableSize + 3) & ~3;
        ++entry;
    }
    });
    return fStream->duplicate();
}

struct NonDefaultAxesContext {
    SkFixed* axisValue;
    CFArrayRef cgAxes;
};
static void set_non_default_axes(CFTypeRef key, CFTypeRef value, void* context) {
    NonDefaultAxesContext* self = static_cast<NonDefaultAxesContext*>(context);

    if (CFGetTypeID(key) != CFStringGetTypeID() || CFGetTypeID(value) != CFNumberGetTypeID()) {
        return;
    }

    // The key is a CFString which is a string from the 'name' table.
    // Search the cgAxes for an axis with this name, and use its index to store the value.
    CFIndex keyIndex = -1;
    CFStringRef keyString = static_cast<CFStringRef>(key);
    for (CFIndex i = 0; i < CFArrayGetCount(self->cgAxes); ++i) {
        CFTypeRef cgAxis = CFArrayGetValueAtIndex(self->cgAxes, i);
        if (CFGetTypeID(cgAxis) != CFDictionaryGetTypeID()) {
            continue;
        }

        CFDictionaryRef cgAxisDict = static_cast<CFDictionaryRef>(cgAxis);
        CFTypeRef cgAxisName = CFDictionaryGetValue(cgAxisDict, kCGFontVariationAxisName);
        if (!cgAxisName || CFGetTypeID(cgAxisName) != CFStringGetTypeID()) {
            continue;
        }
        CFStringRef cgAxisNameString = static_cast<CFStringRef>(cgAxisName);
        if (CFStringCompare(keyString, cgAxisNameString, 0) == kCFCompareEqualTo) {
            keyIndex = i;
            break;
        }
    }
    if (keyIndex == -1) {
        return;
    }

    CFNumberRef valueNumber = static_cast<CFNumberRef>(value);
    double valueDouble;
    if (!CFNumberGetValue(valueNumber, kCFNumberDoubleType, &valueDouble) ||
        valueDouble < SkFixedToDouble(SK_FixedMin) || SkFixedToDouble(SK_FixedMax) < valueDouble)
    {
        return;
    }
    self->axisValue[keyIndex] = SkDoubleToFixed(valueDouble);
}
static bool get_variations(CTFontRef ctFont, CFIndex* cgAxisCount,
                           SkAutoSTMalloc<4, SkFixed>* axisValues)
{
    // In 10.10 and earlier, CTFontCopyVariationAxes and CTFontCopyVariation do not work when
    // applied to fonts which started life with CGFontCreateWithDataProvider (they simply always
    // return nullptr). As a result, we are limited to CGFontCopyVariationAxes and
    // CGFontCopyVariations here until support for 10.10 and earlier is removed.
    SkUniqueCFRef<CGFontRef> cgFont(CTFontCopyGraphicsFont(ctFont, nullptr));
    if (!cgFont) {
        return false;
    }

    SkUniqueCFRef<CFDictionaryRef> cgVariations(CGFontCopyVariations(cgFont.get()));
    // If a font has no variations CGFontCopyVariations returns nullptr (instead of an empty dict).
    if (!cgVariations) {
        return false;
    }

    SkUniqueCFRef<CFArrayRef> cgAxes(CGFontCopyVariationAxes(cgFont.get()));
    if (!cgAxes) {
        return false;
    }
    *cgAxisCount = CFArrayGetCount(cgAxes.get());
    axisValues->reset(*cgAxisCount);

    // Set all of the axes to their default values.
    // Fail if any default value cannot be determined.
    for (CFIndex i = 0; i < *cgAxisCount; ++i) {
        CFTypeRef cgAxis = CFArrayGetValueAtIndex(cgAxes.get(), i);
        if (CFGetTypeID(cgAxis) != CFDictionaryGetTypeID()) {
            return false;
        }

        CFDictionaryRef cgAxisDict = static_cast<CFDictionaryRef>(cgAxis);
        CFTypeRef axisDefaultValue = CFDictionaryGetValue(cgAxisDict,
                                                          kCGFontVariationAxisDefaultValue);
        if (!axisDefaultValue || CFGetTypeID(axisDefaultValue) != CFNumberGetTypeID()) {
            return false;
        }
        CFNumberRef axisDefaultValueNumber = static_cast<CFNumberRef>(axisDefaultValue);
        double axisDefaultValueDouble;
        if (!CFNumberGetValue(axisDefaultValueNumber, kCFNumberDoubleType, &axisDefaultValueDouble))
        {
            return false;
        }
        if (axisDefaultValueDouble < SkFixedToDouble(SK_FixedMin) ||
                                     SkFixedToDouble(SK_FixedMax) < axisDefaultValueDouble)
        {
            return false;
        }
        (*axisValues)[(int)i] = SkDoubleToFixed(axisDefaultValueDouble);
    }

    // Override the default values with the given font's stated axis values.
    NonDefaultAxesContext c = { axisValues->get(), cgAxes.get() };
    CFDictionaryApplyFunction(cgVariations.get(), set_non_default_axes, &c);

    return true;
}
std::unique_ptr<SkFontData> SkTypeface_Mac::onMakeFontData() const {
    int index;
    std::unique_ptr<SkStreamAsset> stream(this->onOpenStream(&index));

    CFIndex cgAxisCount;
    SkAutoSTMalloc<4, SkFixed> axisValues;
    if (get_variations(fFontRef.get(), &cgAxisCount, &axisValues)) {
        return skstd::make_unique<SkFontData>(std::move(stream), index,
                                              axisValues.get(), cgAxisCount);
    }
    return skstd::make_unique<SkFontData>(std::move(stream), index, nullptr, 0);
}

/** Creates a CT variation dictionary {tag, value} from a CG variation dictionary {name, value}. */
static SkUniqueCFRef<CFDictionaryRef> ct_variation_from_cg_variation(CFDictionaryRef cgVariations,
                                                                     CFArrayRef ctAxes) {

    SkUniqueCFRef<CFMutableDictionaryRef> ctVariations(
            CFDictionaryCreateMutable(kCFAllocatorDefault, 0,
                                      &kCFTypeDictionaryKeyCallBacks,
                                      &kCFTypeDictionaryValueCallBacks));

    CFIndex axisCount = CFArrayGetCount(ctAxes);
    for (CFIndex i = 0; i < axisCount; ++i) {
        CFTypeRef axisInfo = CFArrayGetValueAtIndex(ctAxes, i);
        if (CFDictionaryGetTypeID() != CFGetTypeID(axisInfo)) {
            return nullptr;
        }
        CFDictionaryRef axisInfoDict = static_cast<CFDictionaryRef>(axisInfo);

        // The assumption is that values produced by kCTFontVariationAxisNameKey and
        // kCGFontVariationAxisName will always be equal.
        CFTypeRef axisName = CFDictionaryGetValue(axisInfoDict, kCTFontVariationAxisNameKey);
        if (!axisName || CFGetTypeID(axisName) != CFStringGetTypeID()) {
            return nullptr;
        }

        CFTypeRef axisValue = CFDictionaryGetValue(cgVariations, axisName);
        if (!axisValue || CFGetTypeID(axisValue) != CFNumberGetTypeID()) {
            return nullptr;
        }

        CFTypeRef axisTag = CFDictionaryGetValue(axisInfoDict, kCTFontVariationAxisIdentifierKey);
        if (!axisTag || CFGetTypeID(axisTag) != CFNumberGetTypeID()) {
            return nullptr;
        }

        CFDictionaryAddValue(ctVariations.get(), axisTag, axisValue);
    }
    return ctVariations;
}

int SkTypeface_Mac::onGetVariationDesignPosition(
        SkFontArguments::VariationPosition::Coordinate coordinates[], int coordinateCount) const
{
    // The CGFont variation data does not contain the tag.

    // CTFontCopyVariationAxes returns nullptr for CGFontCreateWithDataProvider fonts with
    // macOS 10.10 and iOS 9 or earlier. When this happens, there is no API to provide the tag.
    SkUniqueCFRef<CFArrayRef> ctAxes(CTFontCopyVariationAxes(fFontRef.get()));
    if (!ctAxes) {
        return -1;
    }
    CFIndex axisCount = CFArrayGetCount(ctAxes.get());
    if (!coordinates || coordinateCount < axisCount) {
        return axisCount;
    }

    // This call always returns nullptr on 10.11 and under for CGFontCreateWithDataProvider fonts.
    // When this happens, try converting the CG variation to a CT variation.
    // On 10.12 and later, this only returns non-default variations.
    SkUniqueCFRef<CFDictionaryRef> ctVariations(CTFontCopyVariation(fFontRef.get()));
    if (!ctVariations) {
        // When 10.11 and earlier are no longer supported, the following code can be replaced with
        // return -1 and ct_variation_from_cg_variation can be removed.
        SkUniqueCFRef<CGFontRef> cgFont(CTFontCopyGraphicsFont(fFontRef.get(), nullptr));
        if (!cgFont) {
            return -1;
        }
        SkUniqueCFRef<CFDictionaryRef> cgVariations(CGFontCopyVariations(cgFont.get()));
        if (!cgVariations) {
            return -1;
        }
        ctVariations = ct_variation_from_cg_variation(cgVariations.get(), ctAxes.get());
        if (!ctVariations) {
            return -1;
        }
    }

    for (int i = 0; i < axisCount; ++i) {
        CFTypeRef axisInfo = CFArrayGetValueAtIndex(ctAxes.get(), i);
        if (CFDictionaryGetTypeID() != CFGetTypeID(axisInfo)) {
            return -1;
        }
        CFDictionaryRef axisInfoDict = static_cast<CFDictionaryRef>(axisInfo);

        CFTypeRef tag = CFDictionaryGetValue(axisInfoDict, kCTFontVariationAxisIdentifierKey);
        if (!tag || CFGetTypeID(tag) != CFNumberGetTypeID()) {
            return -1;
        }
        CFNumberRef tagNumber = static_cast<CFNumberRef>(tag);
        int64_t tagLong;
        if (!CFNumberGetValue(tagNumber, kCFNumberSInt64Type, &tagLong)) {
            return -1;
        }
        coordinates[i].axis = tagLong;

        CGFloat variationCGFloat;
        CFTypeRef variationValue = CFDictionaryGetValue(ctVariations.get(), tagNumber);
        if (variationValue) {
            if (CFGetTypeID(variationValue) != CFNumberGetTypeID()) {
                return -1;
            }
            CFNumberRef variationNumber = static_cast<CFNumberRef>(variationValue);
            if (!CFNumberGetValue(variationNumber, kCFNumberCGFloatType, &variationCGFloat)) {
                return -1;
            }
        } else {
            CFTypeRef def = CFDictionaryGetValue(axisInfoDict, kCTFontVariationAxisDefaultValueKey);
            if (!def || CFGetTypeID(def) != CFNumberGetTypeID()) {
                return -1;
            }
            CFNumberRef defNumber = static_cast<CFNumberRef>(def);
            if (!CFNumberGetValue(defNumber, kCFNumberCGFloatType, &variationCGFloat)) {
                return -1;
            }
        }
        coordinates[i].value = CGToScalar(variationCGFloat);

    }
    return axisCount;
}

///////////////////////////////////////////////////////////////////////////////
///////////////////////////////////////////////////////////////////////////////

int SkTypeface_Mac::onGetUPEM() const {
    SkUniqueCFRef<CGFontRef> cgFont(CTFontCopyGraphicsFont(fFontRef.get(), nullptr));
    return CGFontGetUnitsPerEm(cgFont.get());
}

SkTypeface::LocalizedStrings* SkTypeface_Mac::onCreateFamilyNameIterator() const {
    sk_sp<SkTypeface::LocalizedStrings> nameIter =
            SkOTUtils::LocalizedStrings_NameTable::MakeForFamilyNames(*this);
    if (!nameIter) {
        CFStringRef cfLanguageRaw;
        SkUniqueCFRef<CFStringRef> cfFamilyName(
                CTFontCopyLocalizedName(fFontRef.get(), kCTFontFamilyNameKey, &cfLanguageRaw));
        SkUniqueCFRef<CFStringRef> cfLanguage(cfLanguageRaw);

        SkString skLanguage;
        SkString skFamilyName;
        if (cfLanguage) {
            CFStringToSkString(cfLanguage.get(), &skLanguage);
        } else {
            skLanguage = "und"; //undetermined
        }
        if (cfFamilyName) {
            CFStringToSkString(cfFamilyName.get(), &skFamilyName);
        }

        nameIter = sk_make_sp<SkOTUtils::LocalizedStrings_SingleName>(skFamilyName, skLanguage);
    }
    return nameIter.release();
}

int SkTypeface_Mac::onGetTableTags(SkFontTableTag tags[]) const {
    SkUniqueCFRef<CFArrayRef> cfArray(
            CTFontCopyAvailableTables(fFontRef.get(), kCTFontTableOptionNoOptions));
    if (!cfArray) {
        return 0;
    }
    int count = SkToInt(CFArrayGetCount(cfArray.get()));
    if (tags) {
        for (int i = 0; i < count; ++i) {
            uintptr_t fontTag = reinterpret_cast<uintptr_t>(
                CFArrayGetValueAtIndex(cfArray.get(), i));
            tags[i] = static_cast<SkFontTableTag>(fontTag);
        }
    }
    return count;
}

// If, as is the case with web fonts, the CTFont data isn't available,
// the CGFont data may work. While the CGFont may always provide the
// right result, leave the CTFont code path to minimize disruption.
static SkUniqueCFRef<CFDataRef> copy_table_from_font(CTFontRef ctFont, SkFontTableTag tag) {
    SkUniqueCFRef<CFDataRef> data(CTFontCopyTable(ctFont, (CTFontTableTag) tag,
                                                  kCTFontTableOptionNoOptions));
    if (!data) {
        SkUniqueCFRef<CGFontRef> cgFont(CTFontCopyGraphicsFont(ctFont, nullptr));
        data.reset(CGFontCopyTableForTag(cgFont.get(), tag));
    }
    return data;
}

size_t SkTypeface_Mac::onGetTableData(SkFontTableTag tag, size_t offset,
                                      size_t length, void* dstData) const {
    SkUniqueCFRef<CFDataRef> srcData = copy_table_from_font(fFontRef.get(), tag);
    if (!srcData) {
        return 0;
    }

    size_t srcSize = CFDataGetLength(srcData.get());
    if (offset >= srcSize) {
        return 0;
    }
    if (length > srcSize - offset) {
        length = srcSize - offset;
    }
    if (dstData) {
        memcpy(dstData, CFDataGetBytePtr(srcData.get()) + offset, length);
    }
    return length;
}

sk_sp<SkData> SkTypeface_Mac::onCopyTableData(SkFontTableTag tag) const {
    SkUniqueCFRef<CFDataRef> srcData = copy_table_from_font(fFontRef.get(), tag);
    if (!srcData) {
        return nullptr;
    }
    return SkData::MakeWithProc(CFDataGetBytePtr(srcData.get()), CFDataGetLength(srcData.get()),
                                [](const void*, void* ctx) {
                                    CFRelease((CFDataRef)ctx);
                                }, (void*)srcData.release());
}

SkScalerContext* SkTypeface_Mac::onCreateScalerContext(const SkScalerContextEffects& effects,
                                                       const SkDescriptor* desc) const {
    return new SkScalerContext_Mac(sk_ref_sp(const_cast<SkTypeface_Mac*>(this)), effects, desc);
}

void SkTypeface_Mac::onFilterRec(SkScalerContextRec* rec) const {
    if (rec->fFlags & SkScalerContext::kLCD_BGROrder_Flag ||
        rec->fFlags & SkScalerContext::kLCD_Vertical_Flag)
    {
        rec->fMaskFormat = SkMask::kA8_Format;
        // Render the glyphs as close as possible to what was requested.
        // The above turns off subpixel rendering, but the user requested it.
        // Normal hinting will cause the A8 masks to be generated from CoreGraphics subpixel masks.
        // See comments below for more details.
        rec->setHinting(SkFontHinting::kNormal);
    }

    unsigned flagsWeDontSupport = SkScalerContext::kForceAutohinting_Flag  |
                                  SkScalerContext::kLCD_BGROrder_Flag |
                                  SkScalerContext::kLCD_Vertical_Flag;

    rec->fFlags &= ~flagsWeDontSupport;

    const SmoothBehavior smoothBehavior = smooth_behavior();

    // Only two levels of hinting are supported.
    // kNo_Hinting means avoid CoreGraphics outline dilation (smoothing).
    // kNormal_Hinting means CoreGraphics outline dilation (smoothing) is allowed.
    if (rec->getHinting() != SkFontHinting::kNone) {
        rec->setHinting(SkFontHinting::kNormal);
    }
    // If smoothing has no effect, don't request it.
    if (smoothBehavior == SmoothBehavior::none) {
        rec->setHinting(SkFontHinting::kNone);
    }

    // FIXME: lcd smoothed un-hinted rasterization unsupported.
    // Tracked by http://code.google.com/p/skia/issues/detail?id=915 .
    // There is no current means to honor a request for unhinted lcd,
    // so arbitrarilly ignore the hinting request and honor lcd.

    // Hinting and smoothing should be orthogonal, but currently they are not.
    // CoreGraphics has no API to influence hinting. However, its lcd smoothed
    // output is drawn from auto-dilated outlines (the amount of which is
    // determined by AppleFontSmoothing). Its regular anti-aliased output is
    // drawn from un-dilated outlines.

    // The behavior of Skia is as follows:
    // [AA][no-hint]: generate AA using CoreGraphic's AA output.
    // [AA][yes-hint]: use CoreGraphic's LCD output and reduce it to a single
    // channel. This matches [LCD][yes-hint] in weight.
    // [LCD][no-hint]: curently unable to honor, and must pick which to respect.
    // Currenly side with LCD, effectively ignoring the hinting setting.
    // [LCD][yes-hint]: generate LCD using CoreGraphic's LCD output.
    if (rec->fMaskFormat == SkMask::kLCD16_Format) {
        if (smoothBehavior == SmoothBehavior::subpixel) {
            //CoreGraphics creates 555 masks for smoothed text anyway.
            rec->fMaskFormat = SkMask::kLCD16_Format;
            rec->setHinting(SkFontHinting::kNormal);
        } else {
            rec->fMaskFormat = SkMask::kA8_Format;
            if (smoothBehavior != SmoothBehavior::none) {
                rec->setHinting(SkFontHinting::kNormal);
            }
        }
    }

    // CoreText provides no information as to whether a glyph will be color or not.
    // Fonts may mix outlines and bitmaps, so information is needed on a glyph by glyph basis.
    // If a font contains an 'sbix' table, consider it to be a color font, and disable lcd.
    if (fHasColorGlyphs) {
        rec->fMaskFormat = SkMask::kARGB32_Format;
    }

    // Unhinted A8 masks (those not derived from LCD masks) must respect SK_GAMMA_APPLY_TO_A8.
    // All other masks can use regular gamma.
    if (SkMask::kA8_Format == rec->fMaskFormat && SkFontHinting::kNone == rec->getHinting()) {
#ifndef SK_GAMMA_APPLY_TO_A8
        // SRGBTODO: Is this correct? Do we want contrast boost?
        rec->ignorePreBlend();
#endif
    } else {
<<<<<<< HEAD
#ifndef SK_IGNORE_MAC_BLENDING_MATCH_FIX
=======
>>>>>>> 40be567a
        SkColor color = rec->getLuminanceColor();
        if (smoothBehavior == SmoothBehavior::some) {
            // CoreGraphics smoothed text without subpixel coverage blitting goes from a gamma of
            // 2.0 for black foreground to a gamma of 1.0 for white foreground. Emulate this
            // through the mask gamma by reducing the color values to 1/2.
            color = SkColorSetRGB(SkColorGetR(color) * 1/2,
                                  SkColorGetG(color) * 1/2,
                                  SkColorGetB(color) * 1/2);
        } else if (smoothBehavior == SmoothBehavior::subpixel) {
            // CoreGraphics smoothed text with subpixel coverage blitting goes from a gamma of
            // 2.0 for black foreground to a gamma of ~1.4? for white foreground. Emulate this
            // through the mask gamma by reducing the color values to 3/4.
            color = SkColorSetRGB(SkColorGetR(color) * 3/4,
                                  SkColorGetG(color) * 3/4,
                                  SkColorGetB(color) * 3/4);
        }
        rec->setLuminanceColor(color);
<<<<<<< HEAD
#endif
=======

>>>>>>> 40be567a
        // CoreGraphics dialates smoothed text to provide contrast.
        rec->setContrast(0);
    }
}

/** Takes ownership of the CFStringRef. */
static const char* get_str(CFStringRef ref, SkString* str) {
    if (nullptr == ref) {
        return nullptr;
    }
    CFStringToSkString(ref, str);
    CFRelease(ref);
    return str->c_str();
}

void SkTypeface_Mac::onGetFamilyName(SkString* familyName) const {
    get_str(CTFontCopyFamilyName(fFontRef.get()), familyName);
}

void SkTypeface_Mac::onGetFontDescriptor(SkFontDescriptor* desc,
                                         bool* isLocalStream) const {
    SkString tmpStr;

    desc->setFamilyName(get_str(CTFontCopyFamilyName(fFontRef.get()), &tmpStr));
    desc->setFullName(get_str(CTFontCopyFullName(fFontRef.get()), &tmpStr));
    desc->setPostscriptName(get_str(CTFontCopyPostScriptName(fFontRef.get()), &tmpStr));
    desc->setStyle(this->fontStyle());
    *isLocalStream = fIsFromStream;
}

void SkTypeface_Mac::onCharsToGlyphs(const SkUnichar uni[], int count, SkGlyphID glyphs[]) const {
    // Undocumented behavior of CTFontGetGlyphsForCharacters with non-bmp code points:
    // When a surrogate pair is detected, the glyph index used is the index of the high surrogate.
    // It is documented that if a mapping is unavailable, the glyph will be set to 0.

    SkAutoSTMalloc<1024, UniChar> charStorage;
    const UniChar* src; // UniChar is a UTF-16 16-bit code unit.
    int srcCount;
    const SkUnichar* utf32 = reinterpret_cast<const SkUnichar*>(uni);
    UniChar* utf16 = charStorage.reset(2 * count);
    src = utf16;
    for (int i = 0; i < count; ++i) {
        utf16 += SkUTF::ToUTF16(utf32[i], utf16);
    }
    srcCount = SkToInt(utf16 - src);

    // If there are any non-bmp code points, the provided 'glyphs' storage will be inadequate.
    SkAutoSTMalloc<1024, uint16_t> glyphStorage;
    uint16_t* macGlyphs = glyphs;
    if (srcCount > count) {
        macGlyphs = glyphStorage.reset(srcCount);
    }

    CTFontGetGlyphsForCharacters(fFontRef.get(), src, macGlyphs, srcCount);

    // If there were any non-bmp, then copy and compact.
    // If all are bmp, 'glyphs' already contains the compact glyphs.
    // If some are non-bmp, copy and compact into 'glyphs'.
    if (srcCount > count) {
        SkASSERT(glyphs != macGlyphs);
        int extra = 0;
        for (int i = 0; i < count; ++i) {
            glyphs[i] = macGlyphs[i + extra];
            if (SkUTF16_IsLeadingSurrogate(src[i + extra])) {
                ++extra;
            }
        }
    } else {
        SkASSERT(glyphs == macGlyphs);
    }
}

int SkTypeface_Mac::onCountGlyphs() const {
    return SkToInt(CTFontGetGlyphCount(fFontRef.get()));
}

///////////////////////////////////////////////////////////////////////////////
///////////////////////////////////////////////////////////////////////////////

static bool find_desc_str(CTFontDescriptorRef desc, CFStringRef name, SkString* value) {
    SkUniqueCFRef<CFStringRef> ref((CFStringRef)CTFontDescriptorCopyAttribute(desc, name));
    if (!ref) {
        return false;
    }
    CFStringToSkString(ref.get(), value);
    return true;
}

#include "include/core/SkFontMgr.h"

static inline int sqr(int value) {
    SkASSERT(SkAbs32(value) < 0x7FFF);  // check for overflow
    return value * value;
}

// We normalize each axis (weight, width, italic) to be base-900
static int compute_metric(const SkFontStyle& a, const SkFontStyle& b) {
    return sqr(a.weight() - b.weight()) +
           sqr((a.width() - b.width()) * 100) +
           sqr((a.slant() != b.slant()) * 900);
}

class SkFontStyleSet_Mac : public SkFontStyleSet {
public:
    SkFontStyleSet_Mac(CTFontDescriptorRef desc)
        : fArray(CTFontDescriptorCreateMatchingFontDescriptors(desc, nullptr))
        , fCount(0)
    {
        if (!fArray) {
            fArray.reset(CFArrayCreate(nullptr, nullptr, 0, nullptr));
        }
        fCount = SkToInt(CFArrayGetCount(fArray.get()));
    }

    int count() override {
        return fCount;
    }

    void getStyle(int index, SkFontStyle* style, SkString* name) override {
        SkASSERT((unsigned)index < (unsigned)fCount);
        CTFontDescriptorRef desc = (CTFontDescriptorRef)CFArrayGetValueAtIndex(fArray.get(), index);
        if (style) {
            *style = fontstyle_from_descriptor(desc, false);
        }
        if (name) {
            if (!find_desc_str(desc, kCTFontStyleNameAttribute, name)) {
                name->reset();
            }
        }
    }

    SkTypeface* createTypeface(int index) override {
        SkASSERT((unsigned)index < (unsigned)CFArrayGetCount(fArray.get()));
        CTFontDescriptorRef desc = (CTFontDescriptorRef)CFArrayGetValueAtIndex(fArray.get(), index);

        return create_from_desc(desc).release();
    }

    SkTypeface* matchStyle(const SkFontStyle& pattern) override {
        if (0 == fCount) {
            return nullptr;
        }
        return create_from_desc(findMatchingDesc(pattern)).release();
    }

private:
    SkUniqueCFRef<CFArrayRef> fArray;
    int fCount;

    CTFontDescriptorRef findMatchingDesc(const SkFontStyle& pattern) const {
        int bestMetric = SK_MaxS32;
        CTFontDescriptorRef bestDesc = nullptr;

        for (int i = 0; i < fCount; ++i) {
            CTFontDescriptorRef desc = (CTFontDescriptorRef)CFArrayGetValueAtIndex(fArray.get(), i);
            int metric = compute_metric(pattern, fontstyle_from_descriptor(desc, false));
            if (0 == metric) {
                return desc;
            }
            if (metric < bestMetric) {
                bestMetric = metric;
                bestDesc = desc;
            }
        }
        SkASSERT(bestDesc);
        return bestDesc;
    }
};

class SkFontMgr_Mac : public SkFontMgr {
    SkUniqueCFRef<CFArrayRef> fNames;
    int fCount;

    CFStringRef getFamilyNameAt(int index) const {
        SkASSERT((unsigned)index < (unsigned)fCount);
        return (CFStringRef)CFArrayGetValueAtIndex(fNames.get(), index);
    }

    static SkFontStyleSet* CreateSet(CFStringRef cfFamilyName) {
        SkUniqueCFRef<CFMutableDictionaryRef> cfAttr(
                 CFDictionaryCreateMutable(kCFAllocatorDefault, 0,
                                           &kCFTypeDictionaryKeyCallBacks,
                                           &kCFTypeDictionaryValueCallBacks));

        CFDictionaryAddValue(cfAttr.get(), kCTFontFamilyNameAttribute, cfFamilyName);

        SkUniqueCFRef<CTFontDescriptorRef> desc(
                CTFontDescriptorCreateWithAttributes(cfAttr.get()));
        return new SkFontStyleSet_Mac(desc.get());
    }

    /** CTFontManagerCopyAvailableFontFamilyNames() is not always available, so we
     *  provide a wrapper here that will return an empty array if need be.
     */
    static SkUniqueCFRef<CFArrayRef> CopyAvailableFontFamilyNames() {
#ifdef SK_BUILD_FOR_IOS
        return SkUniqueCFRef<CFArrayRef>(CFArrayCreate(nullptr, nullptr, 0, nullptr));
#else
        return SkUniqueCFRef<CFArrayRef>(CTFontManagerCopyAvailableFontFamilyNames());
#endif
    }

public:
    SkFontMgr_Mac()
        : fNames(CopyAvailableFontFamilyNames())
        , fCount(fNames ? SkToInt(CFArrayGetCount(fNames.get())) : 0) {}

protected:
    int onCountFamilies() const override {
        return fCount;
    }

    void onGetFamilyName(int index, SkString* familyName) const override {
        if ((unsigned)index < (unsigned)fCount) {
            CFStringToSkString(this->getFamilyNameAt(index), familyName);
        } else {
            familyName->reset();
        }
    }

    SkFontStyleSet* onCreateStyleSet(int index) const override {
        if ((unsigned)index >= (unsigned)fCount) {
            return nullptr;
        }
        return CreateSet(this->getFamilyNameAt(index));
    }

    SkFontStyleSet* onMatchFamily(const char familyName[]) const override {
        if (!familyName) {
            return nullptr;
        }
        SkUniqueCFRef<CFStringRef> cfName = make_CFString(familyName);
        return CreateSet(cfName.get());
    }

    SkTypeface* onMatchFamilyStyle(const char familyName[],
                                   const SkFontStyle& style) const override {
        SkUniqueCFRef<CTFontDescriptorRef> desc = create_descriptor(familyName, style);
        return create_from_desc(desc.get()).release();
    }

    SkTypeface* onMatchFamilyStyleCharacter(const char familyName[],
                                            const SkFontStyle& style,
                                            const char* bcp47[], int bcp47Count,
                                            SkUnichar character) const override {
        SkUniqueCFRef<CTFontDescriptorRef> desc = create_descriptor(familyName, style);
        SkUniqueCFRef<CTFontRef> familyFont(CTFontCreateWithFontDescriptor(desc.get(), 0, nullptr));

        // kCFStringEncodingUTF32 is BE unless there is a BOM.
        // Since there is no machine endian option, explicitly state machine endian.
#ifdef SK_CPU_LENDIAN
        constexpr CFStringEncoding encoding = kCFStringEncodingUTF32LE;
#else
        constexpr CFStringEncoding encoding = kCFStringEncodingUTF32BE;
#endif
        SkUniqueCFRef<CFStringRef> string(CFStringCreateWithBytes(
                kCFAllocatorDefault, reinterpret_cast<const UInt8 *>(&character), sizeof(character),
                encoding, false));
        CFRange range = CFRangeMake(0, CFStringGetLength(string.get()));  // in UniChar units.
        SkUniqueCFRef<CTFontRef> fallbackFont(
                CTFontCreateForString(familyFont.get(), string.get(), range));
        return create_from_CTFontRef(std::move(fallbackFont), nullptr, nullptr).release();
    }

    SkTypeface* onMatchFaceStyle(const SkTypeface* familyMember,
                                 const SkFontStyle&) const override {
        return nullptr;
    }

    sk_sp<SkTypeface> onMakeFromData(sk_sp<SkData> data, int ttcIndex) const override {
        SkUniqueCFRef<CGDataProviderRef> pr(SkCreateDataProviderFromData(data));
        if (!pr) {
            return nullptr;
        }
        return create_from_dataProvider(std::move(pr), SkMemoryStream::Make(std::move(data)),
                                        ttcIndex);
    }

    sk_sp<SkTypeface> onMakeFromStreamIndex(std::unique_ptr<SkStreamAsset> stream,
                                            int ttcIndex) const override {
        SkUniqueCFRef<CGDataProviderRef> pr(SkCreateDataProviderFromStream(stream->duplicate()));
        if (!pr) {
            return nullptr;
        }
        return create_from_dataProvider(std::move(pr), std::move(stream), ttcIndex);
    }

    /** Creates a dictionary suitable for setting the axes on a CGFont. */
    static SkUniqueCFRef<CFDictionaryRef> copy_axes(CGFontRef cg, const SkFontArguments& args) {
        // The CGFont variation data is keyed by name, but lacks the tag.
        // The CTFont variation data is keyed by tag, and also has the name.
        // We would like to work with CTFont variations, but creating a CTFont font with
        // CTFont variation dictionary runs into bugs. So use the CTFont variation data
        // to match names to tags to create the appropriate CGFont.
        SkUniqueCFRef<CTFontRef> ct(CTFontCreateWithGraphicsFont(cg, 0, nullptr, nullptr));
        // CTFontCopyVariationAxes returns nullptr for CGFontCreateWithDataProvider fonts with
        // macOS 10.10 and iOS 9 or earlier. When this happens, there is no API to provide the tag.
        SkUniqueCFRef<CFArrayRef> ctAxes(CTFontCopyVariationAxes(ct.get()));
        if (!ctAxes) {
            return nullptr;
        }
        CFIndex axisCount = CFArrayGetCount(ctAxes.get());

        const SkFontArguments::VariationPosition position = args.getVariationDesignPosition();

        SkUniqueCFRef<CFMutableDictionaryRef> dict(
                CFDictionaryCreateMutable(kCFAllocatorDefault, axisCount,
                                          &kCFTypeDictionaryKeyCallBacks,
                                          &kCFTypeDictionaryValueCallBacks));

        for (int i = 0; i < axisCount; ++i) {
            CFTypeRef axisInfo = CFArrayGetValueAtIndex(ctAxes.get(), i);
            if (CFDictionaryGetTypeID() != CFGetTypeID(axisInfo)) {
                return nullptr;
            }
            CFDictionaryRef axisInfoDict = static_cast<CFDictionaryRef>(axisInfo);

            // The assumption is that values produced by kCTFontVariationAxisNameKey and
            // kCGFontVariationAxisName will always be equal.
            // If they are ever not, seach the project history for "get_tag_for_name".
            CFTypeRef axisName = CFDictionaryGetValue(axisInfoDict, kCTFontVariationAxisNameKey);
            if (!axisName || CFGetTypeID(axisName) != CFStringGetTypeID()) {
                return nullptr;
            }

            CFTypeRef tag = CFDictionaryGetValue(axisInfoDict, kCTFontVariationAxisIdentifierKey);
            if (!tag || CFGetTypeID(tag) != CFNumberGetTypeID()) {
                return nullptr;
            }
            CFNumberRef tagNumber = static_cast<CFNumberRef>(tag);
            int64_t tagLong;
            if (!CFNumberGetValue(tagNumber, kCFNumberSInt64Type, &tagLong)) {
                return nullptr;
            }

            // The variation axes can be set to any value, but cg will effectively pin them.
            // Pin them here to normalize.
            CFTypeRef min = CFDictionaryGetValue(axisInfoDict, kCTFontVariationAxisMinimumValueKey);
            CFTypeRef max = CFDictionaryGetValue(axisInfoDict, kCTFontVariationAxisMaximumValueKey);
            CFTypeRef def = CFDictionaryGetValue(axisInfoDict, kCTFontVariationAxisDefaultValueKey);
            if (!min || CFGetTypeID(min) != CFNumberGetTypeID() ||
                !max || CFGetTypeID(max) != CFNumberGetTypeID() ||
                !def || CFGetTypeID(def) != CFNumberGetTypeID())
            {
                return nullptr;
            }
            CFNumberRef minNumber = static_cast<CFNumberRef>(min);
            CFNumberRef maxNumber = static_cast<CFNumberRef>(max);
            CFNumberRef defNumber = static_cast<CFNumberRef>(def);
            double minDouble;
            double maxDouble;
            double defDouble;
            if (!CFNumberGetValue(minNumber, kCFNumberDoubleType, &minDouble) ||
                !CFNumberGetValue(maxNumber, kCFNumberDoubleType, &maxDouble) ||
                !CFNumberGetValue(defNumber, kCFNumberDoubleType, &defDouble))
            {
                return nullptr;
            }

            double value = defDouble;
            // The position may be over specified. If there are multiple values for a given axis,
            // use the last one since that's what css-fonts-4 requires.
            for (int j = position.coordinateCount; j --> 0;) {
                if (position.coordinates[j].axis == tagLong) {
                    value = SkTPin(SkScalarToDouble(position.coordinates[j].value),
                                   minDouble, maxDouble);
                    break;
                }
            }
            SkUniqueCFRef<CFNumberRef> valueNumber(
                CFNumberCreate(kCFAllocatorDefault, kCFNumberDoubleType, &value));
            CFDictionaryAddValue(dict.get(), axisName, valueNumber.get());
        }
        return dict;
    }
    sk_sp<SkTypeface> onMakeFromStreamArgs(std::unique_ptr<SkStreamAsset> s,
                                           const SkFontArguments& args) const override {
        if (args.getCollectionIndex() != 0) {
            return nullptr;
        }
        SkUniqueCFRef<CGDataProviderRef> provider(SkCreateDataProviderFromStream(s->duplicate()));
        if (!provider) {
            return nullptr;
        }
        SkUniqueCFRef<CGFontRef> cg(CGFontCreateWithDataProvider(provider.get()));
        if (!cg) {
            return nullptr;
        }

        SkUniqueCFRef<CFDictionaryRef> cgVariations = copy_axes(cg.get(), args);
        // The CGFontRef returned by CGFontCreateCopyWithVariations when the passed CGFontRef was
        // created from a data provider does not appear to have any ownership of the underlying
        // data. The original CGFontRef must be kept alive until the copy will no longer be used.
        SkUniqueCFRef<CGFontRef> cgVariant;
        if (cgVariations) {
            cgVariant.reset(CGFontCreateCopyWithVariations(cg.get(), cgVariations.get()));
        } else {
            cgVariant.reset(cg.release());
        }

        SkUniqueCFRef<CTFontRef> ct(
                CTFontCreateWithGraphicsFont(cgVariant.get(), 0, nullptr, nullptr));
        if (!ct) {
            return nullptr;
        }
        return create_from_CTFontRef(std::move(ct), std::move(cg), std::move(s));
    }

    /** Creates a dictionary suitable for setting the axes on a CGFont. */
    static SkUniqueCFRef<CFDictionaryRef> copy_axes(CGFontRef cg, SkFontData* fontData) {
        SkUniqueCFRef<CFArrayRef> cgAxes(CGFontCopyVariationAxes(cg));
        if (!cgAxes) {
            return nullptr;
        }

        CFIndex axisCount = CFArrayGetCount(cgAxes.get());
        if (0 == axisCount || axisCount != fontData->getAxisCount()) {
            return nullptr;
        }

        SkUniqueCFRef<CFMutableDictionaryRef> dict(
                CFDictionaryCreateMutable(kCFAllocatorDefault, axisCount,
                                          &kCFTypeDictionaryKeyCallBacks,
                                          &kCFTypeDictionaryValueCallBacks));

        for (int i = 0; i < fontData->getAxisCount(); ++i) {
            CFTypeRef axisInfo = CFArrayGetValueAtIndex(cgAxes.get(), i);
            if (CFDictionaryGetTypeID() != CFGetTypeID(axisInfo)) {
                return nullptr;
            }
            CFDictionaryRef axisInfoDict = static_cast<CFDictionaryRef>(axisInfo);

            CFTypeRef axisName = CFDictionaryGetValue(axisInfoDict, kCGFontVariationAxisName);
            if (!axisName || CFGetTypeID(axisName) != CFStringGetTypeID()) {
                return nullptr;
            }

            // The variation axes can be set to any value, but cg will effectively pin them.
            // Pin them here to normalize.
            CFTypeRef min = CFDictionaryGetValue(axisInfoDict, kCGFontVariationAxisMinValue);
            CFTypeRef max = CFDictionaryGetValue(axisInfoDict, kCGFontVariationAxisMaxValue);
            if (!min || CFGetTypeID(min) != CFNumberGetTypeID() ||
                !max || CFGetTypeID(max) != CFNumberGetTypeID())
            {
                return nullptr;
            }
            CFNumberRef minNumber = static_cast<CFNumberRef>(min);
            CFNumberRef maxNumber = static_cast<CFNumberRef>(max);
            double minDouble;
            double maxDouble;
            if (!CFNumberGetValue(minNumber, kCFNumberDoubleType, &minDouble) ||
                !CFNumberGetValue(maxNumber, kCFNumberDoubleType, &maxDouble))
            {
                return nullptr;
            }
            double value = SkTPin(SkFixedToDouble(fontData->getAxis()[i]), minDouble, maxDouble);
            SkUniqueCFRef<CFNumberRef> valueNumber(
                    CFNumberCreate(kCFAllocatorDefault, kCFNumberDoubleType, &value));
            CFDictionaryAddValue(dict.get(), axisName, valueNumber.get());
        }
        return dict;
    }
    sk_sp<SkTypeface> onMakeFromFontData(std::unique_ptr<SkFontData> fontData) const override {
        if (fontData->getIndex() != 0) {
            return nullptr;
        }
        SkUniqueCFRef<CGDataProviderRef> provider(
                SkCreateDataProviderFromStream(fontData->getStream()->duplicate()));
        if (!provider) {
            return nullptr;
        }
        SkUniqueCFRef<CGFontRef> cg(CGFontCreateWithDataProvider(provider.get()));
        if (!cg) {
            return nullptr;
        }

        SkUniqueCFRef<CFDictionaryRef> cgVariations = copy_axes(cg.get(), fontData.get());
        // The CGFontRef returned by CGFontCreateCopyWithVariations when the passed CGFontRef was
        // created from a data provider does not appear to have any ownership of the underlying
        // data. The original CGFontRef must be kept alive until the copy will no longer be used.
        SkUniqueCFRef<CGFontRef> cgVariant;
        if (cgVariations) {
            cgVariant.reset(CGFontCreateCopyWithVariations(cg.get(), cgVariations.get()));
        } else {
            cgVariant.reset(cg.release());
        }

        SkUniqueCFRef<CTFontRef> ct(
                CTFontCreateWithGraphicsFont(cgVariant.get(), 0, nullptr, nullptr));
        if (!ct) {
            return nullptr;
        }
        return create_from_CTFontRef(std::move(ct), std::move(cg), fontData->detachStream());
    }

    sk_sp<SkTypeface> onMakeFromFile(const char path[], int ttcIndex) const override {
        SkUniqueCFRef<CGDataProviderRef> pr(CGDataProviderCreateWithFilename(path));
        if (!pr) {
            return nullptr;
        }
        return create_from_dataProvider(std::move(pr), SkFILEStream::Make(path), ttcIndex);
    }

    sk_sp<SkTypeface> onLegacyMakeTypeface(const char familyName[], SkFontStyle style) const override {
        if (familyName) {
            familyName = map_css_names(familyName);
        }

        sk_sp<SkTypeface> face = create_from_name(familyName, style);
        if (face) {
            return face;
        }

        static SkTypeface* gDefaultFace;
        static SkOnce lookupDefault;
        static const char FONT_DEFAULT_NAME[] = "Lucida Sans";
        lookupDefault([]{
            gDefaultFace = create_from_name(FONT_DEFAULT_NAME, SkFontStyle()).release();
        });
        return sk_ref_sp(gDefaultFace);
    }
};

///////////////////////////////////////////////////////////////////////////////

sk_sp<SkFontMgr> SkFontMgr::Factory() { return sk_make_sp<SkFontMgr_Mac>(); }

#endif//defined(SK_BUILD_FOR_MAC) || defined(SK_BUILD_FOR_IOS)<|MERGE_RESOLUTION|>--- conflicted
+++ resolved
@@ -942,8 +942,6 @@
 
 private:
     static void CTPathElement(void *info, const CGPathElement *element);
-<<<<<<< HEAD
-=======
     template<bool APPLY_PREBLEND>
     static void RGBToA8(const CGRGBPixel* SK_RESTRICT cgPixels, size_t cgRowBytes,
                         const SkGlyph& glyph, const uint8_t* table8);
@@ -958,7 +956,6 @@
                            const uint8_t* tableR,
                            const uint8_t* tableG,
                            const uint8_t* tableB);
->>>>>>> 40be567a
 
     Offscreen fOffscreen;
 
@@ -1148,11 +1145,7 @@
         subY = SkFixedToFloat(glyph.getSubYFixed());
     }
 
-<<<<<<< HEAD
-    CGPoint point = CGPointMake(-glyph.fLeft + subX, glyph.fTop + glyph.fHeight - subY);
-=======
     CGPoint point = CGPointMake(-glyph.left() + subX, glyph.top() + glyph.height() - subY);
->>>>>>> 40be567a
     // Prior to 10.10, CTFontDrawGlyphs acted like CGContextShowGlyphsAtPositions and took
     // 'positions' which are in text space. The glyph location (in device space) must be
     // mapped into text space, so that CG can convert it back into device space.
@@ -2376,10 +2369,6 @@
         rec->ignorePreBlend();
 #endif
     } else {
-<<<<<<< HEAD
-#ifndef SK_IGNORE_MAC_BLENDING_MATCH_FIX
-=======
->>>>>>> 40be567a
         SkColor color = rec->getLuminanceColor();
         if (smoothBehavior == SmoothBehavior::some) {
             // CoreGraphics smoothed text without subpixel coverage blitting goes from a gamma of
@@ -2397,11 +2386,7 @@
                                   SkColorGetB(color) * 3/4);
         }
         rec->setLuminanceColor(color);
-<<<<<<< HEAD
-#endif
-=======
-
->>>>>>> 40be567a
+
         // CoreGraphics dialates smoothed text to provide contrast.
         rec->setContrast(0);
     }
