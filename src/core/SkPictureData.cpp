--- conflicted
+++ resolved
@@ -171,33 +171,19 @@
         }
     }
 
-<<<<<<< HEAD
-    if (!fVertices.empty()) {
-        write_tag_size(buffer, SK_PICT_VERTICES_BUFFER_TAG, fVertices.count());
-        for (const auto& vert : fVertices) {
-            buffer.writeDataAsByteArray(vert->encode().get());
-=======
     if (!textBlobsOnly) {
         if (!fVertices.empty()) {
             write_tag_size(buffer, SK_PICT_VERTICES_BUFFER_TAG, fVertices.count());
             for (const auto& vert : fVertices) {
                 buffer.writeDataAsByteArray(vert->encode().get());
             }
->>>>>>> 40be567a
-        }
-
-<<<<<<< HEAD
-    if (!fImages.empty()) {
-        write_tag_size(buffer, SK_PICT_IMAGE_BUFFER_TAG, fImages.count());
-        for (const auto& img : fImages) {
-            buffer.writeImage(img.get());
-=======
+        }
+
         if (!fImages.empty()) {
             write_tag_size(buffer, SK_PICT_IMAGE_BUFFER_TAG, fImages.count());
             for (const auto& img : fImages) {
                 buffer.writeImage(img.get());
             }
->>>>>>> 40be567a
         }
     }
 }
@@ -214,14 +200,11 @@
     return newProcs;
 }
 
-<<<<<<< HEAD
-=======
 // topLevelTypeFaceSet is null only on the top level call.
 // This method is called recursively on every subpicture in two passes.
 // textBlobsOnly serves to indicate that we are on the first pass and skip as much work as
 // possible that is not relevant to collecting text blobs in topLevelTypeFaceSet
 // TODO(nifong): dedupe typefaces and all other shared resources in a faster and more readable way.
->>>>>>> 40be567a
 void SkPictureData::serialize(SkWStream* stream, const SkSerialProcs& procs,
                               SkRefCntSet* topLevelTypeFaceSet, bool textBlobsOnly) const {
     // This can happen at pretty much any time, so might as well do it first.
@@ -239,11 +222,7 @@
     buffer.setFactoryRecorder(sk_ref_sp(&factSet));
     buffer.setSerialProcs(skip_typeface_proc(procs));
     buffer.setTypefaceRecorder(sk_ref_sp(typefaceSet));
-<<<<<<< HEAD
-    this->flattenToBuffer(buffer);
-=======
     this->flattenToBuffer(buffer, textBlobsOnly);
->>>>>>> 40be567a
 
     // Dummy serialize our sub-pictures for the side effect of filling typefaceSet
     // with typefaces from sub-pictures.
@@ -254,30 +233,17 @@
         size_t bytesWritten() const override { return fBytesWritten; }
     } devnull;
     for (const auto& pic : fPictures) {
-<<<<<<< HEAD
-        pic->serialize(&devnull, nullptr, typefaceSet);
-=======
         pic->serialize(&devnull, nullptr, typefaceSet, /*textBlobsOnly=*/ true);
->>>>>>> 40be567a
     }
     if (textBlobsOnly) { return; } // return early from dummy serialize
 
     // We need to write factories before we write the buffer.
     // We need to write typefaces before we write the buffer or any sub-picture.
     WriteFactories(stream, factSet);
-<<<<<<< HEAD
-    if (typefaceSet == &localTypefaceSet) {
-        // Pass the original typefaceproc (if any) now that we're ready to actually serialize the
-        // typefaces. We skipped this proc before, when we were serializing paints, so that the
-        // paints would just write indices into our typeface set.
-        WriteTypefaces(stream, *typefaceSet, procs);
-    }
-=======
     // Pass the original typefaceproc (if any) now that we're ready to actually serialize the
     // typefaces. We skipped this proc before, when we were serializing paints, so that the
     // paints would just write indices into our typeface set.
     WriteTypefaces(stream, *typefaceSet, procs);
->>>>>>> 40be567a
 
     // Write the buffer.
     write_tag_size(stream, SK_PICT_BUFFER_SIZE_TAG, buffer.bytesWritten());
@@ -287,11 +253,7 @@
     if (!fPictures.empty()) {
         write_tag_size(stream, SK_PICT_PICTURE_TAG, fPictures.count());
         for (const auto& pic : fPictures) {
-<<<<<<< HEAD
-            pic->serialize(stream, &procs, typefaceSet);
-=======
             pic->serialize(stream, &procs, typefaceSet, /*textBlobsOnly=*/ false);
->>>>>>> 40be567a
         }
     }
 
