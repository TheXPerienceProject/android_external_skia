--- conflicted
+++ resolved
@@ -8,28 +8,17 @@
 #include "src/gpu/GrBlurUtils.h"
 
 #include "include/private/GrRecordingContext.h"
-<<<<<<< HEAD
-#include "include/private/GrTextureProxy.h"
-=======
->>>>>>> 40be567a
 #include "src/gpu/GrCaps.h"
 #include "src/gpu/GrFixedClip.h"
 #include "src/gpu/GrProxyProvider.h"
 #include "src/gpu/GrRecordingContextPriv.h"
 #include "src/gpu/GrRenderTargetContext.h"
 #include "src/gpu/GrRenderTargetContextPriv.h"
-<<<<<<< HEAD
-#include "src/gpu/GrShape.h"
-#include "src/gpu/GrSoftwarePathRenderer.h"
-#include "src/gpu/GrStyle.h"
-#include "src/gpu/effects/generated/GrSimpleTextureEffect.h"
-=======
 #include "src/gpu/GrSoftwarePathRenderer.h"
 #include "src/gpu/GrStyle.h"
 #include "src/gpu/GrTextureProxy.h"
 #include "src/gpu/effects/generated/GrSimpleTextureEffect.h"
 #include "src/gpu/geometry/GrShape.h"
->>>>>>> 40be567a
 
 #include "include/core/SkPaint.h"
 #include "src/core/SkDraw.h"
@@ -91,12 +80,8 @@
 
     if (key.isValid()) {
         // TODO: this cache look up is duplicated in draw_shape_with_mask_filter for gpu
-<<<<<<< HEAD
-        filteredMask = proxyProvider->findOrCreateProxyByUniqueKey(key, kTopLeft_GrSurfaceOrigin);
-=======
         filteredMask = proxyProvider->findOrCreateProxyByUniqueKey(key, GrColorType::kAlpha_8,
                                                                    kTopLeft_GrSurfaceOrigin);
->>>>>>> 40be567a
     }
 
     SkIRect drawRect;
@@ -164,13 +149,7 @@
             return false;
         }
 
-<<<<<<< HEAD
-        filteredMask = proxyProvider->createTextureProxy(std::move(image),
-                                                         kNone_GrSurfaceFlags,
-                                                         1, SkBudgeted::kYes,
-=======
         filteredMask = proxyProvider->createTextureProxy(std::move(image), 1, SkBudgeted::kYes,
->>>>>>> 40be567a
                                                          SkBackingFit::kApprox);
         if (!filteredMask) {
             return false;
@@ -195,19 +174,9 @@
                                              const SkMatrix& origViewMatrix,
                                              const GrShape& shape,
                                              int sampleCnt) {
-<<<<<<< HEAD
-    GrBackendFormat format =
-            context->priv().caps()->getBackendFormatFromColorType(kAlpha_8_SkColorType);
-    sk_sp<GrRenderTargetContext> rtContext(
-        context->priv().makeDeferredRenderTargetContextWithFallback(
-            format, SkBackingFit::kApprox, maskRect.width(), maskRect.height(),
-            kAlpha_8_GrPixelConfig, nullptr, sampleCnt, GrMipMapped::kNo,
-            kTopLeft_GrSurfaceOrigin));
-=======
     auto rtContext = context->priv().makeDeferredRenderTargetContextWithFallback(
             SkBackingFit::kApprox, maskRect.width(), maskRect.height(), GrColorType::kAlpha_8,
             nullptr, sampleCnt, GrMipMapped::kNo, kTopLeft_GrSurfaceOrigin);
->>>>>>> 40be567a
     if (!rtContext) {
         return nullptr;
     }
@@ -419,11 +388,7 @@
         if (maskKey.isValid()) {
             // TODO: this cache look up is duplicated in sw_draw_with_mask_filter for raster
             filteredMask = proxyProvider->findOrCreateProxyByUniqueKey(
-<<<<<<< HEAD
-                                                maskKey, kTopLeft_GrSurfaceOrigin);
-=======
                     maskKey, GrColorType::kAlpha_8, kTopLeft_GrSurfaceOrigin);
->>>>>>> 40be567a
         }
 
         if (!filteredMask) {
@@ -432,11 +397,7 @@
                                                         maskRect,
                                                         viewMatrix,
                                                         *shape,
-<<<<<<< HEAD
-                                                        renderTargetContext->numColorSamples()));
-=======
                                                         renderTargetContext->numSamples()));
->>>>>>> 40be567a
             if (maskProxy) {
                 filteredMask = maskFilter->filterMaskGPU(context,
                                                          std::move(maskProxy),
