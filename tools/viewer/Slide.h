/*
* Copyright 2016 Google Inc.
*
* Use of this source code is governed by a BSD-style license that can be
* found in the LICENSE file.
*/

#ifndef Slide_DEFINED
#define Slide_DEFINED

#include "include/core/SkRefCnt.h"
#include "include/core/SkSize.h"
#include "include/core/SkString.h"
#include "tools/sk_app/Window.h"

class SkCanvas;
<<<<<<< HEAD
class AnimTimer;
=======
>>>>>>> 40be567a
class SkMetaData;

class Slide : public SkRefCnt {
public:
    virtual ~Slide() {}

    virtual SkISize getDimensions() const = 0;

    virtual void draw(SkCanvas* canvas) = 0;
<<<<<<< HEAD
    virtual bool animate(const AnimTimer&) { return false; }
=======
    virtual bool animate(double nanos) { return false; }
>>>>>>> 40be567a
    virtual void load(SkScalar winWidth, SkScalar winHeight) {}
    virtual void resize(SkScalar winWidth, SkScalar winHeight) {}
    virtual void unload() {}

    virtual bool onChar(SkUnichar c) { return false; }
    virtual bool onMouse(SkScalar x, SkScalar y, InputState state,
                         ModifierKey modifiers) { return false; }

    virtual bool onGetControls(SkMetaData*) { return false; }
    virtual void onSetControls(const SkMetaData&) {}

    virtual bool onGetControls(SkMetaData*) { return false; }
    virtual void onSetControls(const SkMetaData&) {}

    SkString getName() { return fName; }


protected:
    SkString    fName;
};


#endif<|MERGE_RESOLUTION|>--- conflicted
+++ resolved
@@ -14,10 +14,6 @@
 #include "tools/sk_app/Window.h"
 
 class SkCanvas;
-<<<<<<< HEAD
-class AnimTimer;
-=======
->>>>>>> 40be567a
 class SkMetaData;
 
 class Slide : public SkRefCnt {
@@ -27,11 +23,7 @@
     virtual SkISize getDimensions() const = 0;
 
     virtual void draw(SkCanvas* canvas) = 0;
-<<<<<<< HEAD
-    virtual bool animate(const AnimTimer&) { return false; }
-=======
     virtual bool animate(double nanos) { return false; }
->>>>>>> 40be567a
     virtual void load(SkScalar winWidth, SkScalar winHeight) {}
     virtual void resize(SkScalar winWidth, SkScalar winHeight) {}
     virtual void unload() {}
@@ -39,9 +31,6 @@
     virtual bool onChar(SkUnichar c) { return false; }
     virtual bool onMouse(SkScalar x, SkScalar y, InputState state,
                          ModifierKey modifiers) { return false; }
-
-    virtual bool onGetControls(SkMetaData*) { return false; }
-    virtual void onSetControls(const SkMetaData&) {}
 
     virtual bool onGetControls(SkMetaData*) { return false; }
     virtual void onSetControls(const SkMetaData&) {}
