/*
 * Copyright 2017 Google Inc.
 *
 * Use of this source code is governed by a BSD-style license that can be
 * found in the LICENSE file.
 */

// This is a GPU-backend specific test.

#include "tests/Test.h"

#include "include/gpu/GrBackendSurface.h"
#include "include/gpu/GrTexture.h"
<<<<<<< HEAD
#include "include/private/GrTextureProxy.h"
=======
>>>>>>> 40be567a
#include "src/gpu/GrContextPriv.h"
#include "src/gpu/GrProxyProvider.h"
#include "src/gpu/GrResourceCache.h"
#include "src/gpu/GrResourceProvider.h"
<<<<<<< HEAD
=======
#include "src/gpu/GrTextureProxy.h"
>>>>>>> 40be567a

#include "include/core/SkImage.h"
#include "src/gpu/SkGr.h"

int GrProxyProvider::numUniqueKeyProxies_TestOnly() const {
    return fUniquelyKeyedProxies.count();
}

<<<<<<< HEAD
static GrSurfaceDesc make_desc(GrSurfaceDescFlags descFlags) {
    GrSurfaceDesc desc;
    desc.fFlags = descFlags;
    desc.fWidth = 64;
    desc.fHeight = 64;
    desc.fConfig = kRGBA_8888_GrPixelConfig;
    desc.fSampleCnt = 1;

=======
static constexpr auto kColorType = GrColorType::kRGBA_8888;
static constexpr auto kSize = SkISize::Make(64, 64);
static GrSurfaceDesc make_desc() {
    GrSurfaceDesc desc;
    desc.fWidth = kSize.width();
    desc.fHeight = kSize.height();
    desc.fConfig = GrColorTypeToPixelConfig(kColorType);
>>>>>>> 40be567a
    return desc;
}

///////////////////////////////////////////////////////////////////////////////////////////////////
// Basic test

static sk_sp<GrTextureProxy> deferred_tex(skiatest::Reporter* reporter, GrContext* ctx,
                                          GrProxyProvider* proxyProvider, SkBackingFit fit) {
<<<<<<< HEAD
    const GrSurfaceDesc desc = make_desc(kNone_GrSurfaceFlags);
    GrBackendFormat format =
            ctx->priv().caps()->getBackendFormatFromColorType(kRGBA_8888_SkColorType);

    sk_sp<GrTextureProxy> proxy =
            proxyProvider->createProxy(format, desc, kBottomLeft_GrSurfaceOrigin, fit,
                                       SkBudgeted::kYes);
=======
    const GrCaps* caps = ctx->priv().caps();

    const GrSurfaceDesc desc = make_desc();
    GrBackendFormat format = caps->getDefaultBackendFormat(kColorType, GrRenderable::kNo);

    sk_sp<GrTextureProxy> proxy = proxyProvider->createProxy(format, desc, GrRenderable::kNo, 1,
                                                             kBottomLeft_GrSurfaceOrigin, fit,
                                                             SkBudgeted::kYes, GrProtected::kNo);
>>>>>>> 40be567a
    // Only budgeted & wrapped external proxies get to carry uniqueKeys
    REPORTER_ASSERT(reporter, !proxy->getUniqueKey().isValid());
    return proxy;
}

static sk_sp<GrTextureProxy> deferred_texRT(skiatest::Reporter* reporter, GrContext* ctx,
                                            GrProxyProvider* proxyProvider, SkBackingFit fit) {
<<<<<<< HEAD
    const GrSurfaceDesc desc = make_desc(kRenderTarget_GrSurfaceFlag);
    GrBackendFormat format =
            ctx->priv().caps()->getBackendFormatFromColorType(kRGBA_8888_SkColorType);

    sk_sp<GrTextureProxy> proxy =
            proxyProvider->createProxy(format, desc, kBottomLeft_GrSurfaceOrigin, fit,
                                       SkBudgeted::kYes);
=======
    const GrCaps* caps = ctx->priv().caps();

    const GrSurfaceDesc desc = make_desc();

    GrBackendFormat format = caps->getDefaultBackendFormat(kColorType, GrRenderable::kYes);

    sk_sp<GrTextureProxy> proxy = proxyProvider->createProxy(format, desc, GrRenderable::kYes, 1,
                                                             kBottomLeft_GrSurfaceOrigin, fit,
                                                             SkBudgeted::kYes, GrProtected::kNo);
>>>>>>> 40be567a
    // Only budgeted & wrapped external proxies get to carry uniqueKeys
    REPORTER_ASSERT(reporter, !proxy->getUniqueKey().isValid());
    return proxy;
}

static sk_sp<GrTextureProxy> wrapped(skiatest::Reporter* reporter, GrContext* ctx,
                                     GrProxyProvider* proxyProvider, SkBackingFit fit) {
<<<<<<< HEAD
    const GrSurfaceDesc desc = make_desc(kNone_GrSurfaceFlags);

    sk_sp<GrTextureProxy> proxy = proxyProvider->testingOnly_createInstantiatedProxy(
            desc, kBottomLeft_GrSurfaceOrigin, fit, SkBudgeted::kYes);
=======
    sk_sp<GrTextureProxy> proxy = proxyProvider->testingOnly_createInstantiatedProxy(
            kSize, kColorType, GrRenderable::kNo, 1, kBottomLeft_GrSurfaceOrigin, fit,
            SkBudgeted::kYes, GrProtected::kNo);
>>>>>>> 40be567a
    // Only budgeted & wrapped external proxies get to carry uniqueKeys
    REPORTER_ASSERT(reporter, !proxy->getUniqueKey().isValid());
    return proxy;
}

static sk_sp<GrTextureProxy> wrapped_with_key(skiatest::Reporter* reporter, GrContext* ctx,
                                              GrProxyProvider* proxyProvider, SkBackingFit fit) {
    static GrUniqueKey::Domain d = GrUniqueKey::GenerateDomain();
    static int kUniqueKeyData = 0;

    GrUniqueKey key;

    GrUniqueKey::Builder builder(&key, d, 1, nullptr);
    builder[0] = kUniqueKeyData++;
    builder.finish();

    // Only budgeted & wrapped external proxies get to carry uniqueKeys
    sk_sp<GrTextureProxy> proxy = proxyProvider->testingOnly_createInstantiatedProxy(
<<<<<<< HEAD
            desc, kBottomLeft_GrSurfaceOrigin, fit, SkBudgeted::kYes);
=======
            kSize, kColorType, GrRenderable::kNo, 1, kBottomLeft_GrSurfaceOrigin, fit,
            SkBudgeted::kYes, GrProtected::kNo);
>>>>>>> 40be567a
    SkAssertResult(proxyProvider->assignUniqueKeyToProxy(key, proxy.get()));
    REPORTER_ASSERT(reporter, proxy->getUniqueKey().isValid());
    return proxy;
}

static sk_sp<GrTextureProxy> create_wrapped_backend(GrContext* context, SkBackingFit fit,
                                                    sk_sp<GrTexture>* backingSurface) {
    GrProxyProvider* proxyProvider = context->priv().proxyProvider();
    GrResourceProvider* resourceProvider = context->priv().resourceProvider();

    const GrSurfaceDesc desc = make_desc();
    GrBackendFormat format =
            proxyProvider->caps()->getDefaultBackendFormat(kColorType, GrRenderable::kYes);

<<<<<<< HEAD
    *backingSurface = resourceProvider->createTexture(desc, SkBudgeted::kNo,
=======
    *backingSurface = resourceProvider->createTexture(desc, format, GrRenderable::kNo, 1,
                                                      SkBudgeted::kNo, GrProtected::kNo,
>>>>>>> 40be567a
                                                      GrResourceProvider::Flags::kNoPendingIO);
    if (!(*backingSurface)) {
        return nullptr;
    }

    GrBackendTexture backendTex = (*backingSurface)->getBackendTexture();
    backendTex.setPixelConfig(desc.fConfig);

<<<<<<< HEAD
    return proxyProvider->wrapBackendTexture(backendTex, kBottomLeft_GrSurfaceOrigin,
                                             kBorrow_GrWrapOwnership, GrWrapCacheable::kYes,
                                             kRead_GrIOType);
=======
    return proxyProvider->wrapBackendTexture(backendTex, GrColorType::kRGBA_8888,
                                             kBottomLeft_GrSurfaceOrigin, kBorrow_GrWrapOwnership,
                                             GrWrapCacheable::kYes, kRead_GrIOType);
>>>>>>> 40be567a
}


// This tests the basic capabilities of the uniquely keyed texture proxies. Does assigning
// and looking them up work, etc.
static void basic_test(GrContext* context,
                       skiatest::Reporter* reporter,
                       sk_sp<GrTextureProxy> proxy) {
    static int id = 1;

    GrResourceProvider* resourceProvider = context->priv().resourceProvider();
    GrProxyProvider* proxyProvider = context->priv().proxyProvider();
    GrResourceCache* cache = context->priv().getResourceCache();

    int startCacheCount = cache->getResourceCount();

    GrUniqueKey key;
    if (proxy->getUniqueKey().isValid()) {
        key = proxy->getUniqueKey();
    } else {
        GrMakeKeyFromImageID(&key, id, SkIRect::MakeWH(64, 64));
        ++id;

        // Assigning the uniqueKey adds the proxy to the hash but doesn't force instantiation
        REPORTER_ASSERT(reporter, !proxyProvider->numUniqueKeyProxies_TestOnly());
        SkAssertResult(proxyProvider->assignUniqueKeyToProxy(key, proxy.get()));
    }

    REPORTER_ASSERT(reporter, 1 == proxyProvider->numUniqueKeyProxies_TestOnly());
    REPORTER_ASSERT(reporter, startCacheCount == cache->getResourceCount());

    // setUniqueKey had better stick
    REPORTER_ASSERT(reporter, key == proxy->getUniqueKey());

    // We just added it, surely we can find it
    REPORTER_ASSERT(reporter, proxyProvider->findOrCreateProxyByUniqueKey(
                                      key, kColorType, kBottomLeft_GrSurfaceOrigin));
    REPORTER_ASSERT(reporter, 1 == proxyProvider->numUniqueKeyProxies_TestOnly());

    int expectedCacheCount = startCacheCount + (proxy->isInstantiated() ? 0 : 1);

    // Once instantiated, the backing resource should have the same key
    SkAssertResult(proxy->instantiate(resourceProvider));
    const GrUniqueKey texKey = proxy->peekSurface()->getUniqueKey();
    REPORTER_ASSERT(reporter, texKey.isValid());
    REPORTER_ASSERT(reporter, key == texKey);

    // An Unbudgeted-cacheable resource will not get purged when a proxy with the same key is
    // deleted.
    bool expectResourceToOutliveProxy = proxy->peekSurface()->resourcePriv().budgetedType() ==
                                        GrBudgetedType::kUnbudgetedCacheable;

    // An Unbudgeted-uncacheable resource is never kept alive if it's ref cnt reaches zero even if
    // it has a key.
    bool expectDeletingProxyToDeleteResource =
            proxy->peekSurface()->resourcePriv().budgetedType() ==
            GrBudgetedType::kUnbudgetedUncacheable;

    // deleting the proxy should delete it from the hash but not the cache
    proxy = nullptr;
    if (expectDeletingProxyToDeleteResource) {
        expectedCacheCount -= 1;
    }
    REPORTER_ASSERT(reporter, 0 == proxyProvider->numUniqueKeyProxies_TestOnly());
    REPORTER_ASSERT(reporter, expectedCacheCount == cache->getResourceCount());

    // If the proxy was cached refinding it should bring it back to life
<<<<<<< HEAD
    proxy = proxyProvider->findOrCreateProxyByUniqueKey(key, kBottomLeft_GrSurfaceOrigin);
=======
    proxy = proxyProvider->findOrCreateProxyByUniqueKey(key, kColorType,
                                                        kBottomLeft_GrSurfaceOrigin);
>>>>>>> 40be567a
    REPORTER_ASSERT(reporter, proxy);
    REPORTER_ASSERT(reporter, 1 == proxyProvider->numUniqueKeyProxies_TestOnly());
    REPORTER_ASSERT(reporter, expectedCacheCount == cache->getResourceCount());

    // Mega-purging it should remove it from both the hash and the cache
    proxy = nullptr;
    cache->purgeAllUnlocked();
    if (!expectResourceToOutliveProxy) {
        expectedCacheCount--;
    }
    REPORTER_ASSERT(reporter, expectedCacheCount == cache->getResourceCount());

    // If the texture was deleted then the proxy should no longer be findable. Otherwise, it should
    // be.
<<<<<<< HEAD
    proxy = proxyProvider->findOrCreateProxyByUniqueKey(key, kBottomLeft_GrSurfaceOrigin);
=======
    proxy = proxyProvider->findOrCreateProxyByUniqueKey(key, kColorType,
                                                        kBottomLeft_GrSurfaceOrigin);
>>>>>>> 40be567a
    REPORTER_ASSERT(reporter, expectResourceToOutliveProxy ? (bool)proxy : !proxy);
    REPORTER_ASSERT(reporter, expectedCacheCount == cache->getResourceCount());

    if (expectResourceToOutliveProxy) {
        proxy.reset();
        GrUniqueKeyInvalidatedMessage msg(texKey, context->priv().contextID());
        SkMessageBus<GrUniqueKeyInvalidatedMessage>::Post(msg);
        cache->purgeAsNeeded();
        expectedCacheCount--;
<<<<<<< HEAD
        proxy = proxyProvider->findOrCreateProxyByUniqueKey(key, kBottomLeft_GrSurfaceOrigin);
=======
        proxy = proxyProvider->findOrCreateProxyByUniqueKey(key, kColorType,
                                                            kBottomLeft_GrSurfaceOrigin);
>>>>>>> 40be567a
        REPORTER_ASSERT(reporter, !proxy);
        REPORTER_ASSERT(reporter, expectedCacheCount == cache->getResourceCount());
    }
}

///////////////////////////////////////////////////////////////////////////////////////////////////
// Invalidation test

// Test if invalidating unique ids operates as expected for texture proxies.
static void invalidation_test(GrContext* context, skiatest::Reporter* reporter) {

    GrProxyProvider* proxyProvider = context->priv().proxyProvider();
    GrResourceCache* cache = context->priv().getResourceCache();
    REPORTER_ASSERT(reporter, 0 == cache->getResourceCount());

    sk_sp<SkImage> rasterImg;

    {
        SkImageInfo ii = SkImageInfo::Make(64, 64, kRGBA_8888_SkColorType, kOpaque_SkAlphaType);

        SkBitmap bm;
        bm.allocPixels(ii);

        rasterImg = SkImage::MakeFromBitmap(bm);
        REPORTER_ASSERT(reporter, 0 == proxyProvider->numUniqueKeyProxies_TestOnly());
        REPORTER_ASSERT(reporter, 0 == cache->getResourceCount());
    }

    sk_sp<SkImage> textureImg = rasterImg->makeTextureImage(context);
    REPORTER_ASSERT(reporter, 1 == proxyProvider->numUniqueKeyProxies_TestOnly());
    REPORTER_ASSERT(reporter, 1 == cache->getResourceCount());

    rasterImg = nullptr;        // this invalidates the uniqueKey

    // this forces the cache to respond to the inval msg
    int maxNum;
    size_t maxBytes;
    context->getResourceCacheLimits(&maxNum, &maxBytes);
    context->setResourceCacheLimits(maxNum-1, maxBytes);

    REPORTER_ASSERT(reporter, 0 == proxyProvider->numUniqueKeyProxies_TestOnly());
    REPORTER_ASSERT(reporter, 1 == cache->getResourceCount());

    textureImg = nullptr;
    context->priv().testingOnly_purgeAllUnlockedResources();

    REPORTER_ASSERT(reporter, 0 == proxyProvider->numUniqueKeyProxies_TestOnly());
    REPORTER_ASSERT(reporter, 0 == cache->getResourceCount());
}

// Test if invalidating unique ids prior to instantiating operates as expected
static void invalidation_and_instantiation_test(GrContext* context, skiatest::Reporter* reporter) {
    GrProxyProvider* proxyProvider = context->priv().proxyProvider();
    GrResourceProvider* resourceProvider = context->priv().resourceProvider();
    GrResourceCache* cache = context->priv().getResourceCache();
    REPORTER_ASSERT(reporter, 0 == cache->getResourceCount());

    static GrUniqueKey::Domain d = GrUniqueKey::GenerateDomain();
    GrUniqueKey key;
    GrUniqueKey::Builder builder(&key, d, 1, nullptr);
    builder[0] = 0;
    builder.finish();

    // Create proxy, assign unique key
    sk_sp<GrTextureProxy> proxy = deferred_tex(reporter, context, proxyProvider,
                                               SkBackingFit::kExact);
    SkAssertResult(proxyProvider->assignUniqueKeyToProxy(key, proxy.get()));

    // Send an invalidation message, which will be sitting in the cache's inbox
    SkMessageBus<GrUniqueKeyInvalidatedMessage>::Post(
            GrUniqueKeyInvalidatedMessage(key, context->priv().contextID()));

    REPORTER_ASSERT(reporter, 1 == proxyProvider->numUniqueKeyProxies_TestOnly());
    REPORTER_ASSERT(reporter, 0 == cache->getResourceCount());

    // Instantiate the proxy. This will trigger the message to be processed, so the resulting
    // texture should *not* have the unique key on it!
    SkAssertResult(proxy->instantiate(resourceProvider));

    REPORTER_ASSERT(reporter, !proxy->getUniqueKey().isValid());
    REPORTER_ASSERT(reporter, !proxy->peekTexture()->getUniqueKey().isValid());
    REPORTER_ASSERT(reporter, 0 == proxyProvider->numUniqueKeyProxies_TestOnly());
    REPORTER_ASSERT(reporter, 1 == cache->getResourceCount());

    proxy = nullptr;
    context->priv().testingOnly_purgeAllUnlockedResources();

    REPORTER_ASSERT(reporter, 0 == proxyProvider->numUniqueKeyProxies_TestOnly());
    REPORTER_ASSERT(reporter, 0 == cache->getResourceCount());
}

DEF_GPUTEST_FOR_RENDERING_CONTEXTS(TextureProxyTest, reporter, ctxInfo) {
    GrContext* context = ctxInfo.grContext();
    GrProxyProvider* proxyProvider = context->priv().proxyProvider();
    GrResourceCache* cache = context->priv().getResourceCache();

    REPORTER_ASSERT(reporter, !proxyProvider->numUniqueKeyProxies_TestOnly());
    REPORTER_ASSERT(reporter, 0 == cache->getResourceCount());

    for (auto fit : { SkBackingFit::kExact, SkBackingFit::kApprox }) {
        for (auto create : { deferred_tex, deferred_texRT, wrapped, wrapped_with_key }) {
            REPORTER_ASSERT(reporter, 0 == cache->getResourceCount());
            basic_test(context, reporter, create(reporter, context, proxyProvider, fit));
        }

        REPORTER_ASSERT(reporter, 0 == cache->getResourceCount());
        sk_sp<GrTexture> backingTex;
        sk_sp<GrTextureProxy> proxy = create_wrapped_backend(context, fit, &backingTex);
        basic_test(context, reporter, std::move(proxy));

        backingTex = nullptr;
        cache->purgeAllUnlocked();
    }

    invalidation_test(context, reporter);
    invalidation_and_instantiation_test(context, reporter);
}<|MERGE_RESOLUTION|>--- conflicted
+++ resolved
@@ -11,18 +11,11 @@
 
 #include "include/gpu/GrBackendSurface.h"
 #include "include/gpu/GrTexture.h"
-<<<<<<< HEAD
-#include "include/private/GrTextureProxy.h"
-=======
->>>>>>> 40be567a
 #include "src/gpu/GrContextPriv.h"
 #include "src/gpu/GrProxyProvider.h"
 #include "src/gpu/GrResourceCache.h"
 #include "src/gpu/GrResourceProvider.h"
-<<<<<<< HEAD
-=======
 #include "src/gpu/GrTextureProxy.h"
->>>>>>> 40be567a
 
 #include "include/core/SkImage.h"
 #include "src/gpu/SkGr.h"
@@ -31,16 +24,6 @@
     return fUniquelyKeyedProxies.count();
 }
 
-<<<<<<< HEAD
-static GrSurfaceDesc make_desc(GrSurfaceDescFlags descFlags) {
-    GrSurfaceDesc desc;
-    desc.fFlags = descFlags;
-    desc.fWidth = 64;
-    desc.fHeight = 64;
-    desc.fConfig = kRGBA_8888_GrPixelConfig;
-    desc.fSampleCnt = 1;
-
-=======
 static constexpr auto kColorType = GrColorType::kRGBA_8888;
 static constexpr auto kSize = SkISize::Make(64, 64);
 static GrSurfaceDesc make_desc() {
@@ -48,7 +31,6 @@
     desc.fWidth = kSize.width();
     desc.fHeight = kSize.height();
     desc.fConfig = GrColorTypeToPixelConfig(kColorType);
->>>>>>> 40be567a
     return desc;
 }
 
@@ -57,15 +39,6 @@
 
 static sk_sp<GrTextureProxy> deferred_tex(skiatest::Reporter* reporter, GrContext* ctx,
                                           GrProxyProvider* proxyProvider, SkBackingFit fit) {
-<<<<<<< HEAD
-    const GrSurfaceDesc desc = make_desc(kNone_GrSurfaceFlags);
-    GrBackendFormat format =
-            ctx->priv().caps()->getBackendFormatFromColorType(kRGBA_8888_SkColorType);
-
-    sk_sp<GrTextureProxy> proxy =
-            proxyProvider->createProxy(format, desc, kBottomLeft_GrSurfaceOrigin, fit,
-                                       SkBudgeted::kYes);
-=======
     const GrCaps* caps = ctx->priv().caps();
 
     const GrSurfaceDesc desc = make_desc();
@@ -74,7 +47,6 @@
     sk_sp<GrTextureProxy> proxy = proxyProvider->createProxy(format, desc, GrRenderable::kNo, 1,
                                                              kBottomLeft_GrSurfaceOrigin, fit,
                                                              SkBudgeted::kYes, GrProtected::kNo);
->>>>>>> 40be567a
     // Only budgeted & wrapped external proxies get to carry uniqueKeys
     REPORTER_ASSERT(reporter, !proxy->getUniqueKey().isValid());
     return proxy;
@@ -82,15 +54,6 @@
 
 static sk_sp<GrTextureProxy> deferred_texRT(skiatest::Reporter* reporter, GrContext* ctx,
                                             GrProxyProvider* proxyProvider, SkBackingFit fit) {
-<<<<<<< HEAD
-    const GrSurfaceDesc desc = make_desc(kRenderTarget_GrSurfaceFlag);
-    GrBackendFormat format =
-            ctx->priv().caps()->getBackendFormatFromColorType(kRGBA_8888_SkColorType);
-
-    sk_sp<GrTextureProxy> proxy =
-            proxyProvider->createProxy(format, desc, kBottomLeft_GrSurfaceOrigin, fit,
-                                       SkBudgeted::kYes);
-=======
     const GrCaps* caps = ctx->priv().caps();
 
     const GrSurfaceDesc desc = make_desc();
@@ -100,7 +63,6 @@
     sk_sp<GrTextureProxy> proxy = proxyProvider->createProxy(format, desc, GrRenderable::kYes, 1,
                                                              kBottomLeft_GrSurfaceOrigin, fit,
                                                              SkBudgeted::kYes, GrProtected::kNo);
->>>>>>> 40be567a
     // Only budgeted & wrapped external proxies get to carry uniqueKeys
     REPORTER_ASSERT(reporter, !proxy->getUniqueKey().isValid());
     return proxy;
@@ -108,16 +70,9 @@
 
 static sk_sp<GrTextureProxy> wrapped(skiatest::Reporter* reporter, GrContext* ctx,
                                      GrProxyProvider* proxyProvider, SkBackingFit fit) {
-<<<<<<< HEAD
-    const GrSurfaceDesc desc = make_desc(kNone_GrSurfaceFlags);
-
-    sk_sp<GrTextureProxy> proxy = proxyProvider->testingOnly_createInstantiatedProxy(
-            desc, kBottomLeft_GrSurfaceOrigin, fit, SkBudgeted::kYes);
-=======
     sk_sp<GrTextureProxy> proxy = proxyProvider->testingOnly_createInstantiatedProxy(
             kSize, kColorType, GrRenderable::kNo, 1, kBottomLeft_GrSurfaceOrigin, fit,
             SkBudgeted::kYes, GrProtected::kNo);
->>>>>>> 40be567a
     // Only budgeted & wrapped external proxies get to carry uniqueKeys
     REPORTER_ASSERT(reporter, !proxy->getUniqueKey().isValid());
     return proxy;
@@ -136,12 +91,8 @@
 
     // Only budgeted & wrapped external proxies get to carry uniqueKeys
     sk_sp<GrTextureProxy> proxy = proxyProvider->testingOnly_createInstantiatedProxy(
-<<<<<<< HEAD
-            desc, kBottomLeft_GrSurfaceOrigin, fit, SkBudgeted::kYes);
-=======
             kSize, kColorType, GrRenderable::kNo, 1, kBottomLeft_GrSurfaceOrigin, fit,
             SkBudgeted::kYes, GrProtected::kNo);
->>>>>>> 40be567a
     SkAssertResult(proxyProvider->assignUniqueKeyToProxy(key, proxy.get()));
     REPORTER_ASSERT(reporter, proxy->getUniqueKey().isValid());
     return proxy;
@@ -156,29 +107,18 @@
     GrBackendFormat format =
             proxyProvider->caps()->getDefaultBackendFormat(kColorType, GrRenderable::kYes);
 
-<<<<<<< HEAD
-    *backingSurface = resourceProvider->createTexture(desc, SkBudgeted::kNo,
-=======
     *backingSurface = resourceProvider->createTexture(desc, format, GrRenderable::kNo, 1,
                                                       SkBudgeted::kNo, GrProtected::kNo,
->>>>>>> 40be567a
                                                       GrResourceProvider::Flags::kNoPendingIO);
     if (!(*backingSurface)) {
         return nullptr;
     }
 
     GrBackendTexture backendTex = (*backingSurface)->getBackendTexture();
-    backendTex.setPixelConfig(desc.fConfig);
-
-<<<<<<< HEAD
-    return proxyProvider->wrapBackendTexture(backendTex, kBottomLeft_GrSurfaceOrigin,
-                                             kBorrow_GrWrapOwnership, GrWrapCacheable::kYes,
-                                             kRead_GrIOType);
-=======
+
     return proxyProvider->wrapBackendTexture(backendTex, GrColorType::kRGBA_8888,
                                              kBottomLeft_GrSurfaceOrigin, kBorrow_GrWrapOwnership,
                                              GrWrapCacheable::kYes, kRead_GrIOType);
->>>>>>> 40be567a
 }
 
 
@@ -246,12 +186,8 @@
     REPORTER_ASSERT(reporter, expectedCacheCount == cache->getResourceCount());
 
     // If the proxy was cached refinding it should bring it back to life
-<<<<<<< HEAD
-    proxy = proxyProvider->findOrCreateProxyByUniqueKey(key, kBottomLeft_GrSurfaceOrigin);
-=======
     proxy = proxyProvider->findOrCreateProxyByUniqueKey(key, kColorType,
                                                         kBottomLeft_GrSurfaceOrigin);
->>>>>>> 40be567a
     REPORTER_ASSERT(reporter, proxy);
     REPORTER_ASSERT(reporter, 1 == proxyProvider->numUniqueKeyProxies_TestOnly());
     REPORTER_ASSERT(reporter, expectedCacheCount == cache->getResourceCount());
@@ -266,12 +202,8 @@
 
     // If the texture was deleted then the proxy should no longer be findable. Otherwise, it should
     // be.
-<<<<<<< HEAD
-    proxy = proxyProvider->findOrCreateProxyByUniqueKey(key, kBottomLeft_GrSurfaceOrigin);
-=======
     proxy = proxyProvider->findOrCreateProxyByUniqueKey(key, kColorType,
                                                         kBottomLeft_GrSurfaceOrigin);
->>>>>>> 40be567a
     REPORTER_ASSERT(reporter, expectResourceToOutliveProxy ? (bool)proxy : !proxy);
     REPORTER_ASSERT(reporter, expectedCacheCount == cache->getResourceCount());
 
@@ -281,12 +213,8 @@
         SkMessageBus<GrUniqueKeyInvalidatedMessage>::Post(msg);
         cache->purgeAsNeeded();
         expectedCacheCount--;
-<<<<<<< HEAD
-        proxy = proxyProvider->findOrCreateProxyByUniqueKey(key, kBottomLeft_GrSurfaceOrigin);
-=======
         proxy = proxyProvider->findOrCreateProxyByUniqueKey(key, kColorType,
                                                             kBottomLeft_GrSurfaceOrigin);
->>>>>>> 40be567a
         REPORTER_ASSERT(reporter, !proxy);
         REPORTER_ASSERT(reporter, expectedCacheCount == cache->getResourceCount());
     }
