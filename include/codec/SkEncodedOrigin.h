/*
 * Copyright 2017 Google Inc.
 *
 * Use of this source code is governed by a BSD-style license that can be
 * found in the LICENSE file.
 */

#ifndef SkEncodedOrigin_DEFINED
#define SkEncodedOrigin_DEFINED

#include "include/core/SkMatrix.h"

// These values match the orientation www.exif.org/Exif2-2.PDF.
enum SkEncodedOrigin {
    kTopLeft_SkEncodedOrigin     = 1, // Default
    kTopRight_SkEncodedOrigin    = 2, // Reflected across y-axis
    kBottomRight_SkEncodedOrigin = 3, // Rotated 180
    kBottomLeft_SkEncodedOrigin  = 4, // Reflected across x-axis
    kLeftTop_SkEncodedOrigin     = 5, // Reflected across x-axis, Rotated 90 CCW
    kRightTop_SkEncodedOrigin    = 6, // Rotated 90 CW
    kRightBottom_SkEncodedOrigin = 7, // Reflected across x-axis, Rotated 90 CW
    kLeftBottom_SkEncodedOrigin  = 8, // Rotated 90 CCW
    kDefault_SkEncodedOrigin     = kTopLeft_SkEncodedOrigin,
    kLast_SkEncodedOrigin        = kLeftBottom_SkEncodedOrigin,
};

/**
 * Given an encoded origin and the width and height of the source data, returns a matrix
 * that transforms the source rectangle [0, 0, w, h] to a correctly oriented destination
 * rectangle, with the upper left corner still at [0, 0].
 */
static inline SkMatrix SkEncodedOriginToMatrix(SkEncodedOrigin origin, int w, int h) {
    switch (origin) {
        case     kTopLeft_SkEncodedOrigin: return SkMatrix::I();
        case    kTopRight_SkEncodedOrigin: return SkMatrix::MakeAll(-1,  0, w,  0,  1, 0, 0, 0, 1);
        case kBottomRight_SkEncodedOrigin: return SkMatrix::MakeAll(-1,  0, w,  0, -1, h, 0, 0, 1);
        case  kBottomLeft_SkEncodedOrigin: return SkMatrix::MakeAll( 1,  0, 0,  0, -1, h, 0, 0, 1);
        case     kLeftTop_SkEncodedOrigin: return SkMatrix::MakeAll( 0,  1, 0,  1,  0, 0, 0, 0, 1);
        case    kRightTop_SkEncodedOrigin: return SkMatrix::MakeAll( 0, -1, h,  1,  0, 0, 0, 0, 1);
        case kRightBottom_SkEncodedOrigin: return SkMatrix::MakeAll( 0, -1, h, -1,  0, w, 0, 0, 1);
        case  kLeftBottom_SkEncodedOrigin: return SkMatrix::MakeAll( 0,  1, 0, -1,  0, w, 0, 0, 1);
    }
    SK_ABORT("Unexpected origin");
<<<<<<< HEAD
    return SkMatrix::I();
=======
>>>>>>> 40be567a
}


#endif // SkEncodedOrigin_DEFINED<|MERGE_RESOLUTION|>--- conflicted
+++ resolved
@@ -41,10 +41,6 @@
         case  kLeftBottom_SkEncodedOrigin: return SkMatrix::MakeAll( 0,  1, 0, -1,  0, w, 0, 0, 1);
     }
     SK_ABORT("Unexpected origin");
-<<<<<<< HEAD
-    return SkMatrix::I();
-=======
->>>>>>> 40be567a
 }
 
 
